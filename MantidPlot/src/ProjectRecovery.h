--- conflicted
+++ resolved
@@ -85,14 +85,12 @@
   /// Open a recovery checkpoint in the scripting window
   void openInEditor(const Poco::Path &inputFolder,
                     const Poco::Path &historyDest);
-<<<<<<< HEAD
+
+  /// Remove checkpoints if it has lock file
+  void removeLockedCheckpoints();
 
   /// Looks at the recovery checkpoints and repairs some faults
   void repairCheckpointDirectory();
-=======
-  /// Remove checkpoints if it has lock file
-  void removeLockedCheckpoints();
->>>>>>> 3dc40ac8
 
 private:
   friend class RecoveryThread;
