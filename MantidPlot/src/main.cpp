--- conflicted
+++ resolved
@@ -174,16 +174,9 @@
   // launching anything
   if (argc == 2) {
     QString str(argv[1]);
-<<<<<<< HEAD
-    if ( str == "-v" || str == "--version" )
-    {
-      std::cout << Mantid::Kernel::MantidVersion::version() << " (" <<
-                   Mantid::Kernel::MantidVersion::releaseDate() << ")" << std::endl;
-=======
     if (str == "-v" || str == "--version") {
       std::cout << Mantid::Kernel::MantidVersion::version() << " ("
                 << Mantid::Kernel::MantidVersion::releaseDate() << ")\n";
->>>>>>> 141dbd5a
       exit(0);
     } else if (str == "-r" ||
                str == "--revision") // Print abbreviated git SHA-1
@@ -191,15 +184,8 @@
       QString revision(Mantid::Kernel::MantidVersion::revision());
       std::cout << revision.toStdString() << '\n';
       exit(0);
-<<<<<<< HEAD
-    }
-    else if ( str == "-a" || str == "--about" )
-    {
-      MantidApplication app( argc, argv );  // Needed to avoid an error
-=======
     } else if (str == "-a" || str == "--about") {
       MantidApplication app(argc, argv); // Needed to avoid an error
->>>>>>> 141dbd5a
       ApplicationWindow::about();
       exit(0);
     } else if (str == "-h" || str == "--help") {
