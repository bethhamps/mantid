#include "MantidMatrix.h"
#include "../ApplicationWindow.h"
#include "../Graph3D.h"
#include "../Spectrogram.h"
#include "MantidKernel/Logger.h"
#include "MantidMatrixDialog.h"
#include "MantidMatrixFunction.h"
#include "MantidMatrixModel.h"
#include "MantidUI.h"
#include "Preferences.h"
#include <MantidQtWidgets/Common/pixmaps.h>

#include "MantidQtWidgets/Common/TSVSerialiser.h"

#include "MantidAPI/MatrixWorkspace.h"
#include "MantidAPI/NumericAxis.h"

#include "MantidQtWidgets/Common/PlotAxis.h"

#include <QApplication>
#include <QClipboard>

#include <QScrollBar>

#include <algorithm>
#include <limits>
#include <cmath>

using namespace Mantid;
using namespace Mantid::API;
using namespace Mantid::Kernel;
using namespace MantidQt::API;
using namespace Mantid::Geometry;

// Register the window into the WindowFactory
DECLARE_WINDOW(MantidMatrix)

namespace {
Logger g_log("MantidMatrix");
}

namespace {
/**
 * Converts an interger value to the corrsponding enum
 * @param i: the integer to check
 * @returns the corresponding model type
 */
MantidMatrixModel::Type intToModelType(int i) {
  switch (i) {
  case 0:
    return MantidMatrixModel::Y;
  case 1:
    return MantidMatrixModel::X;
  case 2:
    return MantidMatrixModel::E;
  case 3:
    return MantidMatrixModel::DX;
  default:
    g_log.error("Trying to convert to an unknown MantidMatrixModel type. "
                "Defaulting to Y type.");
    return MantidMatrixModel::Y;
  }
}

/**
 * Converts an model enum into a corresponding integer
 * @parm type: the model type to check
 * @returns the corresponding integer value
 */
int modelTypeToInt(MantidMatrixModel::Type type) {
  switch (type) {
  case MantidMatrixModel::Y:
    return 0;
  case MantidMatrixModel::X:
    return 1;
  case MantidMatrixModel::E:
    return 2;
  case MantidMatrixModel::DX:
    return 3;
  default:
    g_log.error("Trying to convert to an unknown MantidMatrixModel to an "
                "integer. Defaulting to 0.");
    return 0;
  }
}
}

MantidMatrix::MantidMatrix(Mantid::API::MatrixWorkspace_const_sptr ws,
                           QWidget *parent, const QString &label,
                           const QString &name, int start, int end)
    : MdiSubWindow(parent, label, name, nullptr), WorkspaceObserver(),
      m_workspace(ws), y_start(0.0), y_end(0.0), m_histogram(false), m_min(0),
      m_max(0), m_are_min_max_set(false), m_boundingRect(),
      m_strName(name.toStdString()), m_selectedRows(), m_selectedCols() {
  m_workspace = ws;

  setup(ws, start, end);
  setWindowTitle(name);
  setName(name);

  m_modelY = new MantidMatrixModel(this, ws.get(), m_rows, m_cols, m_startRow,
                                   MantidMatrixModel::Y);
  m_table_viewY = new QTableView();
  connectTableView(m_table_viewY, m_modelY);
  setColumnsWidth(0, MantidPreferences::MantidMatrixColumnWidthY());
  setNumberFormat(0, MantidPreferences::MantidMatrixNumberFormatY(),
                  MantidPreferences::MantidMatrixNumberPrecisionY());

  m_modelX = new MantidMatrixModel(this, ws.get(), m_rows, m_cols, m_startRow,
                                   MantidMatrixModel::X);
  m_table_viewX = new QTableView();
  connectTableView(m_table_viewX, m_modelX);
  setColumnsWidth(1, MantidPreferences::MantidMatrixColumnWidthX());
  setNumberFormat(1, MantidPreferences::MantidMatrixNumberFormatX(),
                  MantidPreferences::MantidMatrixNumberPrecisionX());

  m_modelE = new MantidMatrixModel(this, ws.get(), m_rows, m_cols, m_startRow,
                                   MantidMatrixModel::E);
  m_table_viewE = new QTableView();
  connectTableView(m_table_viewE, m_modelE);
  setColumnsWidth(2, MantidPreferences::MantidMatrixColumnWidthE());
  setNumberFormat(2, MantidPreferences::MantidMatrixNumberFormatE(),
                  MantidPreferences::MantidMatrixNumberPrecisionE());

  m_YTabLabel = QString("Y values");
  m_XTabLabel = QString("X values");
  m_ETabLabel = QString("Errors");

  m_tabs = new QTabWidget(this);
  m_tabs->insertTab(0, m_table_viewY, m_YTabLabel);
  m_tabs->insertTab(1, m_table_viewX, m_XTabLabel);
  m_tabs->insertTab(2, m_table_viewE, m_ETabLabel);

  setWidget(m_tabs);
  // for synchronizing the views
  // index is zero for the defualt view
  m_PrevIndex = 0;
  // install event filter on  these objects
  m_table_viewY->installEventFilter(this);
  m_table_viewX->installEventFilter(this);
  m_table_viewE->installEventFilter(this);

  connect(m_tabs, SIGNAL(currentChanged(int)), this, SLOT(viewChanged(int)));

  setGeometry(50, 50,
              qMin(5, numCols()) *
                      m_table_viewY->horizontalHeader()->sectionSize(0) +
                  55,
              (qMin(10, numRows()) + 1) *
                      m_table_viewY->verticalHeader()->sectionSize(0) +
                  100);

  // Add an extension for the DX component if required
  if (ws->hasDx(0)) {
    addMantidMatrixTabExtension(MantidMatrixModel::DX);
  }

  observeAfterReplace();
  observePreDelete();
  observeADSClear();

  connect(this, SIGNAL(needWorkspaceChange(Mantid::API::MatrixWorkspace_sptr)),
          this, SLOT(changeWorkspace(Mantid::API::MatrixWorkspace_sptr)));
  connect(this, SIGNAL(needToClose()), this, SLOT(closeMatrix()));

  connect(this, SIGNAL(closedWindow(MdiSubWindow *)), this,
          SLOT(selfClosed(MdiSubWindow *)));

  confirmClose(false);
}

bool MantidMatrix::eventFilter(QObject *object, QEvent *e) {
  // if it's context menu on any of the views
  if (e->type() == QEvent::ContextMenu &&
      (object == m_table_viewY || object == m_table_viewX ||
       object == m_table_viewE ||
       m_extensionRequest.tableViewMatchesObject(m_extensions, object))) {
    e->accept();
    emit showContextMenu();
    return true;
  }
  return MdiSubWindow::eventFilter(object, e);
}

/** Called when switching between tabs
*  @param index :: The index of the new active tab
*/
void MantidMatrix::viewChanged(int index) {
  // get the previous view and selection model
  QTableView *prevView = (QTableView *)m_tabs->widget(m_PrevIndex);
  if (prevView) {
    QItemSelectionModel *oldSelModel = prevView->selectionModel();
    QItemSelectionModel *selModel = activeView()->selectionModel();
    // Copy the selection from the previous tab into the newly-activated one
    selModel->select(oldSelModel->selection(), QItemSelectionModel::Select);
    // Clear the selection on the now-hidden tab
    oldSelModel->clearSelection();

    m_PrevIndex = index;
    // get the previous tab scrollbar positions
    int hValue = prevView->horizontalScrollBar()->value();
    int vValue = prevView->verticalScrollBar()->value();
    // to synchronize the views
    // set  the previous view  scrollbar positions to current view
    activeView()->horizontalScrollBar()->setValue(hValue);
    activeView()->verticalScrollBar()->setValue(vValue);
  }
}

void MantidMatrix::setup(Mantid::API::MatrixWorkspace_const_sptr ws, int start,
                         int end) {
  if (!ws) {
    QMessageBox::critical(0, "WorkspaceMatrixModel error",
                          "2D workspace expected.");
    m_rows = 0;
    m_cols = 0;
    m_startRow = 0;
    m_endRow = 0;
    return;
  }

  m_workspace = ws;
  m_workspaceTotalHist = static_cast<int>(ws->getNumberHistograms());
  m_startRow = (start < 0 || start >= m_workspaceTotalHist) ? 0 : start;
  m_endRow = (end < 0 || end >= m_workspaceTotalHist || end < start)
                 ? m_workspaceTotalHist - 1
                 : end;
  m_rows = m_endRow - m_startRow + 1;
  try {
    // let the workspace do its thing
    m_cols = static_cast<int>(ws->blocksize());
  } catch (std::length_error &) {
    // otherwise get the maximum
    m_cols = static_cast<int>(ws->y(0).size());
    for (int i = 0; i < m_workspaceTotalHist; ++i) {
      m_cols = std::max(m_cols, static_cast<int>(ws->y(i).size()));
    }
  }
  if (ws->isHistogramData())
    m_histogram = true;
  connect(this, SIGNAL(needsUpdating()), this, SLOT(repaintAll()));

  m_bk_color = QColor(128, 255, 255);
  m_matrix_icon = getQPixmap("mantid_matrix_xpm");
  m_column_width = 100;
}

void MantidMatrix::connectTableView(QTableView *view,
                                    MantidMatrixModel *model) {
  view->setSizePolicy(
      QSizePolicy(QSizePolicy::Expanding, QSizePolicy::Expanding));
  view->setSelectionMode(QAbstractItemView::ExtendedSelection);
  view->setModel(model);
  view->setCornerButtonEnabled(false);
  view->setFocusPolicy(Qt::StrongFocus);

  QPalette pal = view->palette();
  pal.setColor(QPalette::Base, m_bk_color);
  view->setPalette(pal);

  // set header properties
  QHeaderView *hHeader = (QHeaderView *)view->horizontalHeader();
  hHeader->setMovable(false);
  hHeader->setResizeMode(QHeaderView::Interactive);
  hHeader->setDefaultSectionSize(m_column_width);

  view->resizeRowToContents(0);
  int row_height = view->rowHeight(0);

  QHeaderView *vHeader = (QHeaderView *)view->verticalHeader();
  vHeader->setDefaultSectionSize(row_height);
  vHeader->setResizeMode(QHeaderView::Fixed);
  vHeader->setMovable(false);
}

double MantidMatrix::cell(int row, int col) { return m_modelY->data(row, col); }

QString MantidMatrix::text(int row, int col) {
  const int precision = 15;
  const char format = 'g';
  return QString::number(activeModel()->data(row, col), format, precision);
}

/** Sets new column width in a table view(s).
@param width :: New column width in pixels. All columns have the same width.
@param all :: If true the change will be applied to all three table views.
*/
void MantidMatrix::setColumnsWidth(int width, bool all) {
  if (all) {
    m_table_viewY->horizontalHeader()->setDefaultSectionSize(width);
    m_table_viewX->horizontalHeader()->setDefaultSectionSize(width);
    m_table_viewE->horizontalHeader()->setDefaultSectionSize(width);
    int cols = numCols();
    for (int i = 0; i < cols; i++) {
      m_table_viewY->setColumnWidth(i, width);
      m_table_viewX->setColumnWidth(i, width);
      m_table_viewE->setColumnWidth(i, width);
    }
    m_extensionRequest.setColumnWidthForAll(m_extensions, width, cols);
    MantidPreferences::MantidMatrixColumnWidth(width);
  } else {
    QTableView *table_view = activeView();
    table_view->horizontalHeader()->setDefaultSectionSize(width);
    int cols = numCols();
    for (int i = 0; i < cols; i++)
      table_view->setColumnWidth(i, width);
    auto currentIndex = m_tabs->currentIndex();
    switch (currentIndex) {
    case 0:
      MantidPreferences::MantidMatrixColumnWidthY(width);
      break;
    case 1:
      MantidPreferences::MantidMatrixColumnWidthX(width);
      break;
    case 2:
      MantidPreferences::MantidMatrixColumnWidthE(width);
      break;
    default:
      m_extensionRequest.setColumnWidthPreference(intToModelType(currentIndex),
                                                  m_extensions, width);
    }
  }

  emit modifiedWindow(this);
}

/**  Sets column width to one table view.
@param i :: ordinal number of the view. 0 - Y, 1 - X, 2 - Error
@param width :: New column width in pixels. All columns have the same width.
*/
void MantidMatrix::setColumnsWidth(int i, int width) {
  QTableView *table_view;
  switch (i) {
  case 0:
    table_view = m_table_viewY;
    MantidPreferences::MantidMatrixColumnWidthY(width);
    break;
  case 1:
    table_view = m_table_viewX;
    MantidPreferences::MantidMatrixColumnWidthX(width);
    break;
  case 2:
    table_view = m_table_viewE;
    MantidPreferences::MantidMatrixColumnWidthE(width);
    break;
  default:
    table_view = m_extensionRequest.getTableView(
        intToModelType(i), m_extensions, width, activeView());
  }

  table_view->horizontalHeader()->setDefaultSectionSize(width);
  int cols = numCols();
  for (int i = 0; i < cols; i++)
    table_view->setColumnWidth(i, width);

  emit modifiedWindow(this);
}

/**  Returns the width of a column.
@param i :: ordinal number of the view. 0 - Y, 1 - X, 2 - Error
@return The column width in pixels. All columns have the same width.
*/
int MantidMatrix::columnsWidth(int i) {
  switch (i) {
  case 0:
    return m_table_viewY->columnWidth(0);
  case 1:
    return m_table_viewX->columnWidth(0);
  case 2:
    return m_table_viewE->columnWidth(0);
  default:
    return m_extensionRequest.getColumnWidth(intToModelType(i), m_extensions,
                                             activeView()->columnWidth(0));
  };
}

/**  Return the pointer to the active table view.
*/
QTableView *MantidMatrix::activeView() {
  auto currentIndex = m_tabs->currentIndex();
  switch (currentIndex) {
  case 0:
    return m_table_viewY;
  case 1:
    return m_table_viewX;
  case 2:
    return m_table_viewE;
  default:
    return m_extensionRequest.getActiveView(intToModelType(currentIndex),
                                            m_extensions, m_table_viewY);
  }
}

/**  Returns the pointer to the active model.
*/
MantidMatrixModel *MantidMatrix::activeModel() {
  auto currentIndex = m_tabs->currentIndex();
  switch (currentIndex) {
  case 0:
    return m_modelY;
  case 1:
    return m_modelX;
  case 2:
    return m_modelE;
  default:
    return m_extensionRequest.getActiveModel(intToModelType(currentIndex),
                                             m_extensions, m_modelY);
  }
}

/**  Copies the current selection in the active table view into the system
 * clipboard.
*/
void MantidMatrix::copySelection() {
  QItemSelectionModel *selModel = activeView()->selectionModel();
  QString s = "";
  QString eol = applicationWindow()->endOfLine();
  if (!selModel->hasSelection()) {
    QModelIndex index = selModel->currentIndex();
    s = text(index.row(), index.column());
  } else {
    QItemSelection sel = selModel->selection();
    QListIterator<QItemSelectionRange> it(sel);
    if (!it.hasNext())
      return;

    QItemSelectionRange cur = it.next();
    int top = cur.top();
    int bottom = cur.bottom();
    int left = cur.left();
    int right = cur.right();
    for (int i = top; i <= bottom; i++) {
      for (int j = left; j < right; j++)
        s += text(i, j) + "\t";
      s += text(i, right) + eol;
    }
  }
  // Copy text into the clipboard
  QApplication::clipboard()->setText(s.trimmed());
}

/**  Returns minimum and maximum values in the matrix.
If setRange(...) has not been called it returns the true smalles ang largest
Y-values in the matrix,
otherwise the values set with setRange(...) are returned. These are needed in
plotGraph2D to set
the range of the third, colour axis.
@param[out] min is set to the minumium value
@param[out] max is set to the maximum value
*/
void MantidMatrix::range(double *min, double *max) {
  if (!m_are_min_max_set) {
    findYRange(m_workspace, m_min, m_max);
    m_are_min_max_set = true;
  }
  *min = m_min;
  *max = m_max;
}

/**  Sets new minimum and maximum Y-values which can be displayed in a 2D graph
*/
void MantidMatrix::setRange(double min, double max) {
  m_min = min;
  m_max = max;
  m_are_min_max_set = true;
}

double **MantidMatrix::allocateMatrixData(int rows, int columns) {
  double **data = (double **)malloc(rows * sizeof(double *));
  if (!data) {
    QMessageBox::critical(0, tr("MantidPlot") + " - " +
                                 tr("Memory Allocation Error"),
                          tr("Not enough memory, operation aborted!"));
    return nullptr;
  }

  for (int i = 0; i < rows; ++i) {
    data[i] = (double *)malloc(columns * sizeof(double));
    if (!data[i]) {
      for (int j = 0; j < i; j++)
        free(data[j]);
      free(data);

      QMessageBox::critical(0, tr("MantidPlot") + " - " +
                                   tr("Memory Allocation Error"),
                            tr("Not enough memory, operation aborted!"));
      return nullptr;
    }
  }
  return data;
}

void MantidMatrix::freeMatrixData(double **data, int rows) {
  for (int i = 0; i < rows; i++)
    free(data[i]);

  free(data);
}

void MantidMatrix::goTo(int row, int col) {
  if (row < 1 || row > numRows())
    return;
  if (col < 1 || col > numCols())
    return;

  activeView()->selectionModel()->select(activeModel()->index(row - 1, col - 1),
                                         QItemSelectionModel::ClearAndSelect);
  activeView()->scrollTo(activeModel()->index(row - 1, col - 1),
                         QAbstractItemView::PositionAtTop);
}

void MantidMatrix::goToRow(int row) {
  if (row < 1 || row > numRows())
    return;

  //	activeView()->selectRow(row - 1); //For some reason, this did not
  // highlight the row at all, hence the stupid line below
  activeView()->selectionModel()->select(
      QItemSelection(activeModel()->index(row - 1, 0),
                     activeModel()->index(row - 1, numCols() - 1)),
      QItemSelectionModel::ClearAndSelect);

  activeView()->scrollTo(activeModel()->index(row - 1, 0),
                         QAbstractItemView::PositionAtCenter);
}

void MantidMatrix::goToColumn(int col) {
  if (col < 1 || col > numCols())
    return;

  //	activeView()->selectColumn(col - 1); //For some reason, this did not
  // highlight the row at all, hence the stupid line below
  activeView()->selectionModel()->select(
      QItemSelection(activeModel()->index(0, col - 1),
                     activeModel()->index(numRows() - 1, col - 1)),
      QItemSelectionModel::ClearAndSelect);
  activeView()->scrollTo(activeModel()->index(0, col - 1),
                         QAbstractItemView::PositionAtCenter);
}

double MantidMatrix::dataX(int row, int col) const {
  if (!m_workspace || row >= numRows() || col >= numCols())
    return 0.;
  const auto &x = m_workspace->x(row + m_startRow);
  if (col >= static_cast<int>(x.size()))
    return 0.;
  return x[col];
}

double MantidMatrix::dataY(int row, int col) const {
  if (!m_workspace || row >= numRows() || col >= numCols())
    return 0.;
  const auto &y = m_workspace->y(row + m_startRow);
  if (col >= static_cast<int>(y.size()))
    return 0.;
  return y[col];
}

double MantidMatrix::dataE(int row, int col) const {
  if (!m_workspace || row >= numRows() || col >= numCols())
    return 0.;
  const auto &e = m_workspace->e(row + m_startRow);
  if (col >= static_cast<int>(e.size()))
    return 0.;
  return e[col];
}

double MantidMatrix::dataDx(int row, int col) const {
  if (!m_workspace || row >= numRows() || col >= numCols())
    return 0.;
  const auto &dx = m_workspace->dx(row + m_startRow);
  if (col >= static_cast<int>(dx.size()))
    return 0.;
  return dx[col];
}

QString MantidMatrix::workspaceName() const {
  return QString::fromStdString(m_strName);
}

QwtDoubleRect MantidMatrix::boundingRect() {
  const int defaultNumberSpectroGramRows = 700;
  const int defaultNumberSpectroGramColumns = 700;
  if (m_boundingRect.isNull()) {
    m_spectrogramRows = numRows() > defaultNumberSpectroGramRows
                            ? numRows()
                            : defaultNumberSpectroGramRows;

    // This is only meaningful if a 2D (or greater) workspace
    if (m_workspace->axes() > 1) {
      const Mantid::API::Axis *const ax = m_workspace->getAxis(1);
      y_start = (*ax)(m_startRow);
      y_end = (*ax)(m_endRow);
    }

    double dy = fabs(y_end - y_start) / (double)(numRows() - 1);

    int i0 = m_startRow;
    x_start = x_end = 0;
    while (x_start == x_end && i0 <= m_endRow) {
      const auto &X = m_workspace->x(i0);
      x_start = X[0];
      const size_t y_size = m_workspace->y(i0).size();
      if (X.size() != y_size)
        x_end = X[y_size];
      else
        x_end = X[y_size - 1];
      if (!std::isfinite(x_start) || !std::isfinite(x_end)) {
        x_start = x_end = 0;
      }
      i0++;
    }

    // if i0 > m_endRow there aren't any plottable rows
    if (i0 <= m_endRow) {
      // check if all X vectors are the same
      bool theSame = true;
      double dx = 0.;
      for (int i = i0; i <= m_endRow; ++i) {
        const auto &X = m_workspace->x(i);
        if (X.front() != x_start || X.back() != x_end) {
          theSame = false;
          break;
        }
      }
      dx = fabs(x_end - x_start) / (double)(numCols() - 1);

      if (!theSame) {
        // Find the smallest bin width and thus the number of columns in a
        // spectrogram
        // that can be plotted from this matrix
        double ddx = dx;
        for (int i = m_startRow + 1; i <= m_endRow; ++i) {
          const auto &X = m_workspace->x(i);
          if (X.front() < x_start) {
            double xs = X.front();
            if (!std::isfinite(xs))
              continue;
            x_start = xs;
          }
          if (X.back() > x_end) {
            double xe = X.back();
            if (!std::isfinite(xe))
              continue;
            x_end = xe;
          }
          for (int j = 1; j < static_cast<int>(X.size()); ++j) {
            double d = X[j] - X[j - 1];
            if (ddx == 0 && d < ddx) {
              ddx = d;
            }
          }
        }
        m_spectrogramCols = static_cast<int>((x_end - x_start) / ddx);
        if (m_spectrogramCols < defaultNumberSpectroGramColumns)
          m_spectrogramCols = defaultNumberSpectroGramColumns;
      } else {
        m_spectrogramCols = numCols() > defaultNumberSpectroGramColumns
                                ? numCols()
                                : defaultNumberSpectroGramColumns;
      }
      m_boundingRect = QwtDoubleRect(qMin(x_start, x_end) - 0.5 * dx,
                                     qMin(y_start, y_end) - 0.5 * dy,
                                     fabs(x_end - x_start) + dx,
                                     fabs(y_end - y_start) + dy).normalized();

    } else {
      m_spectrogramCols = 0;
      m_boundingRect = QwtDoubleRect(0, qMin(y_start, y_end) - 0.5 * dy, 1,
                                     fabs(y_end - y_start) + dy).normalized();
    }
  } // Define the spectrogram bounding box
  return m_boundingRect;
}

//----------------------------------------------------------------------------

Graph3D *MantidMatrix::plotGraph3D(int style) {
  QApplication::setOverrideCursor(Qt::WaitCursor);

  ApplicationWindow *a = applicationWindow();
  QString labl = a->generateUniqueName(tr("Graph"));

  Graph3D *plot = new Graph3D("", a);
  plot->resize(500, 400);
  plot->setWindowTitle(labl);
  plot->setName(labl);
  plot->setTitle(tr("Workspace ") + name());
  a->customPlot3D(plot);
  plot->customPlotStyle(style);
  int resCol = numCols() / 200;
  int resRow = numRows() / 200;
  plot->setResolution(qMax(resCol, resRow));

  double zMin = 1e300;
  double zMax = -1e300;
  for (int i = 0; i < numRows(); i++) {
    for (int j = 0; j < numCols(); j++) {
      double val = cell(i, j);
      if (val < zMin)
        zMin = val;
      if (val > zMax)
        zMax = val;
    }
  }

  // Calculate xStart(), xEnd(), yStart(), yEnd()
  boundingRect();

  MantidMatrixFunction *fun = new MantidMatrixFunction(*this);
  plot->addFunction(fun, xStart(), xEnd(), yStart(), yEnd(), zMin, zMax,
                    numCols(), numRows());

  using MantidQt::API::PlotAxis;
  plot->setXAxisLabel(PlotAxis(*m_workspace, 0).title());
  plot->setYAxisLabel(PlotAxis(*m_workspace, 1).title());
  plot->setZAxisLabel(PlotAxis(false, *m_workspace).title());

  a->initPlot3D(plot);
  // plot->confirmClose(false);
  QApplication::restoreOverrideCursor();

  return plot;
}

void MantidMatrix::attachMultilayer(MultiLayer *ml) {
  m_plots2D << ml;
  connect(ml, SIGNAL(closedWindow(MdiSubWindow *)), this,
          SLOT(dependantClosed(MdiSubWindow *)));
}

/** Creates a MultiLayer graph and plots this MantidMatrix as a Spectrogram.

@param type :: The "curve" type.
@return Pointer to the created graph.
*/
MultiLayer *MantidMatrix::plotGraph2D(GraphOptions::CurveType type) {
  if (numRows() == 1) {
    QMessageBox::critical(0, "MantidPlot - Error",
                          "Cannot plot a workspace with only one spectrum.");
    return nullptr;
  }

  QApplication::setOverrideCursor(QCursor(Qt::WaitCursor));

  ApplicationWindow *a = applicationWindow();
  MultiLayer *g = a->multilayerPlot(a->generateUniqueName(tr("Graph")));
  attachMultilayer(g);
  //#799 fix for  multiple dialog creation on double clicking/ on right click
  // menu scale on  2d plot
  //   a->connectMultilayerPlot(g);
  Graph *plot = g->activeGraph();
  plotSpectrogram(plot, a, type, false, nullptr);
  // g->confirmClose(false);
  QApplication::restoreOverrideCursor();
  return g;
}

Spectrogram *MantidMatrix::plotSpectrogram(Graph *plot, ApplicationWindow *app,
                                           GraphOptions::CurveType type,
                                           bool project,
                                           const ProjectData *const prjData) {
  app->setPreferences(plot);

  plot->setTitle(tr("Workspace ") + name());

  using MantidQt::API::PlotAxis;
  plot->setXAxisTitle(PlotAxis(*m_workspace, 0).title());
  plot->setYAxisTitle(PlotAxis(*m_workspace, 1).title());

  // Set the range on the third, colour axis
  double minz, maxz;
  auto fun = new MantidMatrixFunction(*this);
  range(&minz, &maxz);
  Spectrogram *spgrm =
      plot->plotSpectrogram(fun, m_spectrogramRows, m_spectrogramCols,
                            boundingRect(), minz, maxz, type);
  app->setSpectrogramTickStyle(plot);
  if (spgrm) {
    if (project) {
      spgrm->mutableColorMap().loadMap(prjData->getColormapFile());
      spgrm->setCustomColorMap(spgrm->mutableColorMap());
      spgrm->setIntensityChange(prjData->getIntensity());
      if (!prjData->getGrayScale())
        spgrm->setGrayScale();
      if (prjData->getContourMode()) {
        spgrm->setDisplayMode(QwtPlotSpectrogram::ContourMode, true);
        spgrm->showContourLineLabels(true);
      }
      spgrm->setDefaultContourPen(prjData->getDefaultContourPen());
      spgrm->setColorMapPen(false);
      if (prjData->getColorMapPen())
        spgrm->setColorMapPen(true);
      ContourLinesEditor *contourEditor = prjData->getContourLinesEditor();
      if (contourEditor) {
        contourEditor->setSpectrogram(spgrm);
        contourEditor->updateContents();
        contourEditor->updateContourLevels();
      }
    }
  }
  plot->setAutoScale();
  return spgrm;
}

void MantidMatrix::setBinGraph(MultiLayer *ml, Table *t) {
  MantidUI::setUpBinGraph(ml, name(), workspace());
  connect(ml, SIGNAL(closedWindow(MdiSubWindow *)), this,
          SLOT(dependantClosed(MdiSubWindow *)));
  if (t) {
    m_plots1D[ml] = t;
    connect(t, SIGNAL(closedWindow(MdiSubWindow *)), this,
            SLOT(dependantClosed(MdiSubWindow *)));
  } else
    m_plots2D << ml;
}

/// Returns a list of the selected rows
const QList<int> &MantidMatrix::getSelectedRows() const {
  return m_selectedRows;
}

/**
* Sets the internal cache of selected rows.
* @return True if rows are selected, false otherwise
*/
bool MantidMatrix::setSelectedRows() {
  QTableView *tv = activeView();
  QItemSelectionModel *selModel = tv->selectionModel();
  if (!selModel)
    return false;

  m_selectedRows.clear();
  const QModelIndexList rows = selModel->selectedRows();
  QModelIndexList::const_iterator it;
  for (it = rows.constBegin(); it != rows.constEnd(); ++it) {
    m_selectedRows.append(it->row() + m_startRow);
  }

  return (!m_selectedRows.empty());
}

/// Returns a list of the selected columns
const QList<int> &MantidMatrix::getSelectedColumns() const {
  return m_selectedCols;
}

/**
* Sets the internal cache of selected columns.
* @return True if columns are selected, false otherwise
*/
bool MantidMatrix::setSelectedColumns() {
  QTableView *tv = activeView();
  QItemSelectionModel *selModel = tv->selectionModel();
  if (!selModel || !selModel->hasSelection())
    return false;

  m_selectedCols.clear();
  const QModelIndexList cols = selModel->selectedColumns();
  QModelIndexList::const_iterator it;
  for (it = cols.constBegin(); it != cols.constEnd(); ++it) {
    m_selectedCols.append(it->column());
  }

  return (!m_selectedCols.empty());
}

void MantidMatrix::dependantClosed(MdiSubWindow *w) {
  if (strcmp(w->metaObject()->className(), "Table") == 0) {
    QMap<MultiLayer *, Table *>::iterator itr;
    for (itr = m_plots1D.begin(); itr != m_plots1D.end(); ++itr) {
      if (itr.value() == dynamic_cast<Table *>(w)) {
        m_plots1D.erase(itr);
        break;
      }
    }
  } else if (strcmp(w->metaObject()->className(), "MultiLayer") == 0) {
    int i = m_plots2D.indexOf(dynamic_cast<MultiLayer *>(w));
    if (i >= 0)
      m_plots2D.remove(i);
    else {
      QMap<MultiLayer *, Table *>::iterator i =
          m_plots1D.find(dynamic_cast<MultiLayer *>(w));
      if (i != m_plots1D.end()) {
        if (i.value() != 0) {
          i.value()->confirmClose(false);
          i.value()->close();
        }
        m_plots1D.erase(i);
      }
    }
  }
}

/**
Repaints all 1D and 2D plots attached to this MantidMatrix
*/
void MantidMatrix::repaintAll() {
  repaint();

  // Repaint 2D plots
  QVector<MultiLayer *>::iterator vEnd = m_plots2D.end();
  for (QVector<MultiLayer *>::iterator vItr = m_plots2D.begin(); vItr != vEnd;
       ++vItr) {
    (*vItr)->activeGraph()->replot();
  }

  // Updates the 1D plots by modifying the attached tables
  QMap<MultiLayer *, Table *>::iterator mEnd = m_plots1D.end();
  for (QMap<MultiLayer *, Table *>::iterator mItr = m_plots1D.begin();
       mItr != mEnd; ++mItr) {
    Table *t = mItr.value();
    if (!t)
      continue;
    int charsToRemove = t->name().size() + 1;
    int nTableCols(t->numCols());
    for (int col = 1; col < nTableCols; ++col) {
      QString colName = t->colName(col).remove(0, charsToRemove);
      if (colName.isEmpty())
        break;
      // Need to determine whether the table was created from plotting a
      // spectrum
      // or a time bin. A spectrum has a Y column name YS and a bin YB
      QString ident = colName.left(2);
      colName.remove(0, 2); // This now contains the number in the MantidMatrix
      int matrixNumber = colName.toInt();
      if (matrixNumber < 0)
        break;
      bool errs = (ident[0] == QChar('E'));
      if (ident[1] == QChar('S')) {
        if (matrixNumber >= numRows())
          break;
        int endCount = numCols();
        for (int j = 0; j < endCount; ++j) {
          if (errs)
            t->setCell(j, col, dataE(matrixNumber, j));
          else
            t->setCell(j, col, dataY(matrixNumber, j));
        }
      } else {
        if (matrixNumber >= numCols())
          break;
        int endCount = numRows();
        for (int j = 0; j < endCount; ++j) {
          if (errs)
            t->setCell(j, col, dataE(j, matrixNumber));
          else
            t->setCell(j, col, dataY(j, matrixNumber));
        }
      }
    }
    t->notifyChanges();
  }
}

void MantidMatrix::afterReplaceHandle(
    const std::string &wsName,
    const boost::shared_ptr<Mantid::API::Workspace> ws) {
  if (!ws)
    return;
  if (wsName != m_strName) {
    if (ws == m_workspace) // i.e. this is a rename
    {
      m_strName = wsName;
      QString qwsName = QString::fromStdString(wsName);
      setWindowTitle(qwsName);
      setName(qwsName);
      setObjectName(qwsName);
    }
    return;
  }

  Mantid::API::MatrixWorkspace_sptr new_workspace =
      boost::dynamic_pointer_cast<MatrixWorkspace>(
          Mantid::API::AnalysisDataService::Instance().retrieve(m_strName));

  // If the cast failed (e.g. Matrix2D became a GroupWorkspace) do not try to
  // change the matrix, just close it
  if (new_workspace) {
    emit needWorkspaceChange(new_workspace);
  } else {
    g_log.warning("Workspace type changed. Closing matrix window.");
    emit needToClose();
  }
}

void MantidMatrix::changeWorkspace(Mantid::API::MatrixWorkspace_sptr ws) {
  if (m_workspaceTotalHist != static_cast<int>(ws->getNumberHistograms()) ||
      m_cols != static_cast<int>(ws->blocksize())) {
    closeDependants();
  }

  // Save selection
  QItemSelectionModel *oldSelModel = activeView()->selectionModel();
  QModelIndexList indexList = oldSelModel->selectedIndexes();
  QModelIndex curIndex = activeView()->currentIndex();

  setup(ws, -1, -1);

  m_modelY = new MantidMatrixModel(this, ws.get(), m_rows, m_cols, m_startRow,
                                   MantidMatrixModel::Y);
  connectTableView(m_table_viewY, m_modelY);
  setNumberFormat(0, MantidPreferences::MantidMatrixNumberFormatY(),
                  MantidPreferences::MantidMatrixNumberPrecisionY());

  m_modelX = new MantidMatrixModel(this, ws.get(), m_rows, m_cols, m_startRow,
                                   MantidMatrixModel::X);
  connectTableView(m_table_viewX, m_modelX);
  setNumberFormat(1, MantidPreferences::MantidMatrixNumberFormatX(),
                  MantidPreferences::MantidMatrixNumberPrecisionX());

  m_modelE = new MantidMatrixModel(this, ws.get(), m_rows, m_cols, m_startRow,
                                   MantidMatrixModel::E);
  connectTableView(m_table_viewE, m_modelE);
  setNumberFormat(2, MantidPreferences::MantidMatrixNumberFormatE(),
                  MantidPreferences::MantidMatrixNumberPrecisionE());

  // Update the extensions
  updateExtensions(ws);

  // Restore selection
  activeView()->setCurrentIndex(curIndex);
  if (indexList.size()) {
    QItemSelection sel(indexList.first(), indexList.last());
    QItemSelectionModel *selModel = activeView()->selectionModel();
    selModel->select(sel, QItemSelectionModel::Select);
  }

  invalidateBoundingRect();

  repaintAll();
}

void MantidMatrix::closeDependants() {
  while (m_plots2D.size()) {
    MultiLayer *ml = m_plots2D.front();
    ml->confirmClose(false);
    ml->close(); // this calls slot dependantClosed() which removes the pointer
                 // from m_plots2D
  }

  while (m_plots1D.size()) {
    MultiLayer *ml = m_plots1D.begin().key();
    ml->confirmClose(false);
    ml->close(); // this calls slot dependantClosed() which removes the pointer
                 // from m_plots1D
  }
}

void MantidMatrix::setNumberFormat(const QChar &f, int prec, bool all) {
  if (all) {
    modelY()->setFormat(f, prec);
    modelX()->setFormat(f, prec);
    modelE()->setFormat(f, prec);
    m_extensionRequest.setNumberFormatForAll(m_extensions, f, prec);
    MantidPreferences::MantidMatrixNumberFormat(f);
    MantidPreferences::MantidMatrixNumberPrecision(prec);
  } else {
    activeModel()->setFormat(f, prec);
    auto current_index = m_tabs->currentIndex();
    switch (m_tabs->currentIndex()) {
    case 0:
      MantidPreferences::MantidMatrixNumberFormatY(f);
      MantidPreferences::MantidMatrixNumberPrecisionY(prec);
      break;
    case 1:
      MantidPreferences::MantidMatrixNumberFormatX(f);
      MantidPreferences::MantidMatrixNumberPrecisionX(prec);
      break;
    case 2:
      MantidPreferences::MantidMatrixNumberFormatE(f);
      MantidPreferences::MantidMatrixNumberPrecisionE(prec);
      break;
    default:
      m_extensionRequest.recordFormat(intToModelType(current_index),
                                      m_extensions, f, prec);
      break;
    }
  }
}

void MantidMatrix::setNumberFormat(int i, const QChar &f, int prec, bool all) {
  (void)all; // Avoid unused warning
  switch (i) {
  case 0:
    m_modelY->setFormat(f, prec);
    MantidPreferences::MantidMatrixNumberFormatY(f);
    MantidPreferences::MantidMatrixNumberPrecisionY(prec);
    break;
  case 1:
    m_modelX->setFormat(f, prec);
    MantidPreferences::MantidMatrixNumberFormatX(f);
    MantidPreferences::MantidMatrixNumberPrecisionX(prec);
    break;
  case 2:
    m_modelE->setFormat(f, prec);
    MantidPreferences::MantidMatrixNumberFormatE(f);
    MantidPreferences::MantidMatrixNumberPrecisionE(prec);
    break;
  default:
    m_extensionRequest.setNumberFormat(intToModelType(i), m_extensions, f,
                                       prec);
    break;
  }
}

QChar MantidMatrix::numberFormat() { return activeModel()->format(); }

int MantidMatrix::precision() { return activeModel()->precision(); }

void MantidMatrix::setMatrixProperties() {
  QWidget *parent = parentWidget();
  MantidMatrixDialog dlg(parent);
  dlg.setMatrix(this);
  dlg.exec();
}

void MantidMatrix::preDeleteHandle(
    const std::string &wsName,
    const boost::shared_ptr<Mantid::API::Workspace> ws) {
  (void)wsName; // Avoid unused warning
  if (m_workspace.get() == ws.get()) {
    emit needToClose();
  }
}

void MantidMatrix::clearADSHandle() { emit needToClose(); }

void MantidMatrix::closeMatrix() {
  confirmClose(false);
  close();
}

void MantidMatrix::selfClosed(MdiSubWindow *w) {
  (void)w; // Avoid unused warning
  closeDependants();
}

//-------------------------------
// Python API commands
//------------------------------

void MantidMatrix::goToTab(const QString &name) {
  if (m_tabs->tabText(m_tabs->currentIndex()) == name)
    return;

  if (name == m_YTabLabel) {
    m_tabs->setCurrentIndex(0);
  } else if (name == m_XTabLabel) {
    m_tabs->setCurrentIndex(1);
  } else if (name == m_ETabLabel) {
    m_tabs->setCurrentIndex(2);
  } else
    return;
}

/**  returns the workspace name
*/
const std::string &MantidMatrix::getWorkspaceName() { return m_strName; }

void findYRange(MatrixWorkspace_const_sptr ws, double &miny, double &maxy) {
  // this is here to fill m_min and m_max with numbers that aren't nan
  miny = std::numeric_limits<double>::max();
  maxy = std::numeric_limits<double>::lowest();

  if (ws) {

    PARALLEL_FOR_IF(Kernel::threadSafe(*ws))
    for (int wi = 0; wi < static_cast<int>(ws->getNumberHistograms()); wi++) {
      double local_min, local_max;
      const auto &Y = ws->y(wi);

      local_min = std::numeric_limits<double>::max();
      local_max = std::numeric_limits<double>::lowest();

      for (size_t i = 0; i < Y.size(); i++) {
        double aux = Y[i];
        if (!std::isfinite(aux))
          continue;
        if (aux < local_min)
          local_min = aux;
        if (aux > local_max)
          local_max = aux;
      }

      // Now merge back the local min max
      PARALLEL_CRITICAL(MantidMatrix_range_max) {
        if (local_max > maxy)
          maxy = local_max;
      }
      PARALLEL_CRITICAL(MantidMatrix_range_min) {
        if (local_min < miny)
          miny = local_min;
      }
    }
  }

  // Make up some reasonable values if nothing was found
  if (miny == std::numeric_limits<double>::max())
    miny = 0;
  if (maxy == std::numeric_limits<double>::lowest())
    maxy = miny + 1e6;

  if (maxy == miny) {
    if (maxy == 0.0)
      maxy += 1.0;
    else
      maxy += fabs(miny);
  }
}

MantidQt::API::IProjectSerialisable *
MantidMatrix::loadFromProject(const std::string &lines, ApplicationWindow *app,
                              const int fileVersion) {
  Q_UNUSED(fileVersion);
  TSVSerialiser tsv(lines);

  MantidMatrix *matrix = nullptr;
  if (tsv.selectLine("WorkspaceName")) {
    const std::string wsName = tsv.asString(1);
    MatrixWorkspace_sptr ws;

    if (AnalysisDataService::Instance().doesExist(wsName))
      ws = AnalysisDataService::Instance().retrieveWS<MatrixWorkspace>(wsName);

    if (!ws)
      return nullptr;

    matrix = new MantidMatrix(ws, app, "Mantid", QString::fromStdString(wsName),
                              -1, -1);
  }

  if (!matrix)
    return nullptr;

  // Append to the list of mantid matrix apps
  app->addMantidMatrixWindow(matrix);
  app->addMdiSubWindow(matrix);

  if (tsv.selectLine("geometry")) {
    const std::string geometry = tsv.lineAsString("geometry");
    app->restoreWindowGeometry(app, matrix, QString::fromStdString(geometry));
  }

  if (tsv.selectLine("tgeometry")) {
    const std::string geometry = tsv.lineAsString("tgeometry");
    app->restoreWindowGeometry(app, matrix, QString::fromStdString(geometry));
  }

  if (tsv.selectLine("SelectedTab")) {
    int index;
    tsv >> index;
    matrix->m_tabs->setCurrentIndex(index);
  }

  return matrix;
}

std::string MantidMatrix::saveToProject(ApplicationWindow *app) {
  TSVSerialiser tsv;

  tsv.writeRaw("<mantidmatrix>");
  tsv.writeLine("WorkspaceName") << m_strName;
  tsv.writeRaw(app->windowGeometryInfo(this));
  tsv.writeLine("SelectedTab") << m_tabs->currentIndex();
  tsv.writeRaw("</mantidmatrix>");

  return tsv.outputLines();
}

std::vector<std::string> MantidMatrix::getWorkspaceNames() {
  return {m_strName};
}

/**
 * Creates a MantidMatrixTabExtension of a specified type
 * @param type: the type of the tab extension
 */
void MantidMatrix::addMantidMatrixTabExtension(MantidMatrixModel::Type type) {
  // We only want to have unique tab extensions
  if (m_extensions.count(type) > 0) {
    g_log.warning(
        "Tried to add an extension for a type which already has an extension");
    return;
  }

  // Have the extension handler create a new extension and initialize it.
  setupNewExtension(type);
}

/**
 * Hook up the MantidMatrixExtension to the new tab etc
 */
void MantidMatrix::setupNewExtension(MantidMatrixModel::Type type) {
  switch (type) {
  case MantidMatrixModel::DX: {
    // Provide an extension
    auto extension = m_extensionRequest.createMantidMatrixTabExtension(type);

    // We need to hook up the extension
    extension.model = new MantidMatrixModel(this, m_workspace.get(), m_rows,
                                            m_cols, m_startRow, type);
    extension.tableView = Mantid::Kernel::make_unique<QTableView>();

    // Add a new tab
    m_tabs->insertTab(modelTypeToInt(type), extension.tableView.get(),
                      extension.label);

    // Install the eventfilter
    extension.tableView->installEventFilter(this);

    // Connect Table View
    connectTableView(extension.tableView.get(), extension.model);

    m_extensions.emplace(type, std::move(extension));

    // Set the column width
    auto columnWidth = m_extensionRequest.getColumnWidthPreference(
        type, m_extensions, MantidPreferences::MantidMatrixColumnWidthDx());
    setColumnsWidth(modelTypeToInt(type), columnWidth);

    // Set the number format
    auto format = m_extensionRequest.getFormat(
        type, m_extensions, MantidPreferences::MantidMatrixNumberFormatDx());
    auto precision = m_extensionRequest.getPrecision(
        type, m_extensions, MantidPreferences::MantidMatrixNumberPrecisionDx());
    setNumberFormat(modelTypeToInt(type), format, precision);
    break;
  }
  default:
    throw std::runtime_error("Unknown MantidMatrix extension.");
  }
}

/**
 * Update the existing extensions
 * @param ws: the new workspace
 */
void MantidMatrix::updateExtensions(Mantid::API::MatrixWorkspace_sptr ws) {
  auto it = m_extensions.begin();
<<<<<<< HEAD
  while (it != m_extensions.end()) {
    switch (it->first) {
=======
  while (it != m_extensions.cend()) {
    auto type = it->first;
    switch (type) {
>>>>>>> eb55bac1
    case MantidMatrixModel::DX:
      if (ws->hasDx(0)) {
        auto &extension = it->second;
        extension.model = new MantidMatrixModel(this, ws.get(), m_rows, m_cols,
                                                m_startRow, type);
        connectTableView(extension.tableView.get(), extension.model);
        auto format = m_extensionRequest.getFormat(
            type, m_extensions,
            MantidPreferences::MantidMatrixNumberFormatDx());
        auto precision = m_extensionRequest.getPrecision(
            type, m_extensions,
            MantidPreferences::MantidMatrixNumberPrecisionDx());
        setNumberFormat(modelTypeToInt(type), format, precision);
        ++it;
      } else {
        closeDependants();
        m_tabs->removeTab(modelTypeToInt(type));
        it = m_extensions.erase(it);
      }
      break;
    default:
      throw std::runtime_error("Unknown MantidMatrix extension.");
    }
  }
}<|MERGE_RESOLUTION|>--- conflicted
+++ resolved
@@ -1338,14 +1338,9 @@
  */
 void MantidMatrix::updateExtensions(Mantid::API::MatrixWorkspace_sptr ws) {
   auto it = m_extensions.begin();
-<<<<<<< HEAD
-  while (it != m_extensions.end()) {
-    switch (it->first) {
-=======
   while (it != m_extensions.cend()) {
     auto type = it->first;
     switch (type) {
->>>>>>> eb55bac1
     case MantidMatrixModel::DX:
       if (ws->hasDx(0)) {
         auto &extension = it->second;
