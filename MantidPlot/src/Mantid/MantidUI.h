--- conflicted
+++ resolved
@@ -214,11 +214,7 @@
                           const QString &plotType) override;
   MantidQt::MantidWidgets::MantidWSIndexDialog *
   createWorkspaceIndexDialog(int flags, QStringList wsNames, bool showWaterfall,
-<<<<<<< HEAD
-                             bool showPlotAll) override;
-=======
                              bool showPlotAll, bool showTiledOpt) override;
->>>>>>> 32386c36
 
   /// Create a 1d graph form a Table
   MultiLayer *createGraphFromTable(Table *t, int type = 0);
@@ -248,11 +244,7 @@
   MultiLayer *
   plotSubplots(const QMultiMap<QString, std::set<int>> &toPlot,
                MantidQt::DistributionFlag distr = MantidQt::DistributionDefault,
-<<<<<<< HEAD
-               bool errs = false, MultiLayer *plotWindow = nullptr);
-=======
                bool errs = false, MultiLayer *plotWindow = nullptr) override;
->>>>>>> 32386c36
 
   MultiLayer *
   plotSubplots(const QMultiMap<QString, int> &toPlot,
