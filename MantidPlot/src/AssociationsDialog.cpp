--- conflicted
+++ resolved
@@ -74,12 +74,8 @@
                                                  << tr("yErr"));
   vl->addWidget(table);
 
-<<<<<<< HEAD
-  connect(table, SIGNAL(itemClicked(QTableWidgetItem*)), this, SLOT(processStateChange(QTableWidgetItem*)));
-=======
   connect(table, SIGNAL(itemClicked(QTableWidgetItem *)), this,
           SLOT(processStateChange(QTableWidgetItem *)));
->>>>>>> c3e23861
 
   associations = new QListWidget();
   associations->setSelectionMode(QListWidget::SingleSelection);
