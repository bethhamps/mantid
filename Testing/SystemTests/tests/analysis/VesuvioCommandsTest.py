--- conflicted
+++ resolved
@@ -48,8 +48,6 @@
     abs_difference = abs(expected - actual)
     return abs_difference <= abs(tolerance_value)
 
-<<<<<<< HEAD
-=======
 def skip_due_to_os():
     """
     Skip tests on some operating systems
@@ -64,7 +62,6 @@
     else:
         return True # Tests should be skipped
 
->>>>>>> 8a18f925
 #====================================================================================
 
 class FitSingleSpectrumNoBackgroundTest(stresstesting.MantidStressTest):
