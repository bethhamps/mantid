<?xml version="1.0" encoding="UTF-8" ?>
<parameter-file instrument="FIGARO" valid-from="2017-01-31 23:59:59">
	<component-link name="FIGARO">
		<parameter name="deltaE-mode" type="string">
			<value val="direct" />
		</parameter>
		<!-- Default monitor spectrum number for monitor normalisation. -->
		<parameter name="default-incident-monitor-spectrum" type="int">
			<value val="257" />
		</parameter>
		<!-- MergeRuns behavior when merging sample logs. -->
		<parameter name="sample_logs_sum" type="string">
			<value val="duration, monitor1.monsum, monitor2.monsum, PSD.detsum, time" />
		</parameter>
		<parameter name="sample_logs_time_series" type="string">
			<value val="sample.bath1_regulation_temperature, sample.bath2_regulation_temperature" />
		</parameter>
		<parameter name="sample_logs_warn" type="string">
			<value val="sample.bath1_regulation_temperature, sample.bath2_regulation_temperature" />
		</parameter>
		<parameter name="sample_logs_warn_tolerances" type="string">
			<value val="1.0" />
		</parameter>
		<parameter name="sample_logs_fail" type="string">
			<value val="CollAngle.actual_coll_angle, monitor1.time_of_flight_0, monitor1.time_of_flight_1, monitor1.time_of_flight_2" />
		</parameter>
		<parameter name="sample_logs_fail_tolerances" type="string">
			<value val="0, 0, 0, 0" />
		</parameter>
<<<<<<< HEAD
		<!-- Using default parameters for several reduction algorithms: change slit names internally. -->
		<parameter name="Workflow.slit1" type="string">
			<value val="slit2" />
		</parameter>
		<parameter name="Workflow.slit2" type="string">
			<value val="slit3" />
		</parameter>
	</component-link>		
=======
                <!-- ConjoinXRuns behavior when merging sample logs when using Stitch1D or Stitch1DMany. -->
		<parameter name="conjoin_sample_logs_sum" type="string">
			<value val="" />
		</parameter>
		<parameter name="conjoin_sample_logs_time_series" type="string">
			<value val="" />
		</parameter>
		<parameter name="conjoin_sample_logs_warn" type="string">
			<value val="" />
		</parameter>
		<parameter name="conjoin_sample_logs_warn_tolerances" type="string">
			<value val="" />
		</parameter>
		<parameter name="conjoin_sample_logs_fail" type="string">
			<value val="" />
		</parameter>
		<parameter name="conjoin_sample_logs_fail_tolerances" type="string">
			<value val="" />
		</parameter>        
	</component-link>
>>>>>>> 9237483b
</parameter-file><|MERGE_RESOLUTION|>--- conflicted
+++ resolved
@@ -27,16 +27,6 @@
 		<parameter name="sample_logs_fail_tolerances" type="string">
 			<value val="0, 0, 0, 0" />
 		</parameter>
-<<<<<<< HEAD
-		<!-- Using default parameters for several reduction algorithms: change slit names internally. -->
-		<parameter name="Workflow.slit1" type="string">
-			<value val="slit2" />
-		</parameter>
-		<parameter name="Workflow.slit2" type="string">
-			<value val="slit3" />
-		</parameter>
-	</component-link>		
-=======
                 <!-- ConjoinXRuns behavior when merging sample logs when using Stitch1D or Stitch1DMany. -->
 		<parameter name="conjoin_sample_logs_sum" type="string">
 			<value val="" />
@@ -55,7 +45,13 @@
 		</parameter>
 		<parameter name="conjoin_sample_logs_fail_tolerances" type="string">
 			<value val="" />
-		</parameter>        
+		</parameter>
+		<!-- Using default parameters for several reduction algorithms: change slit names internally. -->
+		<parameter name="Workflow.slit1" type="string">
+			<value val="slit2" />
+		</parameter>
+		<parameter name="Workflow.slit2" type="string">
+			<value val="slit3" />
+		</parameter>     
 	</component-link>
->>>>>>> 9237483b
 </parameter-file>