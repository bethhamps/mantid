#pylint: disable=invalid-name
# This python script is run after running extractAlgorithmNames.py, where
# the output of that script is saved to a *.txt
#
# This script then query github for author of each algorithm. This script
# was original used in connection with creating usage examples for algorithms
# and creating an algorithm list for each developer to have a go at

<<<<<<< HEAD
import string
import os
import re
=======
import os
>>>>>>> 8ab67e8d

import subprocess


project = 'PyWorkflowAlg'
algorithmList = 'allAlgorithmsIn'+project+'.txt'

allAlgs = [line.strip() for line in open(algorithmList)]
#os.chdir(project+"/src")
os.chdir('PythonInterface/plugins/algorithms/WorkflowAlgorithms')
for line in allAlgs:
    #print line
    fullline = line
    args = [
        'git', 'log',
        '--pretty=short',
        '--format="%aN"',
        '--follow',
        line
    ]

    authors = subprocess.check_output(args).replace('"', '').split('\n')
    authors = set(authors)
    authors = authors - set([''])

    for author in authors:
        #print author
        fullline = fullline + ", " + author

    print fullline

#line = 'GroupWorkspaces.cpp'
#fullline = line
#args = [
#        'git', 'log',
#        '--pretty=short',
#        '--format="%aN"',
#        '--follow',
#        line
#]

#authors = subprocess.check_output(args).replace('"', '').split('\n')
#authors = set(authors)
#authors = authors - set([''])

#for author in authors:
    #print author
#    fullline = fullline + ", " + author

#print fullline<|MERGE_RESOLUTION|>--- conflicted
+++ resolved
@@ -6,13 +6,7 @@
 # was original used in connection with creating usage examples for algorithms
 # and creating an algorithm list for each developer to have a go at
 
-<<<<<<< HEAD
-import string
 import os
-import re
-=======
-import os
->>>>>>> 8ab67e8d
 
 import subprocess
 
