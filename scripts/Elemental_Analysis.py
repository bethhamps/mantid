from __future__ import absolute_import, print_function

from PyQt4 import QtGui

import sys
import random
from time import time

from Muon.GUI.ElementalAnalysis.PeriodicTable.periodic_table_presenter import PeriodicTablePresenter
from Muon.GUI.ElementalAnalysis.PeriodicTable.periodic_table_view import PeriodicTableView
from Muon.GUI.ElementalAnalysis.PeriodicTable.periodic_table_model import PeriodicTableModel
from Muon.GUI.ElementalAnalysis.Plotting.plotting_view import PlotView
from Muon.GUI.ElementalAnalysis.Plotting.plotting_presenter import PlotPresenter
from Muon.GUI.Common import message_box

from Muon.GUI.ElementalAnalysis.Detectors.detectors_presenter import DetectorsPresenter
from Muon.GUI.ElementalAnalysis.Detectors.detectors_view import DetectorsView
from Muon.GUI.ElementalAnalysis.Peaks.peaks_presenter import PeaksPresenter
from Muon.GUI.ElementalAnalysis.Peaks.peaks_view import PeaksView

from Muon.GUI.ElementalAnalysis.PeriodicTable.PeakSelector.peak_selector_presenter import PeakSelectorPresenter
from Muon.GUI.ElementalAnalysis.PeriodicTable.PeakSelector.peak_selector_view import PeakSelectorView
from Muon.GUI.ElementalAnalysis.LoadWidget.load_model import LoadModel, CoLoadModel
from Muon.GUI.Common.load_widget.load_view import LoadView
from Muon.GUI.Common.load_widget.load_presenter import LoadPresenter

from Muon.GUI.ElementalAnalysis.Detectors.detectors_presenter import DetectorsPresenter
from Muon.GUI.ElementalAnalysis.Detectors.detectors_view import DetectorsView
from Muon.GUI.ElementalAnalysis.Peaks.peaks_presenter import PeaksPresenter
from Muon.GUI.ElementalAnalysis.Peaks.peaks_view import PeaksView

from Muon.GUI.ElementalAnalysis.PeriodicTable.PeakSelector.peak_selector_presenter import PeakSelectorPresenter
from Muon.GUI.ElementalAnalysis.PeriodicTable.PeakSelector.peak_selector_view import PeakSelectorView

import mantid.simpleapi as mantid

import matplotlib.patches as mpatches


class ElementalAnalysisGui(QtGui.QMainWindow):
    def __init__(self, parent=None):
        super(ElementalAnalysisGui, self).__init__(parent)
        mantid.LoadAscii(
            "~/Sundials/ral02695.rooth2010.dat",
            OutputWorkspace="D1N10")
        mantid.LoadAscii(
            "~/Sundials/ral02695.rooth3010.dat",
            OutputWorkspace="D2N10")
        mantid.LoadAscii(
            "~/Sundials/ral02695.rooth4010.dat",
            OutputWorkspace="D3N10")
        mantid.LoadAscii(
            "~/Sundials/ral02695.rooth5010.dat",
            OutputWorkspace="D4N10")

        mantid.LoadAscii(
            "~/Sundials/ral02695.rooth2020.dat",
            OutputWorkspace="D1N20")
        mantid.LoadAscii(
            "~/Sundials/ral02695.rooth3020.dat",
            OutputWorkspace="D2N20")
        mantid.LoadAscii(
            "~/Sundials/ral02695.rooth4020.dat",
            OutputWorkspace="D3N20")
        mantid.LoadAscii(
            "~/Sundials/ral02695.rooth5020.dat",
            OutputWorkspace="D4N20")

        mantid.LoadAscii(
            "~/Sundials/ral02695.rooth2099.dat",
            OutputWorkspace="D1N99")
        mantid.LoadAscii(
            "~/Sundials/ral02695.rooth3099.dat",
            OutputWorkspace="D2N99")
        mantid.LoadAscii(
            "~/Sundials/ral02695.rooth4099.dat",
            OutputWorkspace="D3N99")
        mantid.LoadAscii(
            "~/Sundials/ral02695.rooth5099.dat",
            OutputWorkspace="D4N99")

        self.menu = self.menuBar()
        self.menu.addAction("File")
        edit_menu = self.menu.addMenu("Edit")
        edit_menu.addAction("Change Peak Data file", self.select_data_file)
        self.menu.addAction("Binning")
        self.menu.addAction("Normalise")

        self.ptable = PeriodicTablePresenter(
            PeriodicTableView(), PeriodicTableModel())
        self.ptable.register_table_changed(self.table_changed)
        self.ptable.register_table_lclicked(self.table_left_clicked)
        self.ptable.register_table_rclicked(self.table_right_clicked)

        self.widget_list = QtGui.QVBoxLayout()

        self.load_widget = LoadPresenter(
            LoadView(), LoadModel(), CoLoadModel())
        self.widget_list = QtGui.QVBoxLayout()

        self.detectors = DetectorsPresenter(DetectorsView())
        self.peaks = PeaksPresenter(PeaksView())

        self.widget_list.addWidget(self.peaks.view)
        self.widget_list.addWidget(self.detectors.view)
        self.widget_list.addWidget(self.load_widget.view)
        self.plotting = PlotPresenter(PlotView())
        self.plotting.view.setMinimumSize(self.plotting.view.sizeHint())

        self.detectors = DetectorsPresenter(DetectorsView())
        for checkbox in [self.detectors.view.GE1, self.detectors.view.GE2,
                         self.detectors.view.GE3, self.detectors.view.GE4]:
            checkbox.on_checkbox_checked(self.add_checkbox_plot)
            checkbox.on_checkbox_unchecked(self.del_checkbox_plot)
        self.peaks = PeaksPresenter(PeaksView())

        self.widget_list.addWidget(self.peaks.view)
        self.widget_list.addWidget(self.detectors.view)
        self.widget_list.addWidget(self.load_widget.view)

        self.box = QtGui.QHBoxLayout()
        self.box.addWidget(self.ptable.view)
        self.box.addLayout(self.widget_list)
<<<<<<< HEAD
=======
        self.box.addWidget(self.load_widget.view)
        self.box.addWidget(self.add)
        self.box.addWidget(self.rem)
        # layout.addWidget(self.plot_view)
>>>>>>> 7df649c8
        self.setCentralWidget(QtGui.QWidget(self))
        self.centralWidget().setLayout(self.box)
        self.setWindowTitle("Elemental Analysis")

        self.element_widgets = {}
        self._generate_element_widgets()

        # for detector in [1, 2, 3, 4]:
        #     names = ["D{}N{}".format(detector, x) for x in [10, 20, 99]]
        #     self.plot("Detector {}".format(detector), names)
        labels = ["Zn"]  # , "Cu"]
        colours = ["b"]  # , "r"]
        mps = [mpatches.Patch(color=c, label=l)
               for c, l in zip(colours, labels)]
        self.plotting.view.figure.legend(
            mps, labels, loc="top right", prop={"size": 10})
        # self.plotting.view.figure.tight_layout()

    def add_checkbox_plot(self, checkbox):
        detector = checkbox.name[-1]
        names = ["D{}N{}".format(detector, x) for x in [10, 20, 99]]
        self.plot(checkbox.name, names)
        if self.plotting.view.isHidden():
            self.plotting.view.show()

    def del_checkbox_plot(self, checkbox):
        self.plotting.remove_subplot(checkbox.name)
        if not len(self.plotting.get_subplots()):
            self.plotting.view.close()

    def _generate_element_widgets(self):
        self.element_widgets = {}
        for element in self.ptable.peak_data:
            if element not in ["Gammas", "Electrons"]:
                data = self.ptable.element_data(element)
                widget = PeakSelectorPresenter(PeakSelectorView(data, element))
                self.element_widgets[element] = widget

        self.element_widgets = {}
        self.element_data = {}
        self._generate_element_widgets()
        self._generate_element_data()

    def _generate_element_data(self):
        for element in self.ptable.peak_data:
            if element in ["Gammas", "Electrons"]:
                continue
            try:
                self.element_data[element] = self.ptable.peak_data[element]["Primary"].copy(
                )
            except KeyError:
                continue

    def _update_peak_data(self, element, data):
        self.element_data[element] = data

    def _generate_element_widgets(self):
        self.element_widgets = {}
        for element in self.ptable.peak_data:
            if element in ["Gammas", "Electrons"]:
                continue
            data = self.ptable.element_data(element)
            widget = PeakSelectorPresenter(PeakSelectorView(data, element))
            widget.on_finished(self._update_peak_data)
            self.element_widgets[element] = widget

    def table_left_clicked(self, item):
        print("Element Left Clicked: {}".format(
            self.element_data[item.symbol]))

    def table_right_clicked(self, item):
        self.element_widgets[item.symbol].view.show()
        print("Element Right Clicked: {}".format(item.symbol))

    def table_changed(self, items):
        print("Table Changed: {}".format([i.symbol for i in items]))

    def select_data_file(self):
        filename = str(QtGui.QFileDialog.getOpenFileName())
        if filename:
            self.ptable.set_peak_datafile(filename)
        self._generate_element_widgets()
        self._generate_element_data()

    def plot(self, detector_name, workspaces):
        subplot = self.plotting.add_subplot(detector_name)
        self.plotting.call_plot_method(
            detector_name, subplot.set_title, detector_name)
        for workspace in workspaces:
            self.plotting.plot(detector_name, mantid.mtd[workspace])
        # for element, colour in zip(["Zn", "Cu"], ["b", "r"]):
        for element, colour in zip(["Zn"], ["b"]):
            data = self.ptable.element_data(element)["Primary"]
            for peak_type in self.ptable.element_data(element)["Primary"]:
                self.plotting.add_vline(
                    detector_name, data[peak_type], 0, 1, color=colour)
                #subplot.text(data[peak_type], 0.95*_max, element, fontsize=12, ha="center")

    def add_plot(self):
        name = "Plot {}".format(time())
        subplot = self.plotting.add_subplot(name)
        self.plotting.call_plot_method(name, subplot.set_title, name)
        plot1 = mantid.CreateSampleWorkspace(OutputWorkspace=str(time()))
        self.plotting.plot(name, plot1)
        plot2 = mantid.Plus(plot1, plot1, OutputWorkspace=str(time()))
        self.plotting.plot(name, plot2)
        self.plotting.add_hline(name, 0.06, 0, 1)
        self.plotting.add_vline(name, 10100, 0, 1)

    def del_plot(self):
        to_del = random.choice(self.plotting.get_subplots().keys())
        self.plotting.remove_subplot(to_del)

    def spinbox_changed(self, val):
        print("SpinBox Value Changed: {}".format(val))

    def spinbox_submit(self, val):
        print("SpinBox Submitted: {}".format(val))


def qapp():
    if QtGui.QApplication.instance():
        _app = QtGui.QApplication.instance()
    else:
        _app = QtGui.QApplication(sys.argv)
    return _app


app = qapp()
try:
    window = ElementalAnalysisGui()
    window.show()
    app.exec_()
except RuntimeError as error:
    message_box.warning(str(error))<|MERGE_RESOLUTION|>--- conflicted
+++ resolved
@@ -13,6 +13,11 @@
 from Muon.GUI.ElementalAnalysis.Plotting.plotting_presenter import PlotPresenter
 from Muon.GUI.Common import message_box
 
+from Muon.GUI.ElementalAnalysis.LoadWidget.load_model import LoadModel, CoLoadModel
+from Muon.GUI.Common.load_widget.load_view import LoadView
+from Muon.GUI.Common.load_widget.load_presenter import LoadPresenter
+
+
 from Muon.GUI.ElementalAnalysis.Detectors.detectors_presenter import DetectorsPresenter
 from Muon.GUI.ElementalAnalysis.Detectors.detectors_view import DetectorsView
 from Muon.GUI.ElementalAnalysis.Peaks.peaks_presenter import PeaksPresenter
@@ -20,19 +25,9 @@
 
 from Muon.GUI.ElementalAnalysis.PeriodicTable.PeakSelector.peak_selector_presenter import PeakSelectorPresenter
 from Muon.GUI.ElementalAnalysis.PeriodicTable.PeakSelector.peak_selector_view import PeakSelectorView
-from Muon.GUI.ElementalAnalysis.LoadWidget.load_model import LoadModel, CoLoadModel
-from Muon.GUI.Common.load_widget.load_view import LoadView
-from Muon.GUI.Common.load_widget.load_presenter import LoadPresenter
-
-from Muon.GUI.ElementalAnalysis.Detectors.detectors_presenter import DetectorsPresenter
-from Muon.GUI.ElementalAnalysis.Detectors.detectors_view import DetectorsView
-from Muon.GUI.ElementalAnalysis.Peaks.peaks_presenter import PeaksPresenter
-from Muon.GUI.ElementalAnalysis.Peaks.peaks_view import PeaksView
-
-from Muon.GUI.ElementalAnalysis.PeriodicTable.PeakSelector.peak_selector_presenter import PeakSelectorPresenter
-from Muon.GUI.ElementalAnalysis.PeriodicTable.PeakSelector.peak_selector_view import PeakSelectorView
 
 import mantid.simpleapi as mantid
+
 
 import matplotlib.patches as mpatches
 
@@ -92,19 +87,11 @@
         self.ptable.register_table_lclicked(self.table_left_clicked)
         self.ptable.register_table_rclicked(self.table_right_clicked)
 
-        self.widget_list = QtGui.QVBoxLayout()
-
         self.load_widget = LoadPresenter(
             LoadView(), LoadModel(), CoLoadModel())
         self.widget_list = QtGui.QVBoxLayout()
-
-        self.detectors = DetectorsPresenter(DetectorsView())
-        self.peaks = PeaksPresenter(PeaksView())
-
-        self.widget_list.addWidget(self.peaks.view)
-        self.widget_list.addWidget(self.detectors.view)
-        self.widget_list.addWidget(self.load_widget.view)
         self.plotting = PlotPresenter(PlotView())
+
         self.plotting.view.setMinimumSize(self.plotting.view.sizeHint())
 
         self.detectors = DetectorsPresenter(DetectorsView())
@@ -118,22 +105,33 @@
         self.widget_list.addWidget(self.detectors.view)
         self.widget_list.addWidget(self.load_widget.view)
 
+        self.plotting.view.setMinimumSize(self.plotting.view.sizeHint())
+
         self.box = QtGui.QHBoxLayout()
         self.box.addWidget(self.ptable.view)
         self.box.addLayout(self.widget_list)
-<<<<<<< HEAD
-=======
-        self.box.addWidget(self.load_widget.view)
-        self.box.addWidget(self.add)
-        self.box.addWidget(self.rem)
-        # layout.addWidget(self.plot_view)
->>>>>>> 7df649c8
+
         self.setCentralWidget(QtGui.QWidget(self))
         self.centralWidget().setLayout(self.box)
         self.setWindowTitle("Elemental Analysis")
 
         self.element_widgets = {}
+        self.element_data = {}
         self._generate_element_widgets()
+        self._generate_element_data()
+
+    def _generate_element_data(self):
+        for element in self.ptable.peak_data:
+            if element in ["Gammas", "Electrons"]:
+                continue
+            try:
+                self.element_data[element] = self.ptable.peak_data[element]["Primary"].copy(
+                )
+            except KeyError:
+                continue
+
+    def _update_peak_data(self, element, data):
+        self.element_data[element] = data
 
         # for detector in [1, 2, 3, 4]:
         #     names = ["D{}N{}".format(detector, x) for x in [10, 20, 99]]
@@ -161,32 +159,6 @@
     def _generate_element_widgets(self):
         self.element_widgets = {}
         for element in self.ptable.peak_data:
-            if element not in ["Gammas", "Electrons"]:
-                data = self.ptable.element_data(element)
-                widget = PeakSelectorPresenter(PeakSelectorView(data, element))
-                self.element_widgets[element] = widget
-
-        self.element_widgets = {}
-        self.element_data = {}
-        self._generate_element_widgets()
-        self._generate_element_data()
-
-    def _generate_element_data(self):
-        for element in self.ptable.peak_data:
-            if element in ["Gammas", "Electrons"]:
-                continue
-            try:
-                self.element_data[element] = self.ptable.peak_data[element]["Primary"].copy(
-                )
-            except KeyError:
-                continue
-
-    def _update_peak_data(self, element, data):
-        self.element_data[element] = data
-
-    def _generate_element_widgets(self):
-        self.element_widgets = {}
-        for element in self.ptable.peak_data:
             if element in ["Gammas", "Electrons"]:
                 continue
             data = self.ptable.element_data(element)
@@ -204,13 +176,6 @@
 
     def table_changed(self, items):
         print("Table Changed: {}".format([i.symbol for i in items]))
-
-    def select_data_file(self):
-        filename = str(QtGui.QFileDialog.getOpenFileName())
-        if filename:
-            self.ptable.set_peak_datafile(filename)
-        self._generate_element_widgets()
-        self._generate_element_data()
 
     def plot(self, detector_name, workspaces):
         subplot = self.plotting.add_subplot(detector_name)
@@ -226,6 +191,13 @@
                     detector_name, data[peak_type], 0, 1, color=colour)
                 #subplot.text(data[peak_type], 0.95*_max, element, fontsize=12, ha="center")
 
+    def select_data_file(self):
+        filename = str(QtGui.QFileDialog.getOpenFileName())
+        if filename:
+            self.ptable.set_peak_datafile(filename)
+        self._generate_element_widgets()
+        self._generate_element_data()
+
     def add_plot(self):
         name = "Plot {}".format(time())
         subplot = self.plotting.add_subplot(name)
@@ -241,12 +213,6 @@
         to_del = random.choice(self.plotting.get_subplots().keys())
         self.plotting.remove_subplot(to_del)
 
-    def spinbox_changed(self, val):
-        print("SpinBox Value Changed: {}".format(val))
-
-    def spinbox_submit(self, val):
-        print("SpinBox Submitted: {}".format(val))
-
 
 def qapp():
     if QtGui.QApplication.instance():
