--- conflicted
+++ resolved
@@ -669,7 +669,6 @@
             except:
                 #if the workspace can't be deleted this function does nothing
                 pass
-<<<<<<< HEAD
     def get_reduction_steps(self):
         '''
         Provides a way to access the reduction steps
@@ -694,7 +693,6 @@
             if was_empty:
                 self._reduction_steps = None
             raise RuntimeError(str(details))
-=======
 
     def update_beam_center(self):
         """
@@ -706,4 +704,3 @@
         centre_pos1, centre_pos2 = self.instrument.get_updated_beam_centre_after_move()
         # Update the beam centre finder for the rear
         self._beam_finder.update_beam_center(centre_pos1, centre_pos2)
->>>>>>> f856a2e4
