--- conflicted
+++ resolved
@@ -2248,13 +2248,9 @@
             or estimates the proportion of neutrons that are transmitted
             through the sample
         """
-<<<<<<< HEAD
         # Set the prompt peak default values
         self.set_prompt_parameter_if_not_set(reducer)
 
-        _workspace = workspace
-=======
->>>>>>> 7fc88780
         self.output_wksp = None
 
         # look for run files that contain transmission data
@@ -2459,7 +2455,6 @@
             trans_ws = reducer.dark_run_subtraction.execute_transmission(trans_ws, trans_det_ids)
             mtd.addOrReplace(workspace_name, trans_ws)
 
-<<<<<<< HEAD
     def set_prompt_parameter_if_not_set(self, reducer):
         """
         This method sets default prompt peak values in case the user has not provided some. Currently
@@ -2471,8 +2466,6 @@
                 self.removePromptPeakMin = 19000.0 # Units of micro-seconds
                 self.removePromptPeakMax = 20500.0 # Units of micro-seconds
 
-=======
->>>>>>> 7fc88780
 
 class AbsoluteUnitsISIS(ReductionStep):
     DEFAULT_SCALING = 100.0
@@ -4288,6 +4281,7 @@
             Reads the geometry information stored in the workspace
             but doesn't replace values that have been previously set
         """
+        _reducer = reducer
         wksp = mtd[workspace]
         if isinstance(wksp, WorkspaceGroup):
             wksp = wksp[0]
