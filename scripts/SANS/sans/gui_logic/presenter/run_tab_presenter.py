--- conflicted
+++ resolved
@@ -38,8 +38,6 @@
 from sans.common.constants import ALL_PERIODS
 from sans.gui_logic.models.beam_centre_model import BeamCentreModel
 from ui.sans_isis.work_handler import WorkHandler
-<<<<<<< HEAD
-=======
 
 try:
     import mantidplot
@@ -47,7 +45,6 @@
     mantidplot = None
     # this should happen when this is called from outside Mantidplot and only then,
     # the result is that attempting to plot will raise an exception
->>>>>>> 32e368b4
 
 
 class RunTabPresenter(object):
