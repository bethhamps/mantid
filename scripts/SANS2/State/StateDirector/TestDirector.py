--- conflicted
+++ resolved
@@ -6,20 +6,14 @@
 from SANS2.State.StateBuilder.SANSStateMaskBuilder import get_mask_builder
 from SANS2.State.StateBuilder.SANSStateWavelengthBuilder import get_wavelength_builder
 from SANS2.State.StateBuilder.SANSStateSaveBuilder import get_save_builder
-<<<<<<< HEAD
 from SANS2.State.StateBuilder.SANSStateNormalizeToMonitorBuilder import get_normalize_to_monitor_builder
+from SANS2.State.StateBuilder.SANSStateScaleBuilder import get_scale_builder
 from SANS2.State.StateBuilder.SANSStateCalculateTransmissionBuilder import get_calculate_transmission_builder
 from SANS2.State.StateBuilder.SANSStateWavelengthAndPixelAdjustmentBuilder import get_wavelength_and_pixel_adjustment_builder
 from SANS2.State.StateBuilder.SANSStateAdjustmentBuilder import get_adjustment_builder
 
 from SANS2.Common.SANSEnumerations import (SANSFacility, ISISReductionMode, ReductionDimensionality,
-                                           FitModeForMerge, RebinType, RangeStepType, SaveType, FitType)
-=======
-from SANS2.State.StateBuilder.SANSStateScaleBuilder import get_scale_builder
-
-from SANS2.Common.SANSEnumerations import (SANSFacility, ISISReductionMode, ReductionDimensionality,
-                                           FitModeForMerge, RebinType, RangeStepType, SaveType, SampleShape)
->>>>>>> e0de74cd
+                                           FitModeForMerge, RebinType, RangeStepType, SaveType, FitType, SampleShape)
 
 
 class TestDirector(object):
@@ -33,17 +27,12 @@
         self.mask_state = None
         self.wavelength_state = None
         self.save_state = None
-<<<<<<< HEAD
+        self.scale_state = None
         self.adjustment_state = None
 
     def set_states(self, data_state=None, move_state=None, reduction_state=None, slice_state=None,
-                   mask_state=None, wavelength_state=None, save_state=None, adjustment_state=None):
-=======
-        self.scale_state = None
-
-    def set_states(self, data_state=None, move_state=None, reduction_state=None, slice_state=None,
-                   mask_state=None, wavelength_state=None, save_state=None, scale_state=None):
->>>>>>> e0de74cd
+                   mask_state=None, wavelength_state=None, save_state=None, scale_state=None, adjustment_state=None):
+        self.data_state = data_state
         self.data_state = data_state
         self.move_state = move_state
         self.reduction_state = reduction_state
@@ -51,11 +40,8 @@
         self.mask_state = mask_state
         self.wavelength_state = wavelength_state
         self.save_state = save_state
-<<<<<<< HEAD
+        self.scale_state = scale_state
         self.adjustment_state = adjustment_state
-=======
-        self.scale_state = scale_state
->>>>>>> e0de74cd
 
     def construct(self):
         facility = SANSFacility.ISIS
@@ -115,7 +101,16 @@
             save_builder.set_file_format([SaveType.Nexus])
             self.save_state = save_builder.build()
 
-<<<<<<< HEAD
+        # Build the SANSStateScale
+        if self.scale_state is None:
+            scale_builder = get_scale_builder(self.data_state)
+            scale_builder.set_shape(SampleShape.Cuboid)
+            scale_builder.set_width(1.0)
+            scale_builder.set_height(2.0)
+            scale_builder.set_thickness(3.0)
+            scale_builder.set_scale(4.0)
+            self.scale_state = scale_builder.build()
+
         # Build the SANSAdjustmentState
         if self.adjustment_state is None:
             # NormalizeToMonitor
@@ -166,17 +161,6 @@
             adjustment_builder.set_calculate_transmission(calculate_transmission)
             adjustment_builder.set_wavelength_and_pixel_adjustment(wavelength_and_pixel)
             self.adjustment_state = adjustment_builder.build()
-=======
-        # Build the SANSStateScale
-        if self.scale_state is None:
-            scale_builder = get_scale_builder(self.data_state)
-            scale_builder.set_shape(SampleShape.Cuboid)
-            scale_builder.set_width(1.0)
-            scale_builder.set_height(2.0)
-            scale_builder.set_thickness(3.0)
-            scale_builder.set_scale(4.0)
-            self.scale_state = scale_builder.build()
->>>>>>> e0de74cd
 
         # Set the sub states on the SANSState
         state_builder = get_state_builder(self.data_state)
@@ -187,9 +171,6 @@
         state_builder.set_mask(self.mask_state)
         state_builder.set_wavelength(self.wavelength_state)
         state_builder.set_save(self.save_state)
-<<<<<<< HEAD
+        state_builder.set_scale(self.scale_state)
         state_builder.set_adjustment(self.adjustment_state)
-=======
-        state_builder.set_scale(self.scale_state)
->>>>>>> e0de74cd
         return state_builder.build()