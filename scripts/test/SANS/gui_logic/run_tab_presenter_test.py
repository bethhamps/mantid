
from __future__ import (absolute_import, division, print_function)

import unittest
import sys

from mantid.kernel import config
from mantid.kernel import PropertyManagerDataService

from sans.gui_logic.presenter.run_tab_presenter import RunTabPresenter
from sans.common.enums import (SANSFacility, ReductionDimensionality, SaveType, ISISReductionMode,
                               RangeStepType, FitType)
from sans.test_helper.user_file_test_helper import (create_user_file, sample_user_file, sample_user_file_gravity_OFF)
from sans.test_helper.mock_objects import (create_mock_view)
from sans.test_helper.common import (remove_file)
from sans.common.enums import BatchReductionEntry


if sys.version_info.major == 3:
    from unittest import mock
else:
    import mock

BATCH_FILE_TEST_CONTENT_1 = [{BatchReductionEntry.SampleScatter: 1, BatchReductionEntry.SampleTransmission: 2,
                              BatchReductionEntry.SampleDirect: 3, BatchReductionEntry.Output: 'test_file',
                              BatchReductionEntry.UserFile: 'user_test_file'},
                             {BatchReductionEntry.SampleScatter: 1, BatchReductionEntry.CanScatter: 2,
                              BatchReductionEntry.Output: 'test_file2'}]

BATCH_FILE_TEST_CONTENT_2 = [{BatchReductionEntry.SampleScatter: 'SANS2D00022024',
                              BatchReductionEntry.SampleTransmission: 'SANS2D00022048',
                              BatchReductionEntry.SampleDirect: 'SANS2D00022048',
                              BatchReductionEntry.Output: 'test_file', BatchReductionEntry.UserFile: 'user_test_file'},
                             {BatchReductionEntry.SampleScatter: 'SANS2D00022024', BatchReductionEntry.Output: 'test_file2'}]

BATCH_FILE_TEST_CONTENT_3 = [{BatchReductionEntry.SampleScatter: 'SANS2D00022024',
                              BatchReductionEntry.SampleScatterPeriod: '3',
                              BatchReductionEntry.Output: 'test_file'}]


class MultiPeriodMock(object):
    def __init__(self, call_pattern):
        self._counter = 0
        self._call_pattern = call_pattern

    def __call__(self):
        if self._counter < len(self._call_pattern):
            return_value = self._call_pattern[self._counter]
            self._counter += 1
            return return_value
        raise RuntimeError("Issue with multi-period mocking.")


class RunTabPresenterTest(unittest.TestCase):
    def setUp(self):
        config.setFacility("ISIS")
        config.setString("default.instrument", "SANS2D")
        patcher = mock.patch('sans.gui_logic.presenter.run_tab_presenter.BatchCsvParser')
        self.addCleanup(patcher.stop)
        self.BatchCsvParserMock = patcher.start()

        self.os_patcher = mock.patch('sans.gui_logic.presenter.run_tab_presenter.os')
        self.addCleanup(self.os_patcher.stop)
        self.osMock = self.os_patcher.start()

    def test_that_will_load_user_file(self):
        # Setup presenter and mock view
        user_file_path = create_user_file(sample_user_file)
        view, settings_diagnostic_tab, _ = create_mock_view(user_file_path)
        presenter = RunTabPresenter(SANSFacility.ISIS)
        presenter.set_view(view)

        # Act
        presenter.on_user_file_load()

        # Assert
        # Note that the event slices are not set in the user file
        self.assertFalse(view.event_slices)
        self.assertTrue(view.reduction_dimensionality is ReductionDimensionality.OneDim)
        self.assertTrue(view.save_types[0] is SaveType.NXcanSAS)
        self.assertTrue(view.zero_error_free)
        self.assertTrue(view.use_optimizations)
        self.assertTrue(view.reduction_mode is ISISReductionMode.LAB)
        self.assertTrue(view.merge_scale == 1.)
        self.assertTrue(view.merge_shift == 0.)
        self.assertFalse(view.merge_scale_fit)
        self.assertFalse(view.merge_shift_fit)
        self.assertTrue(view.event_binning == "7000.0,500.0,60000.0")
        self.assertTrue(view.wavelength_step_type is RangeStepType.Lin)
        self.assertTrue(view.wavelength_min == 1.5)
        self.assertTrue(view.wavelength_max == 12.5)
        self.assertTrue(view.wavelength_step == 0.125)
        self.assertTrue(view.absolute_scale == 0.074)
        self.assertTrue(view.z_offset == 53.)
        self.assertTrue(view.normalization_incident_monitor == 1)
        self.assertTrue(view.normalization_interpolate)
        self.assertTrue(view.transmission_incident_monitor == 1)
        self.assertTrue(view.transmission_interpolate)
        self.assertTrue(view.transmission_roi_files == "test2.xml")
        self.assertTrue(view.transmission_mask_files == "test4.xml")
        self.assertTrue(view.transmission_radius == 7.)
        self.assertTrue(view.transmission_monitor == 4)
        self.assertTrue(view.transmission_mn_shift == -70)
        self.assertTrue(view.transmission_sample_use_fit)
        self.assertTrue(view.transmission_sample_fit_type is FitType.Logarithmic)
        self.assertTrue(view.transmission_sample_polynomial_order == 2)
        self.assertTrue(view.transmission_sample_wavelength_min == 1.5)
        self.assertTrue(view.transmission_sample_wavelength_max == 12.5)
        self.assertTrue(view.transmission_sample_use_wavelength)
        self.assertFalse(view.pixel_adjustment_det_1)
        self.assertFalse(view.pixel_adjustment_det_2)
        self.assertFalse(view.wavelength_adjustment_det_1)
        self.assertFalse(view.wavelength_adjustment_det_2)
        self.assertTrue(view.q_1d_min_or_rebin_string == "0.001,0.001,0.0126,-0.08,0.2")
        self.assertTrue(view.q_xy_max == 0.05)
        self.assertTrue(view.q_xy_step == 0.001)
        self.assertTrue(view.q_xy_step_type == RangeStepType.Lin)
        self.assertTrue(view.gravity_on_off)
        self.assertTrue(view.use_q_resolution)
        self.assertTrue(view.q_resolution_sample_a == 14.)
        self.assertTrue(view.q_resolution_source_a == 13.)
        self.assertTrue(view.q_resolution_delta_r == 11.)
        self.assertTrue(view.q_resolution_collimation_length == 12.)
        self.assertTrue(view.q_resolution_moderator_file == "moderator_rkh_file.txt")
        self.assertFalse(view.phi_limit_use_mirror)
        self.assertTrue(view.radius_limit_min == 12.)
        self.assertTrue(view.radius_limit_min == 12.)
        self.assertTrue(view.radius_limit_max == 15.)
        self.assertFalse(view.compatibility_mode)
        self.assertFalse(view.show_transmission)

        # Assert that Beam Centre View is updated correctly
        self.assertEqual(view.beam_centre.lab_pos_1, 155.45)
        self.assertEqual(view.beam_centre.lab_pos_2, -169.6)
        self.assertEqual(view.beam_centre.hab_pos_1, 155.45)
        self.assertEqual(view.beam_centre.hab_pos_2, -169.6)

        # Assert certain function calls
<<<<<<< HEAD
        self.assertEqual(view.get_user_file_path.call_count, 2)
        self.assertEqual(view.get_batch_file_path.call_count, 1)  # called once for the sub presenter updates (masking table)  # noqa
        self.assertEqual(view.get_cell.call_count, 34)

        self.assertEqual(view.get_number_of_rows.call_count, 3)
=======
        self.assertEqual(view.get_user_file_path.call_count, 4)
        self.assertEqual(view.get_batch_file_path.call_count, 3)  # called twice for the sub presenter updates (masking table and settings diagnostic tab)  # noqa
        self.assertEqual(view.get_cell.call_count, 101)

        self.assertEqual(view.get_number_of_rows.call_count, 8)
>>>>>>> 2e58f6df

        # clean up
        remove_file(user_file_path)

    def test_fails_silently_when_user_file_does_not_exist(self):
        self.os_patcher.stop()
        view, _, _ = create_mock_view("non_existent_user_file")

        presenter = RunTabPresenter(SANSFacility.ISIS)
        presenter.set_view(view)

        try:
            presenter.on_user_file_load()
            has_raised = False
        except:  # noqa
            has_raised = True
        self.assertFalse(has_raised)
        self.os_patcher.start()

    def do_test_that_loads_batch_file_and_places_it_into_table(self, use_multi_period):
        # Arrange
        batch_file_path, user_file_path, presenter, view = self._get_files_and_mock_presenter(BATCH_FILE_TEST_CONTENT_2,
                                                                                              is_multi_period=use_multi_period)  # noqa

        # Act
        presenter.on_batch_file_load()

        # Assert
        self.assertEqual(view.add_row.call_count, 2)
        if use_multi_period:
            expected_first_row = "SampleScatter:SANS2D00022024,ssp:,SampleTrans:SANS2D00022048,stp:,SampleDirect:SANS2D00022048,sdp:," \
                                 "CanScatter:,csp:,CanTrans:,ctp:,CanDirect:,cdp:,OutputName:test_file,User File:user_test_file,Sample Thickness:1.0"
            expected_second_row = "SampleScatter:SANS2D00022024,ssp:,SampleTrans:,stp:,SampleDirect:,sdp:," \
                                  "CanScatter:,csp:,CanTrans:,ctp:,CanDirect:,cdp:,OutputName:test_file2,User File:,Sample Thickness:1.0"
        else:
            expected_first_row = "SampleScatter:SANS2D00022024,SampleTrans:SANS2D00022048,SampleDirect:SANS2D00022048," \
                                 "CanScatter:,CanTrans:,CanDirect:,OutputName:test_file,User File:user_test_file,Sample Thickness:1.0"
            expected_second_row = "SampleScatter:SANS2D00022024,SampleTrans:,SampleDirect:," \
                                  "CanScatter:,CanTrans:,CanDirect:,OutputName:test_file2,User File:,Sample Thickness:1.0"

        calls = [mock.call(expected_first_row), mock.call(expected_second_row)]
        view.add_row.assert_has_calls(calls)

        # Clean up
        self._remove_files(user_file_path=user_file_path, batch_file_path=batch_file_path)

    def test_that_loads_batch_file_and_places_it_into_table(self):
        self.do_test_that_loads_batch_file_and_places_it_into_table(use_multi_period=True)

    def test_that_loads_batch_file_and_places_it_into_table_when_not_multi_period_enabled(self):
        self.do_test_that_loads_batch_file_and_places_it_into_table(use_multi_period=False)

    def test_that_loads_batch_file_with_multi_period_settings(self):
        # Arrange
        batch_file_path, user_file_path, presenter, view = self._get_files_and_mock_presenter(BATCH_FILE_TEST_CONTENT_3,
                                                                                              is_multi_period=False)
        # The call pattern is
        # False -- we are in single mode
        # True -- we switch to multi-period mode
        # True -- Getting table model
        # True -- Getting table model
        multi_period_mock = MultiPeriodMock(call_pattern=[False, True, True, True])
        view.is_multi_period_view = mock.MagicMock(side_effect=multi_period_mock)

        # Act
        presenter.on_batch_file_load()

        # Assert
        self.assertEqual(view.add_row.call_count, 1)
        self.assertEqual(view.set_multi_period_view_mode.call_count, 1)

        expected_row = "SampleScatter:SANS2D00022024,ssp:3,SampleTrans:,stp:,SampleDirect:,sdp:," \
                       "CanScatter:,csp:,CanTrans:,ctp:,CanDirect:,cdp:,OutputName:test_file,User File:,Sample Thickness:1.0"

        calls = [mock.call(expected_row)]
        view.add_row.assert_has_calls(calls)

    def test_fails_silently_when_batch_file_does_not_exist(self):
        self.os_patcher.stop()
        presenter = RunTabPresenter(SANSFacility.ISIS)
        user_file_path = create_user_file(sample_user_file)
        view, settings_diagnostic_tab, masking_table = create_mock_view(user_file_path, "non_existent_batch_file")
        presenter.set_view(view)

        try:
            presenter.on_batch_file_load()
            has_raised = False
        except:  # noqa
            has_raised = True
        self.assertFalse(has_raised)

        # Clean up
        self._remove_files(user_file_path=user_file_path)
        self.os_patcher.start()

    def test_that_gets_states_from_view(self):
        # Arrange
        batch_file_path, user_file_path, presenter, _ = self._get_files_and_mock_presenter(BATCH_FILE_TEST_CONTENT_2)
        presenter.on_user_file_load()
        presenter.on_batch_file_load()

        # Act
        states = presenter.get_states()

        # Assert
        self.assertTrue(len(states) == 2)
        for _, state in states.items():
            try:
                state.validate()
                has_raised = False
            except:  # noqa
                has_raised = True
            self.assertFalse(has_raised)

        # Check state 0
        state0 = states[0]
        self.assertTrue(state0.data.sample_scatter == "SANS2D00022024")
        self.assertTrue(state0.data.sample_transmission == "SANS2D00022048")
        self.assertTrue(state0.data.sample_direct == "SANS2D00022048")
        self.assertTrue(state0.data.can_scatter is None)
        self.assertTrue(state0.data.can_transmission is None)
        self.assertTrue(state0.data.can_direct is None)

        # Check state 1
        state1 = states[1]
        self.assertTrue(state1.data.sample_scatter == "SANS2D00022024")
        self.assertTrue(state1.data.sample_transmission is None)
        self.assertTrue(state1.data.sample_direct is None)
        self.assertTrue(state1.data.can_scatter is None)
        self.assertTrue(state1.data.can_transmission is None)
        self.assertTrue(state1.data.can_direct is None)

        # Check some entries
        self.assertTrue(state0.slice.start_time is None)
        self.assertTrue(state0.slice.end_time is None)

        self.assertTrue(state0.reduction.reduction_dimensionality is ReductionDimensionality.OneDim)
        self.assertEqual(state0.move.detectors['LAB'].sample_centre_pos1, 0.15544999999999998)

        # Clean up
        self._remove_files(user_file_path=user_file_path, batch_file_path=batch_file_path)

    def test_that_can_get_state_for_index_if_index_exists(self):
        # Arrange
        batch_file_path, user_file_path, presenter, _ = self._get_files_and_mock_presenter(BATCH_FILE_TEST_CONTENT_2)

        presenter.on_user_file_load()
        presenter.on_batch_file_load()

        # Act
        state = presenter.get_state_for_row(1)

        # Assert
        self.assertTrue(state.data.sample_scatter == "SANS2D00022024")
        self.assertTrue(state.data.sample_transmission is None)
        self.assertTrue(state.data.sample_direct is None)
        self.assertTrue(state.data.can_scatter is None)
        self.assertTrue(state.data.can_transmission is None)
        self.assertTrue(state.data.can_direct is None)

        # Clean up
        self._remove_files(user_file_path=user_file_path, batch_file_path=batch_file_path)

    def test_that_can_get_states_from_row_user_file(self):
        # Arrange
        row_user_file_path = create_user_file(sample_user_file_gravity_OFF)
        batch_file_path, user_file_path, presenter, _ = self._get_files_and_mock_presenter(BATCH_FILE_TEST_CONTENT_2,
                                                                                           row_user_file_path = row_user_file_path)

        presenter.on_user_file_load()
        presenter.on_batch_file_load()

        # Act
        state = presenter.get_state_for_row(1)
        state0 = presenter.get_state_for_row(0)

        # Assert
        self.assertTrue(state.convert_to_q.use_gravity is False)
        self.assertTrue(state0.convert_to_q.use_gravity is True)

    def test_that_returns_none_when_index_does_not_exist(self):
        # Arrange
        batch_file_path, user_file_path, presenter, _ = self._get_files_and_mock_presenter(BATCH_FILE_TEST_CONTENT_2)
        view, _, _ = create_mock_view(user_file_path, batch_file_path)
        presenter.set_view(view)
        presenter.on_user_file_load()
        presenter.on_batch_file_load()

        # Act
        state = presenter.get_state_for_row(3)

        # Assert
        self.assertTrue(state is None)

        # Clean up
        remove_file(batch_file_path)
        remove_file(user_file_path)

    def test_that_populates_the_property_manager_data_service_when_processing_is_called(self):
        # Arrange
        self._clear_property_manager_data_service()
        batch_file_path, user_file_path, presenter, _ = self._get_files_and_mock_presenter(BATCH_FILE_TEST_CONTENT_2)

        # This is not the nicest of tests, but better to test this functionality than not
        presenter.on_user_file_load()
        presenter.on_batch_file_load()

        # Act
        presenter.on_processed_clicked()

        # Assert
        # We should have two states in the PropertyManagerDataService
        self.assertEqual(len(PropertyManagerDataService.getObjectNames()), 2)

        # clean up
        self._remove_files(user_file_path=user_file_path, batch_file_path=batch_file_path)

        self._clear_property_manager_data_service()

    def test_that_calls_halt_process_flag_if_user_file_has_not_been_loaded_and_process_is_run(self):
        # Arrange
        self._clear_property_manager_data_service()
        batch_file_path, user_file_path, presenter, view = self._get_files_and_mock_presenter(BATCH_FILE_TEST_CONTENT_2)

        presenter.on_processed_clicked()

        # Assert
        # We should have printed an error message to the logs and called halt process flag
        self.assertTrue(view.halt_process_flag.call_count == 1)
        # clean up
        self._remove_files(user_file_path=user_file_path, batch_file_path=batch_file_path)

        self._clear_property_manager_data_service()

    def test_that_calls_halt_process_flag_if_state_are_invalid_and_process_is_run(self):
        # Arrange
        self._clear_property_manager_data_service()
        batch_file_path, user_file_path, presenter, view = self._get_files_and_mock_presenter(BATCH_FILE_TEST_CONTENT_2)

        presenter.on_batch_file_load()
        presenter.on_user_file_load()

        # Set invalid state
        presenter._state_model.event_slices = 'Hello'

        presenter.on_processed_clicked()

        # Assert
        # We should have printed an error to logs and called halt process flag
        self.assertTrue(view.halt_process_flag.call_count == 1)

        # clean up
        self._remove_files(user_file_path=user_file_path, batch_file_path=batch_file_path)

        self._clear_property_manager_data_service()

    def test_that_calls_halt_process_flag_if_states_are_not_retrievable_and_process_is_run(self):
        # Arrange
        self._clear_property_manager_data_service()
        batch_file_path, user_file_path, presenter, view = self._get_files_and_mock_presenter(BATCH_FILE_TEST_CONTENT_2)

        presenter.on_batch_file_load()
        presenter.on_user_file_load()

        presenter.get_states = mock.MagicMock(return_value='')

        presenter.on_processed_clicked()

        # Assert
        # We should have printed an error to logs and called halt process flag
        self.assertTrue(view.halt_process_flag.call_count == 1)

        # clean up
        self._remove_files(user_file_path=user_file_path, batch_file_path=batch_file_path)

        self._clear_property_manager_data_service()

    def test_that_can_add_new_masks(self):
        # Arrange
        self._clear_property_manager_data_service()
        batch_file_path, user_file_path, presenter, _ = self._get_files_and_mock_presenter(BATCH_FILE_TEST_CONTENT_2)

        presenter.on_user_file_load()
        presenter.on_batch_file_load()

        # Act
        presenter.on_mask_file_add()

        # Assert
        state = presenter.get_state_for_row(0)
        mask_info = state.mask
        mask_files = mask_info.mask_files
        self.assertTrue(mask_files == [user_file_path])

        # clean up
        self._remove_files(user_file_path=user_file_path, batch_file_path=batch_file_path)

    def test_that_get_processing_options_returns_correct_value(self):
        batch_file_path, user_file_path, presenter, _ = self._get_files_and_mock_presenter(BATCH_FILE_TEST_CONTENT_1)
        expected_result = {'UseOptimizations':'1','OutputMode':'PublishToADS','PlotResults':'1','OutputGraph':'SANS-Latest'}

        result = presenter.get_processing_options()

        self.assertEqual(expected_result, result)

    @staticmethod
    def _clear_property_manager_data_service():
        for element in PropertyManagerDataService.getObjectNames():
            if PropertyManagerDataService.doesExist(element):
                PropertyManagerDataService.remove(element)

    def _get_files_and_mock_presenter(self, content, is_multi_period=True, row_user_file_path = ""):
        batch_parser = mock.MagicMock()
        batch_parser.parse_batch_file = mock.MagicMock(return_value=content)
        self.BatchCsvParserMock.return_value = batch_parser
        batch_file_path = 'batch_file_path'
        user_file_path = create_user_file(sample_user_file)
        view, _, _ = create_mock_view(user_file_path, batch_file_path, row_user_file_path)
        # We just use the sample_user_file since it exists.
        view.get_mask_file = mock.MagicMock(return_value=user_file_path)
        view.is_multi_period_view = mock.MagicMock(return_value=is_multi_period)
        presenter = RunTabPresenter(SANSFacility.ISIS)
        presenter.set_view(view)
        return batch_file_path, user_file_path, presenter, view

    @staticmethod
    def _remove_files(user_file_path=None, batch_file_path=None):
        if user_file_path:
            remove_file(user_file_path)
        if batch_file_path:
            remove_file(batch_file_path)


if __name__ == '__main__':
    unittest.main()<|MERGE_RESOLUTION|>--- conflicted
+++ resolved
@@ -136,19 +136,10 @@
         self.assertEqual(view.beam_centre.hab_pos_2, -169.6)
 
         # Assert certain function calls
-<<<<<<< HEAD
-        self.assertEqual(view.get_user_file_path.call_count, 2)
-        self.assertEqual(view.get_batch_file_path.call_count, 1)  # called once for the sub presenter updates (masking table)  # noqa
-        self.assertEqual(view.get_cell.call_count, 34)
-
-        self.assertEqual(view.get_number_of_rows.call_count, 3)
-=======
-        self.assertEqual(view.get_user_file_path.call_count, 4)
-        self.assertEqual(view.get_batch_file_path.call_count, 3)  # called twice for the sub presenter updates (masking table and settings diagnostic tab)  # noqa
-        self.assertEqual(view.get_cell.call_count, 101)
-
-        self.assertEqual(view.get_number_of_rows.call_count, 8)
->>>>>>> 2e58f6df
+        self.assertEqual(view.get_user_file_path.call_count, 3)
+        self.assertEqual(view.get_batch_file_path.call_count, 2)
+        self.assertEqual(view.get_cell.call_count, 66)
+        self.assertEqual(view.get_number_of_rows.call_count, 5)
 
         # clean up
         remove_file(user_file_path)
