
from __future__ import (absolute_import, division, print_function)

import unittest
import sys

from mantid.kernel import config
from mantid.kernel import PropertyManagerDataService

from sans.gui_logic.presenter.run_tab_presenter import RunTabPresenter
from sans.common.enums import (SANSFacility, ReductionDimensionality, SaveType, ISISReductionMode,
                               RangeStepType, FitType)
from sans.test_helper.user_file_test_helper import (create_user_file, sample_user_file, sample_user_file_gravity_OFF)
from sans.test_helper.mock_objects import (create_mock_view)
from sans.test_helper.common import (remove_file)
from sans.common.enums import BatchReductionEntry


if sys.version_info.major == 3:
    from unittest import mock
else:
    import mock

BATCH_FILE_TEST_CONTENT_1 = [{BatchReductionEntry.SampleScatter: 1, BatchReductionEntry.SampleTransmission: 2,
                              BatchReductionEntry.SampleDirect: 3, BatchReductionEntry.Output: 'test_file',
                              BatchReductionEntry.UserFile: 'user_test_file'},
                             {BatchReductionEntry.SampleScatter: 1, BatchReductionEntry.CanScatter: 2,
                              BatchReductionEntry.Output: 'test_file2'}]

BATCH_FILE_TEST_CONTENT_2 = [{BatchReductionEntry.SampleScatter: 'SANS2D00022024',
                              BatchReductionEntry.SampleTransmission: 'SANS2D00022048',
                              BatchReductionEntry.SampleDirect: 'SANS2D00022048',
                              BatchReductionEntry.Output: 'test_file', BatchReductionEntry.UserFile: 'user_test_file'},
                             {BatchReductionEntry.SampleScatter: 'SANS2D00022024', BatchReductionEntry.Output: 'test_file2'}]

BATCH_FILE_TEST_CONTENT_3 = [{BatchReductionEntry.SampleScatter: 'SANS2D00022024',
                              BatchReductionEntry.SampleScatterPeriod: '3',
                              BatchReductionEntry.Output: 'test_file'}]


class MultiPeriodMock(object):
    def __init__(self, call_pattern):
        self._counter = 0
        self._call_pattern = call_pattern

    def __call__(self):
        if self._counter < len(self._call_pattern):
            return_value = self._call_pattern[self._counter]
            self._counter += 1
            return return_value
        raise RuntimeError("Issue with multi-period mocking.")


class RunTabPresenterTest(unittest.TestCase):
    def setUp(self):
        config.setFacility("ISIS")
        config.setString("default.instrument", "SANS2D")
        patcher = mock.patch('sans.gui_logic.presenter.run_tab_presenter.BatchCsvParser')
        self.addCleanup(patcher.stop)
        self.BatchCsvParserMock = patcher.start()

        self.os_patcher = mock.patch('sans.gui_logic.presenter.run_tab_presenter.os')
        self.addCleanup(self.os_patcher.stop)
        self.osMock = self.os_patcher.start()

    def test_that_will_load_user_file(self):
        # Setup presenter and mock view
        user_file_path = create_user_file(sample_user_file)
        view, settings_diagnostic_tab, _ = create_mock_view(user_file_path)
        presenter = RunTabPresenter(SANSFacility.ISIS)
        presenter.set_view(view)

        # Act
        presenter.on_user_file_load()

        # Assert
        # Note that the event slices are not set in the user file
        self.assertFalse(view.event_slices)
        self.assertTrue(view.reduction_dimensionality is ReductionDimensionality.OneDim)
        self.assertTrue(view.save_types[0] is SaveType.NXcanSAS)
        self.assertTrue(view.zero_error_free)
        self.assertTrue(view.use_optimizations)
        self.assertTrue(view.reduction_mode is ISISReductionMode.LAB)
        self.assertTrue(view.merge_scale == 1.)
        self.assertTrue(view.merge_shift == 0.)
        self.assertFalse(view.merge_scale_fit)
        self.assertFalse(view.merge_shift_fit)
        self.assertTrue(view.event_binning == "7000.0,500.0,60000.0")
        self.assertTrue(view.wavelength_step_type is RangeStepType.Lin)
        self.assertTrue(view.wavelength_min == 1.5)
        self.assertTrue(view.wavelength_max == 12.5)
        self.assertTrue(view.wavelength_step == 0.125)
        self.assertTrue(view.absolute_scale == 0.074)
        self.assertTrue(view.z_offset == 53.)
        self.assertTrue(view.normalization_incident_monitor == 1)
        self.assertTrue(view.normalization_interpolate)
        self.assertTrue(view.transmission_incident_monitor == 1)
        self.assertTrue(view.transmission_interpolate)
        self.assertTrue(view.transmission_roi_files == "test2.xml")
        self.assertTrue(view.transmission_mask_files == "test4.xml")
        self.assertTrue(view.transmission_radius == 7.)
        self.assertTrue(view.transmission_monitor == 4)
        self.assertTrue(view.transmission_mn_shift == -70)
        self.assertTrue(view.transmission_sample_use_fit)
        self.assertTrue(view.transmission_sample_fit_type is FitType.Logarithmic)
        self.assertTrue(view.transmission_sample_polynomial_order == 2)
        self.assertTrue(view.transmission_sample_wavelength_min == 1.5)
        self.assertTrue(view.transmission_sample_wavelength_max == 12.5)
        self.assertTrue(view.transmission_sample_use_wavelength)
        self.assertFalse(view.pixel_adjustment_det_1)
        self.assertFalse(view.pixel_adjustment_det_2)
        self.assertFalse(view.wavelength_adjustment_det_1)
        self.assertFalse(view.wavelength_adjustment_det_2)
        self.assertTrue(view.q_1d_min_or_rebin_string == "0.001,0.001,0.0126,-0.08,0.2")
        self.assertTrue(view.q_xy_max == 0.05)
        self.assertTrue(view.q_xy_step == 0.001)
        self.assertTrue(view.q_xy_step_type == RangeStepType.Lin)
        self.assertTrue(view.gravity_on_off)
        self.assertTrue(view.use_q_resolution)
        self.assertTrue(view.q_resolution_sample_a == 14.)
        self.assertTrue(view.q_resolution_source_a == 13.)
        self.assertTrue(view.q_resolution_delta_r == 11.)
        self.assertTrue(view.q_resolution_collimation_length == 12.)
        self.assertTrue(view.q_resolution_moderator_file == "moderator_rkh_file.txt")
        self.assertFalse(view.phi_limit_use_mirror)
        self.assertTrue(view.radius_limit_min == 12.)
        self.assertTrue(view.radius_limit_min == 12.)
        self.assertTrue(view.radius_limit_max == 15.)
        self.assertFalse(view.compatibility_mode)
        self.assertFalse(view.show_transmission)

        # Assert that Beam Centre View is updated correctly
        self.assertEqual(view.beam_centre.lab_pos_1, 155.45)
        self.assertEqual(view.beam_centre.lab_pos_2, -169.6)
        self.assertEqual(view.beam_centre.hab_pos_1, 155.45)
        self.assertEqual(view.beam_centre.hab_pos_2, -169.6)

        # Assert certain function calls
        self.assertTrue(view.get_user_file_path.call_count == 3)
        self.assertTrue(view.get_batch_file_path.call_count == 2)  # called twice for the sub presenter updates (masking table and settings diagnostic tab)  # noqa
        self.assertEqual(view.get_cell.call_count, 68)

        self.assertTrue(view.get_number_of_rows.call_count == 6)

        # clean up
        remove_file(user_file_path)

    def test_fails_silently_when_user_file_does_not_exist(self):
        self.os_patcher.stop()
        view, _, _ = create_mock_view("non_existent_user_file")

        presenter = RunTabPresenter(SANSFacility.ISIS)
        presenter.set_view(view)

        try:
            presenter.on_user_file_load()
            has_raised = False
        except:  # noqa
            has_raised = True
        self.assertFalse(has_raised)
        self.os_patcher.start()

    def do_test_that_loads_batch_file_and_places_it_into_table(self, use_multi_period):
        # Arrange
        batch_file_path, user_file_path, presenter, view = self._get_files_and_mock_presenter(BATCH_FILE_TEST_CONTENT_2,
                                                                                              is_multi_period=use_multi_period)  # noqa

        # Act
        presenter.on_batch_file_load()

        # Assert
        self.assertTrue(view.add_row.call_count == 2)
        if use_multi_period:
            expected_first_row = "SampleScatter:SANS2D00022024,ssp:,SampleTrans:SANS2D00022048,stp:,SampleDirect:SANS2D00022048,sdp:," \
<<<<<<< HEAD
                                 "CanScatter:,csp:,CanTrans:,ctp:,CanDirect:,cdp:,OutputName:test_file,User File:user_test_file,Sample Thickness:1.0"
            expected_second_row = "SampleScatter:SANS2D00022024,ssp:,SampleTrans:,stp:,SampleDirect:,sdp:," \
                                  "CanScatter:,csp:,CanTrans:,ctp:,CanDirect:,cdp:,OutputName:test_file2,User File:,Sample Thickness:1.0"
        else:
            expected_first_row = "SampleScatter:SANS2D00022024,SampleTrans:SANS2D00022048,SampleDirect:SANS2D00022048," \
                                 "CanScatter:,CanTrans:,CanDirect:,OutputName:test_file,User File:user_test_file,Sample Thickness:1.0"
            expected_second_row = "SampleScatter:SANS2D00022024,SampleTrans:,SampleDirect:," \
                                  "CanScatter:,CanTrans:,CanDirect:,OutputName:test_file2,User File:,Sample Thickness:1.0"
=======
                                 "CanScatter:,csp:,CanTrans:,ctp:,CanDirect:,cdp:,OutputName:test_file,Sample Thickness:1.0"
            expected_second_row = "SampleScatter:SANS2D00022024,ssp:,SampleTrans:,stp:,SampleDirect:,sdp:," \
                                  "CanScatter:,csp:,CanTrans:,ctp:,CanDirect:,cdp:,OutputName:test_file2,Sample Thickness:1.0"
        else:
            expected_first_row = "SampleScatter:SANS2D00022024,SampleTrans:SANS2D00022048,SampleDirect:SANS2D00022048," \
                                 "CanScatter:,CanTrans:,CanDirect:,OutputName:test_file,Sample Thickness:1.0"
            expected_second_row = "SampleScatter:SANS2D00022024,SampleTrans:,SampleDirect:," \
                                  "CanScatter:,CanTrans:,CanDirect:,OutputName:test_file2,Sample Thickness:1.0"
>>>>>>> b60c3e8e

        calls = [mock.call(expected_first_row), mock.call(expected_second_row)]
        view.add_row.assert_has_calls(calls)

        # Clean up
        self._remove_files(user_file_path=user_file_path, batch_file_path=batch_file_path)

    def test_that_loads_batch_file_and_places_it_into_table(self):
        self.do_test_that_loads_batch_file_and_places_it_into_table(use_multi_period=True)

    def test_that_loads_batch_file_and_places_it_into_table_when_not_multi_period_enabled(self):
        self.do_test_that_loads_batch_file_and_places_it_into_table(use_multi_period=False)

    def test_that_loads_batch_file_with_multi_period_settings(self):
        # Arrange
        batch_file_path, user_file_path, presenter, view = self._get_files_and_mock_presenter(BATCH_FILE_TEST_CONTENT_3,
                                                                                              is_multi_period=False)
        # The call pattern is
        # False -- we are in single mode
        # True -- we switch to multi-period mode
        # True -- Getting table model
        # True -- Getting table model
        multi_period_mock = MultiPeriodMock(call_pattern=[False, True, True, True])
        view.is_multi_period_view = mock.MagicMock(side_effect=multi_period_mock)

        # Act
        presenter.on_batch_file_load()

        # Assert
        self.assertEqual(view.add_row.call_count, 1)
        self.assertEqual(view.set_multi_period_view_mode.call_count, 1)

        expected_row = "SampleScatter:SANS2D00022024,ssp:3,SampleTrans:,stp:,SampleDirect:,sdp:," \
<<<<<<< HEAD
                       "CanScatter:,csp:,CanTrans:,ctp:,CanDirect:,cdp:,OutputName:test_file,User File:,Sample Thickness:1.0"
=======
                       "CanScatter:,csp:,CanTrans:,ctp:,CanDirect:,cdp:,OutputName:test_file,Sample Thickness:1.0"
>>>>>>> b60c3e8e

        calls = [mock.call(expected_row)]
        view.add_row.assert_has_calls(calls)

    def test_fails_silently_when_batch_file_does_not_exist(self):
        self.os_patcher.stop()
        presenter = RunTabPresenter(SANSFacility.ISIS)
        user_file_path = create_user_file(sample_user_file)
        view, settings_diagnostic_tab, masking_table = create_mock_view(user_file_path, "non_existent_batch_file")
        presenter.set_view(view)

        try:
            presenter.on_batch_file_load()
            has_raised = False
        except:  # noqa
            has_raised = True
        self.assertFalse(has_raised)

        # Clean up
        self._remove_files(user_file_path=user_file_path)
        self.os_patcher.start()

    def test_that_gets_states_from_view(self):
        # Arrange
        batch_file_path, user_file_path, presenter, _ = self._get_files_and_mock_presenter(BATCH_FILE_TEST_CONTENT_2)
        presenter.on_user_file_load()
        presenter.on_batch_file_load()

        # Act
        states = presenter.get_states()

        # Assert
        self.assertTrue(len(states) == 2)
        for _, state in states.items():
            try:
                state.validate()
                has_raised = False
            except:  # noqa
                has_raised = True
            self.assertFalse(has_raised)

        # Check state 0
        state0 = states[0]
        self.assertTrue(state0.data.sample_scatter == "SANS2D00022024")
        self.assertTrue(state0.data.sample_transmission == "SANS2D00022048")
        self.assertTrue(state0.data.sample_direct == "SANS2D00022048")
        self.assertTrue(state0.data.can_scatter is None)
        self.assertTrue(state0.data.can_transmission is None)
        self.assertTrue(state0.data.can_direct is None)

        # Check state 1
        state1 = states[1]
        self.assertTrue(state1.data.sample_scatter == "SANS2D00022024")
        self.assertTrue(state1.data.sample_transmission is None)
        self.assertTrue(state1.data.sample_direct is None)
        self.assertTrue(state1.data.can_scatter is None)
        self.assertTrue(state1.data.can_transmission is None)
        self.assertTrue(state1.data.can_direct is None)

        # Check some entries
        self.assertTrue(state0.slice.start_time is None)
        self.assertTrue(state0.slice.end_time is None)

        self.assertTrue(state0.reduction.reduction_dimensionality is ReductionDimensionality.OneDim)
        self.assertEqual(state0.move.detectors['LAB'].sample_centre_pos1, 0.15544999999999998)

        # Clean up
        self._remove_files(user_file_path=user_file_path, batch_file_path=batch_file_path)

    def test_that_can_get_state_for_index_if_index_exists(self):
        # Arrange
        batch_file_path, user_file_path, presenter, _ = self._get_files_and_mock_presenter(BATCH_FILE_TEST_CONTENT_2)

        presenter.on_user_file_load()
        presenter.on_batch_file_load()

        # Act
        state = presenter.get_state_for_row(1)

        # Assert
        self.assertTrue(state.data.sample_scatter == "SANS2D00022024")
        self.assertTrue(state.data.sample_transmission is None)
        self.assertTrue(state.data.sample_direct is None)
        self.assertTrue(state.data.can_scatter is None)
        self.assertTrue(state.data.can_transmission is None)
        self.assertTrue(state.data.can_direct is None)

        # Clean up
        self._remove_files(user_file_path=user_file_path, batch_file_path=batch_file_path)

    def test_that_can_get_states_from_row_user_file(self):
        # Arrange
        row_user_file_path = create_user_file(sample_user_file_gravity_OFF)
        batch_file_path, user_file_path, presenter, _ = self._get_files_and_mock_presenter(BATCH_FILE_TEST_CONTENT_2,
                                                                                           row_user_file_path = row_user_file_path)

        presenter.on_user_file_load()
        presenter.on_batch_file_load()

        # Act
        state = presenter.get_state_for_row(1)
        state0 = presenter.get_state_for_row(0)

        # Assert
        self.assertTrue(state.convert_to_q.use_gravity is False)
        self.assertTrue(state0.convert_to_q.use_gravity is True)

    def test_that_returns_none_when_index_does_not_exist(self):
        # Arrange
        batch_file_path, user_file_path, presenter, _ = self._get_files_and_mock_presenter(BATCH_FILE_TEST_CONTENT_2)
        view, _, _ = create_mock_view(user_file_path, batch_file_path)
        presenter.set_view(view)
        presenter.on_user_file_load()
        presenter.on_batch_file_load()

        # Act
        state = presenter.get_state_for_row(3)

        # Assert
        self.assertTrue(state is None)

        # Clean up
        remove_file(batch_file_path)
        remove_file(user_file_path)

    def test_that_populates_the_property_manager_data_service_when_processing_is_called(self):
        # Arrange
        self._clear_property_manager_data_service()
        batch_file_path, user_file_path, presenter, _ = self._get_files_and_mock_presenter(BATCH_FILE_TEST_CONTENT_2)

        # This is not the nicest of tests, but better to test this functionality than not
        presenter.on_user_file_load()
        presenter.on_batch_file_load()

        # Act
        presenter.on_processed_clicked()

        # Assert
        # We should have two states in the PropertyManagerDataService
        self.assertEqual(len(PropertyManagerDataService.getObjectNames()), 2)

        # clean up
        self._remove_files(user_file_path=user_file_path, batch_file_path=batch_file_path)

        self._clear_property_manager_data_service()

    def test_that_calls_halt_process_flag_if_user_file_has_not_been_loaded_and_process_is_run(self):
        # Arrange
        self._clear_property_manager_data_service()
        batch_file_path, user_file_path, presenter, view = self._get_files_and_mock_presenter(BATCH_FILE_TEST_CONTENT_2)

        presenter.on_processed_clicked()

        # Assert
        # We should have printed an error message to the logs and called halt process flag
        self.assertTrue(view.halt_process_flag.call_count == 1)
        # clean up
        self._remove_files(user_file_path=user_file_path, batch_file_path=batch_file_path)

        self._clear_property_manager_data_service()

    def test_that_calls_halt_process_flag_if_state_are_invalid_and_process_is_run(self):
        # Arrange
        self._clear_property_manager_data_service()
        batch_file_path, user_file_path, presenter, view = self._get_files_and_mock_presenter(BATCH_FILE_TEST_CONTENT_2)

        presenter.on_batch_file_load()
        presenter.on_user_file_load()

        # Set invalid state
        presenter._state_model.event_slices = 'Hello'

        presenter.on_processed_clicked()

        # Assert
        # We should have printed an error to logs and called halt process flag
        self.assertTrue(view.halt_process_flag.call_count == 1)

        # clean up
        self._remove_files(user_file_path=user_file_path, batch_file_path=batch_file_path)

        self._clear_property_manager_data_service()

    def test_that_calls_halt_process_flag_if_states_are_not_retrievable_and_process_is_run(self):
        # Arrange
        self._clear_property_manager_data_service()
        batch_file_path, user_file_path, presenter, view = self._get_files_and_mock_presenter(BATCH_FILE_TEST_CONTENT_2)

        presenter.on_batch_file_load()
        presenter.on_user_file_load()

        presenter.get_states = mock.MagicMock(return_value='')

        presenter.on_processed_clicked()

        # Assert
        # We should have printed an error to logs and called halt process flag
        self.assertTrue(view.halt_process_flag.call_count == 1)

        # clean up
        self._remove_files(user_file_path=user_file_path, batch_file_path=batch_file_path)

        self._clear_property_manager_data_service()

    def test_that_can_add_new_masks(self):
        # Arrange
        self._clear_property_manager_data_service()
        batch_file_path, user_file_path, presenter, _ = self._get_files_and_mock_presenter(BATCH_FILE_TEST_CONTENT_2)

        presenter.on_user_file_load()
        presenter.on_batch_file_load()

        # Act
        presenter.on_mask_file_add()

        # Assert
        state = presenter.get_state_for_row(0)
        mask_info = state.mask
        mask_files = mask_info.mask_files
        self.assertTrue(mask_files == [user_file_path])

        # clean up
        self._remove_files(user_file_path=user_file_path, batch_file_path=batch_file_path)

    def test_that_get_processing_options_returns_correct_value(self):
        batch_file_path, user_file_path, presenter, _ = self._get_files_and_mock_presenter(BATCH_FILE_TEST_CONTENT_1)
        expected_result = {'UseOptimizations':'1','OutputMode':'PublishToADS','PlotResults':'1','OutputGraph':'SANS-Latest'}

        result = presenter.get_processing_options()

        self.assertEqual(expected_result, result)

    @staticmethod
    def _clear_property_manager_data_service():
        for element in PropertyManagerDataService.getObjectNames():
            if PropertyManagerDataService.doesExist(element):
                PropertyManagerDataService.remove(element)

    def _get_files_and_mock_presenter(self, content, is_multi_period=True, row_user_file_path = ""):
        batch_parser = mock.MagicMock()
        batch_parser.parse_batch_file = mock.MagicMock(return_value=content)
        self.BatchCsvParserMock.return_value = batch_parser
        batch_file_path = 'batch_file_path'
        user_file_path = create_user_file(sample_user_file)
        view, _, _ = create_mock_view(user_file_path, batch_file_path, row_user_file_path)
        # We just use the sample_user_file since it exists.
        view.get_mask_file = mock.MagicMock(return_value=user_file_path)
        view.is_multi_period_view = mock.MagicMock(return_value=is_multi_period)
        presenter = RunTabPresenter(SANSFacility.ISIS)
        presenter.set_view(view)
        return batch_file_path, user_file_path, presenter, view

    @staticmethod
    def _remove_files(user_file_path=None, batch_file_path=None):
        if user_file_path:
            remove_file(user_file_path)
        if batch_file_path:
            remove_file(batch_file_path)


if __name__ == '__main__':
    unittest.main()<|MERGE_RESOLUTION|>--- conflicted
+++ resolved
@@ -172,7 +172,6 @@
         self.assertTrue(view.add_row.call_count == 2)
         if use_multi_period:
             expected_first_row = "SampleScatter:SANS2D00022024,ssp:,SampleTrans:SANS2D00022048,stp:,SampleDirect:SANS2D00022048,sdp:," \
-<<<<<<< HEAD
                                  "CanScatter:,csp:,CanTrans:,ctp:,CanDirect:,cdp:,OutputName:test_file,User File:user_test_file,Sample Thickness:1.0"
             expected_second_row = "SampleScatter:SANS2D00022024,ssp:,SampleTrans:,stp:,SampleDirect:,sdp:," \
                                   "CanScatter:,csp:,CanTrans:,ctp:,CanDirect:,cdp:,OutputName:test_file2,User File:,Sample Thickness:1.0"
@@ -181,16 +180,6 @@
                                  "CanScatter:,CanTrans:,CanDirect:,OutputName:test_file,User File:user_test_file,Sample Thickness:1.0"
             expected_second_row = "SampleScatter:SANS2D00022024,SampleTrans:,SampleDirect:," \
                                   "CanScatter:,CanTrans:,CanDirect:,OutputName:test_file2,User File:,Sample Thickness:1.0"
-=======
-                                 "CanScatter:,csp:,CanTrans:,ctp:,CanDirect:,cdp:,OutputName:test_file,Sample Thickness:1.0"
-            expected_second_row = "SampleScatter:SANS2D00022024,ssp:,SampleTrans:,stp:,SampleDirect:,sdp:," \
-                                  "CanScatter:,csp:,CanTrans:,ctp:,CanDirect:,cdp:,OutputName:test_file2,Sample Thickness:1.0"
-        else:
-            expected_first_row = "SampleScatter:SANS2D00022024,SampleTrans:SANS2D00022048,SampleDirect:SANS2D00022048," \
-                                 "CanScatter:,CanTrans:,CanDirect:,OutputName:test_file,Sample Thickness:1.0"
-            expected_second_row = "SampleScatter:SANS2D00022024,SampleTrans:,SampleDirect:," \
-                                  "CanScatter:,CanTrans:,CanDirect:,OutputName:test_file2,Sample Thickness:1.0"
->>>>>>> b60c3e8e
 
         calls = [mock.call(expected_first_row), mock.call(expected_second_row)]
         view.add_row.assert_has_calls(calls)
@@ -224,11 +213,7 @@
         self.assertEqual(view.set_multi_period_view_mode.call_count, 1)
 
         expected_row = "SampleScatter:SANS2D00022024,ssp:3,SampleTrans:,stp:,SampleDirect:,sdp:," \
-<<<<<<< HEAD
                        "CanScatter:,csp:,CanTrans:,ctp:,CanDirect:,cdp:,OutputName:test_file,User File:,Sample Thickness:1.0"
-=======
-                       "CanScatter:,csp:,CanTrans:,ctp:,CanDirect:,cdp:,OutputName:test_file,Sample Thickness:1.0"
->>>>>>> b60c3e8e
 
         calls = [mock.call(expected_row)]
         view.add_row.assert_has_calls(calls)
