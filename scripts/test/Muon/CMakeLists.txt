--- conflicted
+++ resolved
@@ -18,11 +18,8 @@
    PlottingUtils_test.py
    PlottingView_test.py
    transformWidget_test.py
-<<<<<<< HEAD
    utilities/thread_model_test.py
-=======
    utilities/load_utils_test.py
->>>>>>> 458dbb86
    utilities/muon_workspace_wrapper_test.py
    utilities/muon_workspace_wrapper_directory_test.py
    subplotObject_test.py
