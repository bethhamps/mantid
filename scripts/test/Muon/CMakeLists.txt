--- conflicted
+++ resolved
@@ -6,20 +6,11 @@
    AxisChangerPresenter_test.py
    AxisChangerView_test.py
    FFTModel_test.py
-<<<<<<< HEAD
+   FFTPresenter_test.py
    loadrun_model_test.py
    loadrun_presenter_current_run_test.py
    loadrun_presenter_single_file_test.py
    loadrun_presenter_multiple_file_test.py
-   MaxEntPresenter_test.py
-   MaxEntModel_test.py
-   transformWidget_test.py
-   PeriodicTablePresenter_test.py
-   PeriodicTableModel_test.py
-   LoadWidgetPresenter_test.py
-=======
-   FFTPresenter_test.py
->>>>>>> 7279db4e
    LoadWidgetModel_test.py
    LoadWidgetPresenter_test.py  
    LoadWidgetView_test.py
