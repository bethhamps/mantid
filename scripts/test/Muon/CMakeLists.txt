--- conflicted
+++ resolved
@@ -6,33 +6,24 @@
    AxisChangerPresenter_test.py
    AxisChangerView_test.py
    FFTModel_test.py
-<<<<<<< HEAD
+   FFTPresenter_test.py
    loadfile_model_test.py
    loadfile_presenter_single_file_test.py
    loadfile_presenter_multiple_file_test.py
    loadfile_view_test.py
-   MaxEntPresenter_test.py
-   MaxEntModel_test.py
-   muon_file_utils_test.py
-   muon_load_data_test.py
-   run_string_utils_test.py
-   transformWidget_test.py
-   PeriodicTablePresenter_test.py
-   PeriodicTableModel_test.py
+   LoadWidgetModel_test.py
    LoadWidgetPresenter_test.py
-=======
-   FFTPresenter_test.py
->>>>>>> 03b76e4b
-   LoadWidgetModel_test.py
-   LoadWidgetPresenter_test.py  
    LoadWidgetView_test.py
    MaxEntModel_test.py
    MaxEntPresenter_test.py
+   muon_file_utils_test.py
+   muon_load_data_test.py
+   PeriodicTablePresenter_test.py
    PeriodicTableModel_test.py
-   PeriodicTablePresenter_test.py
    PlottingPresenter_test.py
    PlottingUtils_test.py
    PlottingView_test.py
+   run_string_utils_test.py
    thread_model_test.py
    transformWidget_test.py
 )
