#
## Tests for Muon GUIs
##

set ( TEST_PY_FILES
   FFTPresenter_test.py
   FFTModel_test.py
   MaxEntPresenter_test.py
   MaxEntModel_test.py
   transformWidget_test.py
   PeriodicTablePresenter_test.py
   PeriodicTableModel_test.py
   LoadWidgetPresenter_test.py
   LoadWidgetModel_test.py
   LoadWidgetView_test.py
<<<<<<< HEAD
   loadwidget_presenter_test.py
   loadwidget_presenter_multiple_file_test.py
=======
   AxisChangerView_test.py
   AxisChangerPresenter_test.py
   PlottingView_test.py
   PlottingPresenter_test.py
   PlottingUtils_test.py
>>>>>>> 334f3231
)

check_tests_valid ( ${CMAKE_CURRENT_SOURCE_DIR} ${TEST_PY_FILES} )

# Prefix for test name=PythonAlgorithms
pyunittest_add_test ( ${CMAKE_CURRENT_SOURCE_DIR} python.Muon ${TEST_PY_FILES} )<|MERGE_RESOLUTION|>--- conflicted
+++ resolved
@@ -13,16 +13,13 @@
    LoadWidgetPresenter_test.py
    LoadWidgetModel_test.py
    LoadWidgetView_test.py
-<<<<<<< HEAD
    loadwidget_presenter_test.py
    loadwidget_presenter_multiple_file_test.py
-=======
    AxisChangerView_test.py
    AxisChangerPresenter_test.py
    PlottingView_test.py
    PlottingPresenter_test.py
    PlottingUtils_test.py
->>>>>>> 334f3231
 )
 
 check_tests_valid ( ${CMAKE_CURRENT_SOURCE_DIR} ${TEST_PY_FILES} )
