# Mantid Repository : https://github.com/mantidproject/mantid
#
# Copyright &copy; 2018 ISIS Rutherford Appleton Laboratory UKRI,
#     NScD Oak Ridge National Laboratory, European Spallation Source
#     & Institut Laue - Langevin
# SPDX - License - Identifier: GPL - 3.0 +
#pylint: disable=W0403,C0103,R0901,R0904,R0913,C0302
from __future__ import (absolute_import, division, print_function)
from six.moves import range
import numpy
import sys
from HFIR_4Circle_Reduction import fourcircle_utility
from HFIR_4Circle_Reduction import guiutility
from PyQt4 import QtCore
import math
import HFIR_4Circle_Reduction.NTableWidget as tableBase
import os


class KShiftTableWidget(tableBase.NTableWidget):
    """ Extended table widget for show the K-shift vectors set to the output Fullprof file
    """
    # Table set up
    TableSetup = [('Index', 'int'),
                  ('Kx', 'float'),
                  ('Ky', 'float'),
                  ('Kz', 'float'),
                  ('Selected', 'checkbox')]

    def __init__(self, parent):
        """
        Initialization
        :param parent::
        :return:
        """
        tableBase.NTableWidget.__init__(self, parent)

        # column index of k-index
        self._iColKIndex = None

        return

    def add_k_vector(self, k_index, kx, ky, kz):
        """
        Add K-vector to the table
        :param k_index:
        :param kx:
        :param ky:
        :param kz:
        :return:
        """
        # check
        assert isinstance(k_index, int) and k_index >= 0
        assert isinstance(kx, float) and isinstance(ky, float) and isinstance(kz, float)

        new_row = [k_index, kx, ky, kz, False]

        self.append_row(new_row)

        return

    def delete_k_vector(self, k_index):
        """ Delete a row
        :param k_index:
        :return:
        """
        # check
        assert isinstance(k_index, int)

        # find and delete
        found_and_delete = False
        for i_row in range(self.rowCount()):
            k_index_i = self.get_cell_value(i_row, self._iColKIndex)
            if k_index == k_index_i:
                self.delete_rows([i_row])
                found_and_delete = True

        return found_and_delete

    def setup(self):
        """ Set up the table
        :return:
        """
        self.init_setup(self.TableSetup)

        self._iColKIndex = self.TableSetup.index(('Index', 'int'))

        return


class MatrixTable(tableBase.NTableWidget):
    """

    """
    def __init__(self, parent):
        """

        :param parent:
        """
        super(MatrixTable, self).__init__(parent)

        return

    def setup(self, num_rows, num_cols):
        """
        set up a table for matrix
        :param num_rows:
        :param num_cols:
        :return:
        """
        # check inputs
        assert isinstance(num_rows, int) and num_rows > 0, 'Number of rows larger than 0.'
        assert isinstance(num_cols, int) and num_cols > 0, 'Number of columns larger than 0.'

        # think of reset
        if self.rowCount() != num_rows or self.columnCount() != num_cols:
            errmsg = 'Number of rows to set {0} is not equal to current number of rows {1} or ' \
                     'Number of columns to set {2} is not equal to current number of columns {3}' \
                     ''.format(self.rowCount(), num_rows, self.columnCount(), num_cols)
            raise RuntimeError(errmsg)

        return

    def set_matrix(self, matrix):
        """

        :param matrix:
        :return:
        """
        # check inputs
        assert isinstance(matrix, numpy.ndarray) and matrix.shape == (4, 4), 'Matrix {0} must be ndarray with {1}.' \
                                                                             ''.format(matrix, matrix.shape)
        for i in range(matrix.shape[0]):
            for j in range(matrix.shape[1]):
                self.set_value_cell(i, j, matrix[i, j])

        return


class PeaksIntegrationSpreadSheet(tableBase.NTableWidget):
    """
    Detailed peaks integration information table. Each row is for a peak measured in a scan containing multiple Pts.
    It can be converted to a csv file for user to check the integration details.
    Note: all the intensities shown below are corrected by by Lorentzian and absorption if either of them is
          calculated and applied.
    """
    Table_Setup = [('Scan', 'int'),
                   ('HKL (S)', 'str'),
                   ('HKL (C)', 'str'),
                   ('Mask', 'str'),
                   ('Intensity (R)', 'float'),
                   ('Error (R)', 'float'),
                   ('Intensity 2', 'float'),
                   ('Error (2)', 'float'),
                   ('Intensity (G)', 'float'),
                   ('Error (G)', 'float'),
                   ('Lorentz', 'float'),
                   ('Bkgd (E)', 'float'),
                   ('Bkgd (G)', 'float'),
                   ('Sigma', 'float'),
                   ('A', 'float'),
                   ('Motor Name', 'str'),
                   ('Motor Step', 'float'),
                   ('K-shift', 'str'),
                   ('Absorption', 'float')
                   ]

    def __init__(self, parent):
        """
        initialization
        :param parent:
        """
        super(PeaksIntegrationSpreadSheet, self).__init__(parent)

        # define column indexes
        self._colIndexScan = None
        self._colIndexSpiceHKL = None
        self._colIndexMantidHKL = None
        self._colIndexMask = None
        self._colIndexRawIntensity = None
        self._colIndexRawError = None
        self._colIndexIntensity2 = None
        self._colIndexError2 = None
        self._colIndexIntensity3 = None
        self._colIndexError3 = None
        self._colIndexBkgdE = None
        self._colIndexBkgdG = None
        self._colIndexMotorName = None
        self._colIndexMotorStep = None
        self._colIndexAbsorption = None
        self._colIndexKShift = None
        self._colIndexLorentz = None
        self._colIndexSigma = None
        self._colIndexA = None

        return

    def add_scan_information(self, scan_number, s_hkl, m_hkl, mask, raw_intensity, raw_error, intensity2, error2,
                             intensity3, error3, lorentz, bkgd_e, bkgd_g, gauss_s, gauss_a, motor_name, motor_step,
                             k_shift, absorption):
        """
        add the detailed integrating information to table
        :param scan_number:
        :param s_hkl:
        :param m_hkl:
        :param mask:
        :param raw_intensity:
        :param raw_error:
        :param intensity2:
        :param error2:
        :param intensity3:
        :param error3:
        :param lorentz:
        :param bkgd_e:
        :param bkgd_g:
        :param gauss_s:
        :param gauss_a:
        :param motor_name:
        :param motor_step:
        :param k_shift:
        :param absorption:
        :return:
        """
        # append an empty row
        row_list = [None] * len(self.Table_Setup)
        status, msg = self.append_row(row_list)
        if not status:
            print('[ERROR] Unable to append a new row due to {0}.'.format(msg))
        else:
            row_list[0] = 123
            row_list[1] = ''
            row_list[2] = ''
        last_row_number = self.rowCount() - 1

        # set value
        self.update_cell_value(last_row_number, self._colIndexScan, scan_number)
        self.update_cell_value(last_row_number, self._colIndexSpiceHKL, s_hkl)
        self.update_cell_value(last_row_number, self._colIndexMantidHKL, m_hkl)
        self.update_cell_value(last_row_number, self._colIndexMask, mask)
        self.update_cell_value(last_row_number, self._colIndexRawIntensity, raw_intensity)
        self.update_cell_value(last_row_number, self._colIndexRawError, raw_error)
        self.update_cell_value(last_row_number, self._colIndexIntensity2, intensity2)
        self.update_cell_value(last_row_number, self._colIndexIntensity3, intensity3)
        self.update_cell_value(last_row_number, self._colIndexError2, error2)
        self.update_cell_value(last_row_number, self._colIndexError3, error3)
        self.update_cell_value(last_row_number, self._colIndexLorentz, lorentz)
        self.update_cell_value(last_row_number, self._colIndexBkgdE, bkgd_e)
        self.update_cell_value(last_row_number, self._colIndexBkgdG, bkgd_g)
        self.update_cell_value(last_row_number, self._colIndexSigma, gauss_s)
        self.update_cell_value(last_row_number, self._colIndexA, gauss_a)
        self.update_cell_value(last_row_number, self._colIndexKShift, k_shift)
        self.update_cell_value(last_row_number, self._colIndexAbsorption, absorption)
        self.update_cell_value(last_row_number, self._colIndexMotorName, motor_name)
        self.update_cell_value(last_row_number, self._colIndexMotorStep, motor_step)

        return

    def setup(self):
        """
        Init setup
        :return:
        """
        self.init_setup(self.Table_Setup)

        # get column names
        col_name_list = self._myColumnNameList

        self._colIndexScan = col_name_list.index('Scan')
        self._colIndexSpiceHKL = self.Table_Setup.index(('HKL (S)', 'str'))
        self._colIndexMantidHKL = self.Table_Setup.index(('HKL (C)', 'str'))
        self._colIndexMask = self.Table_Setup.index(('Mask', 'str'))
        self._colIndexRawIntensity = self.Table_Setup.index(('Intensity (R)', 'float'))
        self._colIndexRawError = self.Table_Setup.index(('Error (R)', 'float'))
        self._colIndexIntensity2 = self.Table_Setup.index(('Intensity 2', 'float'))
        self._colIndexError2 = self.Table_Setup.index(('Error (2)', 'float'))
        self._colIndexIntensity3 = self.Table_Setup.index(('Intensity (G)', 'float'))
        self._colIndexError3 = self.Table_Setup.index(('Error (G)', 'float'))
        self._colIndexLorentz = self.Table_Setup.index(('Lorentz', 'float'))
        self._colIndexBkgdE = self.Table_Setup.index(('Bkgd (E)', 'float'))
        self._colIndexBkgdG = self.Table_Setup.index(('Bkgd (G)', 'float'))
        self._colIndexMotorName = self.Table_Setup.index(('Motor Name', 'str'))
        self._colIndexMotorStep = self.Table_Setup.index(('Motor Step', 'float'))
        self._colIndexKShift = self.Table_Setup.index(('K-shift', 'str'))
        self._colIndexAbsorption = self.Table_Setup.index(('Absorption', 'float'))
        self._colIndexSigma = self.Table_Setup.index(('Sigma', 'float'))
        self._colIndexA = self.Table_Setup.index(('A', 'float'))

        return


class PeakIntegrationTableWidget(tableBase.NTableWidget):
    """
    Extended table widget for studying peak integration of a single scan on various Pts.
    """
    Table_Setup = [('Pt', 'int'),
                   ('Raw', 'float'),
                   ('Masked', 'float'),
                   ('Selected', 'checkbox')]

    def __init__(self, parent):
        """
        :param parent:
        """
        tableBase.NTableWidget.__init__(self, parent)

        self._expNumber = -1
        self._scanNumber = -1

        self._rawIntensityColIndex = None
        self._maskedIntensityColIndex = None

        return

    def append_pt(self, pt_number, raw_signal, masked_signal):
        """
        Append a new row for the signal/intensity of a Pt.
        :param pt_number:
        :param raw_signal:
        :param masked_signal:
        :return: 2-tuple as boolean and error message
        """
        # check requirements
        assert isinstance(pt_number, int), 'Error 920X'
        assert isinstance(raw_signal, int) or isinstance(raw_signal, float) or raw_signal is None,\
            'Error 920A'
        assert isinstance(masked_signal, float) or isinstance(masked_signal, int) or masked_signal is None,\
            'Error 920B'

        # form a new row and append
        status, msg = self.append_row([pt_number, raw_signal, masked_signal, False])
        if status is False:
            msg = 'Unable to append row to peak integration table due to %s' % msg

        return status, msg

    def get_exp_info(self):
        """
        Get experiment information of the data written in the table now
        :return:
        """
        return self._expNumber, self._scanNumber

    def sum_raw_intensity(self):
        """
        sum raw intensities of all Pts.
        :return:
        """
        num_rows = self.rowCount()

        count_sum = 0.
        for i_row in range(num_rows):
            pt_count = self.get_cell_value(i_row, self._rawIntensityColIndex)
            count_sum += pt_count
        # END-FOR

        return count_sum

    def sum_masked_intensity(self):
        """
        sum masked intensities of all Pts.
        :return:
        """
        num_rows = self.rowCount()

        count_sum = 0.
        for i_row in range(num_rows):
            pt_count = self.get_cell_value(i_row, self._maskedIntensityColIndex)
            count_sum += pt_count
        # END-FOR

        return count_sum

    def setup(self):
        """
        Init setup
        :return:
        """
        self.init_setup(self.Table_Setup)

        self._statusColName = 'Selected'

        # set columns' width
        self.setColumnWidth(0, 35)
        self.setColumnWidth(1, 60)
        self.setColumnWidth(2, 90)
        self.setColumnWidth(3, 90)

        # Set others...
        self._rawIntensityColIndex = self._myColumnNameList.index('Raw')
        self._maskedIntensityColIndex = self._myColumnNameList.index('Masked')

        return

    def set_exp_info(self, exp_no, scan_no):
        """
        Set experiment number and scan number to this table for the data that are written to it
        :param exp_no:
        :param scan_no:
        :return:
        """
        assert isinstance(exp_no, int)
        assert isinstance(scan_no, int)

        self._expNumber = exp_no
        self._scanNumber = scan_no

        return

    def set_integrated_values(self, pt_vec, intensity_vec):
        """

        :param pt_vec:
        :param intensity_vec:
        :return:
        """
        # check
        assert len(pt_vec) == len(intensity_vec)

        # common value
        hkl = '0, 0, 0'
        q = '0, 0, 0'
        signal = -1

        num_rows = len(pt_vec)
        for i_row in range(num_rows):
            pt = int(pt_vec[i_row])
            intensity = intensity_vec[i_row]
            item_list = [pt, hkl, q, signal, intensity]
            self.append_row(item_list)

        return

    def set_q(self, row_index, vec_q):
        """
        Set Q to rows
        :param row_index:
        :param vec_q: a list or array with size 3
        :return:
        """
        assert len(vec_q) == 3

        # locate
        index_q_x = self.Table_Setup.index(('Q_x', 'float'))
        for j in range(3):
            col_index = j + index_q_x
            self.update_cell_value(row_index, col_index, vec_q[j])
        # END-FOR (j)

        return

    def simple_integrate_peak(self, background):
        """
        Integrate peak in a simple way. Refer to documentation of this interface
        :param background:
        :return:
        """
        # Check
        assert self.rowCount() > 0, 'Table is empty!'
        assert isinstance(background, float) and background >= 0.

        # Integrate
        sum_intensity = 0.
        for i_row in range(self.rowCount()):
            intensity_i = self.get_cell_value(i_row, self._maskedIntensityColIndex)
            sum_intensity += intensity_i - background

        return sum_intensity


class UBMatrixTable(tableBase.NTableWidget):
    """
    Extended table for UB matrix
    """

    def __init__(self, parent):
        """

        :param parent:
        :return:
        """
        tableBase.NTableWidget.__init__(self, parent)

        # Matrix
        self._matrix = numpy.ndarray((3, 3), float)
        for i in range(3):
            for j in range(3):
                self._matrix[i][j] = 0.

        return

    def _set_to_table(self):
        """
        Set values in holder '_matrix' to TableWidget
        :return:
        """
        for i_row in range(3):
            for j_col in range(3):
                self.update_cell_value(i_row, j_col, self._matrix[i_row][j_col])

        return

    def get_matrix(self):
        """
        Get the copy of the matrix
        Guarantees: return a 3 x 3 ndarray
        :return:
        """
        return self._matrix.copy()

    def get_matrix_str(self):
        """
        Get the 3 x 3 matrix and format it to a 9 float strings from (0, 0) to (2, 2)
        :return: a string
        """
        matrix_string = ''
        for i in range(3):
            for j in range(3):
                matrix_string += '%.10f' % self._matrix[i][j]
                if not (i == 2 and j == 2):
                    matrix_string += ','
            # END-FOR (j)
        # END-FOR (i)

        return matrix_string

    def set_from_list(self, element_array):
        """
        Set table value including holder and QTable from a 1D numpy array
        :param element_array:
        :return:
        """
        # Check
        assert isinstance(element_array, list)
        assert len(element_array) == 9

        # Set value
        i_array = 0
        for i in range(3):
            for j in range(3):
                self._matrix[i][j] = element_array[i_array]
                i_array += 1

        # Set to table
        self._set_to_table()

        return

    def set_from_matrix(self, matrix):
        """
        Set value to both holder and QTable from a numpy 3 x 3 matrix
        :param matrix:
        :return:
        """
        # Check
        assert isinstance(matrix, numpy.ndarray), 'Input matrix must be numpy.ndarray, but not %s' % str(type(matrix))
        assert matrix.shape == (3, 3)

        for i in range(3):
            for j in range(3):
                self._matrix[i][j] = matrix[i][j]

        self._set_to_table()

        return

    def setup(self):
        """
        Init setup
        :return:
        """
        # self.init_size(3, 3)

        for i in range(3):
            for j in range(3):
                self.set_value_cell(i, j)

        self._set_to_table()

        return


class ProcessTableWidget(tableBase.NTableWidget):
    """
    Extended table for peaks used to process scans including peak integration, scan merging and etc.
    """
    TableSetup = [('Scan', 'int'),
                  ('Status', 'str'),
                  ('Intensity', 'float'),
                  ('F2', 'float'),  # Lorenzian corrected
                  ('F2 Error', 'float'),
                  ('Integrate', 'str'),  # integration type, Gaussian fit / simple summation
                  ('Mask', 'str'),  # '' for no mask
                  ('HKL', 'str'),
                  ('Motor', 'str'),
                  ('Motor Step', 'str'),
                  ('Wavelength', 'float'),
                  ('K-Index', 'int'),
                  ('Select', 'checkbox')]

    def __init__(self, parent):
        """
        Initialization
        :param parent:
        :return:
        """
        tableBase.NTableWidget.__init__(self, parent)

        # some commonly used column index
        self._colIndexScan = None
        self._colIndexIntensity = None
        self._colIndexCorrInt = None
        self._colIndexErrorBar = None
        self._colIndexMask = None
        self._colIndexIntType = None
        self._colIndexHKL = None
        self._colIndexStatus = None
        self._colIndexPeak = None
        # self._colIndexIndexFrom = None
        self._colIndexMotor = None
        self._colIndexMotorStep = None
        self._colIndexWaveLength = None
        self._colIndexKIndex = None

        # cache dictionaries
        self._workspaceCacheDict = dict()

        return

    @staticmethod
    def _generate_empty_row(scan_number, status='In-Queue', ws_name=''):
        """ Generate a list for empty row with scan number
        :param scan_number:
        :param status:
        :param ws_name
        :return:
        """
        # check inputs
        assert isinstance(scan_number, int)
        assert isinstance(status, str)

        intensity = None
        corr_int = None
        error = None
        mask = ''
        integrate_type = 'sum'
        motor_name = None
        motor_step = None
        wave_length = 0
        hkl = ''

        new_row = [scan_number, status, intensity, corr_int, error, integrate_type, mask,  # peak_center,
                   hkl, motor_name, motor_step, wave_length, 0, False]

        return new_row

    def add_new_merged_data(self, exp_number, scan_number, ws_name):
        """
        Append a new row with merged data
        :param exp_number:
        :param scan_number:
        :param ws_name:
        :return:
        """
        # check
        assert isinstance(exp_number, int), 'Experiment number {0} must be an integer but not a {1}.' \
                                            ''.format(exp_number, type(exp_number))
        assert isinstance(scan_number, int), 'Scan number {0} must be an integer but not a {1}.' \
                                             ''.format(scan_number, type(scan_number))
        assert isinstance(ws_name, str), 'Workspace name {0} must be a string but not a {1}.' \
                                         ''.format(ws_name, type(ws_name))

        # construct a row
        new_row = self._generate_empty_row(scan_number, ws_name=ws_name)
        self.append_row(new_row)

        return

    def add_single_measure_scan(self, scan_number, intensity, roi_name):
        """
        add a single measurement peak scan
        :param scan_number:
        :param intensity:
        :param roi_name:
        :return:
        """
        # construct a new row
        new_row = self._generate_empty_row(scan_number, ws_name='single-pt')
        self.append_row(new_row)

        # set peak intensity
        row_number = self.rowCount()-1
        self.set_peak_intensity(row_number=row_number, peak_intensity=intensity,
                                corrected_intensity=intensity, standard_error=math.sqrt(abs(intensity)),
                                integrate_method='single-pt')

        # ROI: use the unused workspace column for this information
        self.update_cell_value(row_number, self._colIndexMask, roi_name)

        return

    def append_scans(self, scans, allow_duplicate_scans):
        """ Append rows for merge in future
        :param scans:
        :param allow_duplicate_scans: does not allow duplicate scan
        :return:
        """
        # Check
        assert isinstance(scans, list)

        if allow_duplicate_scans is False:
            scan_list = self.get_scan_list(output_row_number=False)
        else:
            scan_list = list()

        # set value as default
        # Append rows
        for scan in scans:
            # add a new row for the scan
            if allow_duplicate_scans is False and scan in scan_list:
                # skip is duplicate scan is not allowed
                continue

            # add scans to new row
            new_row = self._generate_empty_row(scan_number=scan)
            status, err = self.append_row(new_row)
            if status is False:
                raise RuntimeError(err)

            # set unit
        # END-FOR

        return

    def get_integration_type(self, row_index):
        """
        get the peak integration type
        :return:
        """
        if self.rowCount() == 0:
            raise RuntimeError('Empty table!')

        integrate_type = self.get_cell_value(row_index, self._colIndexIntType)

        return integrate_type

    def get_row_by_scan(self, scan_number):
        """
        get the row number for a gien scan
        :param scan_number:
        :return:
        """
        assert isinstance(scan_number, int) and scan_number >= 0,\
            'Scan number %s (type %s) is invalid.  It must be a positive integer.' \
            '' % (str(scan_number), type(scan_number))
        num_rows = self.rowCount()
        ret_row_number = None
        for i_row in range(num_rows):
            tmp_scan_no = self.get_cell_value(i_row, self._colIndexScan)
            if scan_number == tmp_scan_no:
                ret_row_number = i_row
                break
        # END-FOR

        if ret_row_number is None:
            raise RuntimeError('Scan number %d does not exist in merge-scan-table.' % scan_number)

        return ret_row_number

    def get_rows_by_state(self, target_state):
        """ Get the rows' indexes by status' value (state)
        Requirements: target_state is a string
        Guarantees: a list of integers as row indexes are returned for all rows with state as target_state
        :param target_state:
        :return:
        """
        # Check
        assert isinstance(target_state, str), 'State {0} must be a string but not a {1}.' \
                                              ''.format(target_state, type(target_state))

        # Loop around to check
        return_list = list()
        num_rows = self.rowCount()
        for i_row in range(num_rows):
            status_i = self.get_cell_value(i_row, self._colIndexStatus)
            if status_i == target_state:
                return_list.append(i_row)
        # END-FOR (i_row)

        return return_list

    def get_hkl(self, row_index):
        """
        Get peak index, HKL or a row
        :param row_index: row index (aka number)
        :return: 3-float-tuple or None (not defined)
        """
        # check input's validity
        assert isinstance(row_index, int) and row_index >= 0, 'Row index %s of type %s is not acceptable.' \
                                                              '' % (str(row_index), type(row_index))

        # retrieve value of HKL as string and then split them into floats
        hkl_str = self.get_cell_value(row_index, self._colIndexHKL)
        hkl_str = hkl_str.strip()
        if len(hkl_str) == 0:
            return None

        hkl_str_list = hkl_str.split(',')
        try:
            peak_index_h = float(hkl_str_list[0])
            peak_index_k = float(hkl_str_list[1])
            peak_index_l = float(hkl_str_list[2])
        except IndexError:
            raise RuntimeError('Row %d\' HKL value %s is not value.' % (row_index, hkl_str))
        except ValueError:
            raise RuntimeError('Row %d\' HKL value %s is not value.' % (row_index, hkl_str))

        return peak_index_h, peak_index_k, peak_index_l

    def get_mask(self, row_index):
        """
        get the mask/ROI name that this integration is based on
        :param row_index:
        :return:
        """
        return self.get_cell_value(row_index, self._colIndexMask)

    def get_merged_status(self, row_number):
        """ Get the status whether it is merged
        :param row_number:
        :return: boolean
        """
        # check
        assert isinstance(row_number, int)
        assert 0 <= row_number < self.rowCount()

        # get value
        merge_status_col_index = self._myColumnNameList.index('Status')
        status_str = self.get_cell_value(row_number, merge_status_col_index)

        if status_str.lower() == 'done':
            return True

        return False

    def get_merged_ws_name(self, i_row):
        """
<<<<<<< HEAD
        Get merged workspace name
=======
        Set HKL to a row in the table. Show H/K/L with 4 decimal points
>>>>>>> 47a9595e
        :param i_row:
        :return:
        """
        #  return self.get_cell_value(i_row, self._colIndexWorkspace)
        return self._workspaceCacheDict[i_row]

    def get_roi_name(self, row_index):
        """
        get ROI name if it is a single-pt scan
        :except RuntimeError: if it is not!
        :param row_index:
        :return:
        """
        integral_type = self.get_integration_type(row_index)
        if integral_type != 'single-pt':
            raise RuntimeError('Non-single-pt is not applied to get roi name')

        roi_name = self.get_cell_value(row_index, self._colIndexMask)

        return roi_name

    def get_scan_list(self, output_row_number=True):
        """
        Get all scans that are already listed in the table.
        :param output_row_number:
        :return: list of 2-tuple or integer according to value of output_row_number
        """
        scan_list = list()
        num_rows = self.rowCount()

        for i_row in range(num_rows):
            scan_num = self.get_cell_value(i_row, self._colIndexScan)
            if output_row_number:
                scan_list.append((scan_num, i_row))
            else:
                scan_list.append(scan_num)
        # END-FOR (i_row)

        return scan_list

    def get_selected_scans(self):
        """ Get list of selected scans to merge from table
        :return: list of 2-tuples (scan number, row number)
        """
        scan_list = list()
        num_rows = self.rowCount()
        col_select_index = self._myColumnNameList.index('Select')

        for i_row in range(num_rows):
            if self.get_cell_value(i_row, col_select_index) is True:
                scan_num = self.get_cell_value(i_row, self._colIndexScan)
                scan_list.append((scan_num, i_row))

        return scan_list

    def get_scan_number(self, row_number):
        """ Get scan number of a row
        Guarantees: get scan number of a row
        :param row_number:
        :return:
        """
        return self.get_cell_value(row_number, self._colIndexScan)

    def select_all_nuclear_peaks(self):
        """
        select all nuclear peaks, i.e., set the flag on on 'select' for all rows if their HKL indicates that
        they are nuclear peaks
        :return: string as error message
        """
        num_rows = self.rowCount()
        error_message = ''

        for row_index in range(num_rows):
            # get the reading of HKL
            try:
                hkl_tuple = self.get_hkl(row_index)
                if hkl_tuple is None:
                    error_message += 'Row %d has no HKL showed.' % row_index
                    continue
                if fourcircle_utility.is_peak_nuclear(hkl_tuple[0], hkl_tuple[1], hkl_tuple[2]):
                    self.select_row(row_index)
            except RuntimeError as error:
                error_message += 'Unable to parse HKL of line %d due to %s.' % (row_index, str(error))
        # END-FOR

        return error_message

    def set_hkl(self, row_number, hkl, hkl_source=None):
        """ Set Miller index HKL to a row
        :param row_number: row number
        :param hkl:
        :param hkl_source:
        :return:
        """
        # check
        assert isinstance(row_number, int) and 0 <= row_number < self.rowCount(),\
            'Row number %s is out of range.' % str(row_number)
        assert len(hkl) == 3, 'HKL must be a sequence with 3 items but not %s.' % len(hkl)

        # update the cell
        hkl_str = '%.3f, %.3f, %.3f' % (hkl[0], hkl[1], hkl[2])
        self.update_cell_value(row_number, self._colIndexHKL, hkl_str)

        return

    def set_k_shift_index(self, row_number, k_index):
        """ Set k-shift index to a row
        :param row_number:
        :param k_index:
        :return:
        """
        assert isinstance(k_index, int)

        self.update_cell_value(row_number, self._colIndexKIndex, k_index)

        return

    def set_motor_info(self, row_number, motor_move_tup):
        """
        Set the motor step information to the 'Motor' cell
        :param row_number:
        :param motor_move_tup:
        :return:
        """
        # check
        assert isinstance(row_number, int) and 0 <= row_number < self.rowCount(), 'Input row number is out of range.'
        assert len(motor_move_tup) == 3

        # get motor information and construct the string
        motor_name = motor_move_tup[0]
        motor_move = '%.3f (%.2E)' % (motor_move_tup[1], motor_move_tup[2])

        # set motor step information string to the table cell.
        self.update_cell_value(row_number, self._colIndexMotor, motor_name)
        self.update_cell_value(row_number, self._colIndexMotorStep, motor_move)

        return

    def set_peak_centre(self, row_number, peak_centre):
        """
        set peak centre value
        :param row_number:
        :param peak_centre:
        :return:
        """
        # check input's validity
        assert isinstance(row_number, int) and 0 <= row_number < self.rowCount(), \
            'Row number %s is not supported or out of boundary.' % str(row_number)
        assert isinstance(peak_centre, str) or len(peak_centre) == 3,\
            'Peak centre %s must be a string or a container with size 3.' % str(peak_centre)

        # set value of peak center
        if isinstance(peak_centre, str):
            # string no need to change
            value_to_set = peak_centre
        else:
            # construct the value
            value_to_set = '%.3f, %.3f, %.3f' % (peak_centre[0], peak_centre[1], peak_centre[2])

        self.update_cell_value(row_number, self._colIndexPeak, value_to_set)

        return

    def set_peak_intensity(self, row_number, peak_intensity, corrected_intensity, standard_error, integrate_method):
        """
        Set peak intensity to a row in the table
        Guarantees: peak intensity is set
        :param row_number:
        :param peak_intensity:
        :param corrected_intensity:
        :param standard_error:
        :param integrate_method: must be '', simple or gaussian for simple counts summation or Gaussian fit, respectively
        :return:
        """
        # check requirements
        assert isinstance(peak_intensity, float), 'Peak intensity must be a float.'
        assert isinstance(integrate_method, str), 'Integrated method {0} must be a string but not {1}.' \
                                                  ''.format(integrate_method, type(integrate_method))
        if integrate_method not in ['', 'simple', 'mixed', 'gaussian', 'single-pt']:
            raise RuntimeError('Peak integration {0} not in list. Method must be in ["" (Not defined), "simple"'
                               ', "gaussian"]'.format(integrate_method))

        self.update_cell_value(row_number, self._colIndexIntensity, peak_intensity)
        self.update_cell_value(row_number, self._colIndexIntType, integrate_method)
        self.update_cell_value(row_number, self._colIndexCorrInt, corrected_intensity)
        self.update_cell_value(row_number, self._colIndexErrorBar, standard_error)

        return

    def set_status(self, row_number, status):
        """
        Set the status for merging scan to QTable
        :param row_number: scan number
        :param status:
        :return:
        """
        # Check
        assert isinstance(status, str), 'Status (%s) must be a string, but not %s.' % (str(status), type(status))

        return self.update_cell_value(row_number, self._colIndexStatus, status)

    def set_wave_length(self, row_number, wave_length):
        """ Set wave length to a row
        :param row_number:
        :param wave_length:
        :return:
        """
        # check
        assert isinstance(row_number, int) and 0 <= row_number < self.rowCount(), 'Input row number is out of range.'
        assert isinstance(wave_length, float) and wave_length >= 0.

        # set
        col_index = self.TableSetup.index(('Wavelength', 'float'))
        self.update_cell_value(row_number, col_index, wave_length)

        return

    def set_ws_name(self, row_number, merged_md_name):
        """
        Set the output workspace and workspace group's names to QTable
        :param row_number:
        :param merged_md_name:
        :return:
        """
        # Check
        assert isinstance(merged_md_name, str), 'Merged MDWorkspace name must be a string.'

        #  self.update_cell_value(row_number, self._colIndexWorkspace, merged_md_name)

        self._workspaceCacheDict[row_number] = merged_md_name

        return

    def setup(self):
        """
        Init setup
        :return:
        """
        self.init_setup(self.TableSetup)
        self._statusColName = 'Select'

        # set up column index
        self._colIndexScan = ProcessTableWidget.TableSetup.index(('Scan', 'int'))
        self._colIndexIntensity = self.TableSetup.index(('Intensity', 'float'))
        self._colIndexCorrInt = self.TableSetup.index(('F2', 'float'))
        self._colIndexErrorBar = self.TableSetup.index(('F2 Error', 'float'))
        self._colIndexMask = self.TableSetup.index(('Mask', 'str'))
        self._colIndexIntType = self.TableSetup.index(('Integrate', 'str'))
        self._colIndexStatus = self.TableSetup.index(('Status', 'str'))
        self._colIndexHKL = ProcessTableWidget.TableSetup.index(('HKL', 'str'))
        # self._colIndexPeak = self.TableSetup.index(('Peak', 'str'))
        # self._colIndexIndexFrom = self.TableSetup.index(('Index From', 'str'))
        self._colIndexMotor = ProcessTableWidget.TableSetup.index(('Motor', 'str'))
        self._colIndexMotorStep = ProcessTableWidget.TableSetup.index(('Motor Step', 'str'))
        self._colIndexWaveLength = self.TableSetup.index(('Wavelength', 'float'))
        self._colIndexKIndex = self.TableSetup.index(('K-Index', 'int'))
        # self._colIndexWorkspace = self.TableSetup.index(('Workspace', 'str'))

        return


class ScanSurveyTable(tableBase.NTableWidget):
    """
    Extended table widget for peak integration
    """
    Table_Setup = [('Scan', 'int'),
                   ('Max Counts Pt', 'int'),
                   ('Max Counts', 'float'),
                   ('H', 'float'),
                   ('K', 'float'),
                   ('L', 'float'),
                   ('Q-range', 'float'),
                   ('Sample Temp', 'float'),
                   ('2theta', 'float'),
                   ('Selected', 'checkbox')]

    def __init__(self, parent):
        """
        :param parent:
        """
        tableBase.NTableWidget.__init__(self, parent)

        self._myScanSummaryList = list()

        self._currStartScan = 0
        self._currEndScan = sys.maxsize
        self._currMinCounts = 0.
        self._currMaxCounts = sys.float_info.max

        self._colIndexH = None
        self._colIndexK = None
        self._colIndexL = None

        self._colIndex2Theta = None

        return

    def filter_and_sort(self, start_scan, end_scan, min_counts, max_counts,
                        sort_by_column, sort_order):
        """
        Filter the survey table and sort
        Note: it might not be efficient here because the table will be refreshed twice
        :param start_scan:
        :param end_scan:
        :param min_counts:
        :param max_counts:
        :param sort_by_column:
        :param sort_order: 0 for ascending, 1 for descending
        :return:
        """
        # check
        assert isinstance(start_scan, int) and isinstance(end_scan, int) and end_scan >= start_scan
        assert isinstance(min_counts, float) and isinstance(max_counts, float) and min_counts < max_counts
        assert isinstance(sort_by_column, str), \
            'sort_by_column requires a string but not %s.' % str(type(sort_by_column))
        assert isinstance(sort_order, int), \
            'sort_order requires an integer but not %s.' % str(type(sort_order))

        # get column index to sort
        col_index = self.get_column_index(column_name=sort_by_column)

        # filter on the back end row contents list first
        self.filter_rows(start_scan, end_scan, min_counts, max_counts)

        # order
        self.sort_by_column(col_index, sort_order)

        return

    def filter_rows(self, start_scan, end_scan, min_counts, max_counts):
        """
        Filter by scan number, detector counts on self._myScanSummaryList
        and reset the table via the latest result
        :param start_scan:
        :param end_scan:
        :param min_counts:
        :param max_counts:
        :return:
        """
        # check whether it can be skipped
        if start_scan == self._currStartScan and end_scan == self._currEndScan \
                and min_counts == self._currMinCounts and max_counts == self._currMaxCounts:
            # same filter set up, return
            return

        # clear the table
        self.remove_all_rows()

        # go through all rows in the original list and then reconstruct
        for index in range(len(self._myScanSummaryList)):
            sum_item = self._myScanSummaryList[index]
            # check
            assert isinstance(sum_item, list)
            assert len(sum_item) == len(self._myColumnNameList) - 1
            # check with filters: original order is counts, scan, Pt., ...
            scan_number = sum_item[1]
            if scan_number < start_scan or scan_number > end_scan:
                continue
            counts = sum_item[0]
            if counts < min_counts or counts > max_counts:
                continue

            # modify for appending to table
            row_items = sum_item[:]
            counts = row_items.pop(0)
            row_items.insert(2, counts)
            row_items.append(False)

            # append to table
            self.append_row(row_items)
        # END-FOR (index)

        # Update
        self._currStartScan = start_scan
        self._currEndScan = end_scan
        self._currMinCounts = min_counts
        self._currMaxCounts = max_counts

        return

    def get_hkl(self, row_index):
        """
        Get peak index (HKL) from survey table (i.e., SPICE file)
        :param row_index:
        :return:
        """
        index_h = self.get_cell_value(row_index, self._colIndexH)
        index_k = self.get_cell_value(row_index, self._colIndexK)
        index_l = self.get_cell_value(row_index, self._colIndexL)

        return index_h, index_k, index_l

    def get_scan_numbers(self, row_index_list):
        """
        Get scan numbers with specified rows
        :param row_index_list:
        :return:
        """
        scan_list = list()
        scan_col_index = self.Table_Setup.index(('Scan', 'int'))
        for row_index in row_index_list:
            scan_number_i = self.get_cell_value(row_index, scan_col_index)
            scan_list.append(scan_number_i)
        scan_list.sort()

        return scan_list

    def get_selected_scan_pt(self):
        """
        get selected row's scan number and pt number
        :return:
        """
        selected_row_list = self.get_selected_rows()

        selected_scan_pt_list = list()
        for row_number in selected_row_list:
            scan_number = self.get_cell_value(row_number, 0)
            pt_number = self.get_cell_value(row_number, 1)
            selected_scan_pt_list.append((scan_number, pt_number))
        # END-FOR

        return selected_scan_pt_list

    def get_selected_run_surveyed(self, required_size=1):
        """
        Purpose: Get selected pt number and run number that is set as selected
        Requirements: there must be one and only one run that is selected
        Guarantees: a 2-tuple for integer for return as scan number and Pt. number
        :param required_size: if specified as an integer, then if the number of selected rows is different,
                              an exception will be thrown.
        :return: a 2-tuple of integer if required size is 1 (as old implementation) or a list of 2-tuple of integer
        """
        # check required size?
        assert isinstance(required_size, int) or required_size is None, 'Required number of runs {0} must be None ' \
                                                                        'or an integer but not a {1}.' \
                                                                        ''.format(required_size, type(required_size))

        # get the selected row indexes and check
        row_index_list = self.get_selected_rows(True)

        if required_size is not None and required_size != len(row_index_list):
            raise RuntimeError('It is required to have {0} runs selected, but now there are {1} runs that are '
                               'selected.'.format(required_size, row_index_list))

        # get all the scans and rows that are selected
        scan_run_list = list()
        for i_row in row_index_list:
            # get scan and pt.
            scan_number = self.get_cell_value(i_row, 0)
            pt_number = self.get_cell_value(i_row, 1)
            scan_run_list.append((scan_number, pt_number))

        # special case for only 1 run that is selected
        if len(row_index_list) == 1 and required_size is not None:
            # get scan and pt
            return scan_run_list[0]
        # END-IF

        return scan_run_list

    def show_reflections(self, num_rows):
        """
        :param num_rows:
        :return:
        """
        assert isinstance(num_rows, int)
        assert num_rows > 0
        assert len(self._myScanSummaryList) > 0

        for i_ref in range(min(num_rows, len(self._myScanSummaryList))):
            # get counts
            scan_summary = self._myScanSummaryList[i_ref]
            # check
            assert isinstance(scan_summary, list)
            assert len(scan_summary) == len(self._myColumnNameList) - 1
            # modify for appending to table
            row_items = scan_summary[:]
            max_count = row_items.pop(0)
            row_items.insert(2, max_count)
            row_items.append(False)
            # append
            self.append_row(row_items)
        # END-FOR

        return

    def set_survey_result(self, scan_summary_list):
        """

        :param scan_summary_list:
        :return:
        """
        # check
        assert isinstance(scan_summary_list, list)

        # Sort and set to class variable
        scan_summary_list.sort(reverse=True)
        self._myScanSummaryList = scan_summary_list

        return

    def setup(self):
        """
        Init setup
        :return:
        """
        self.init_setup(ScanSurveyTable.Table_Setup)
        self.set_status_column_name('Selected')

        self._colIndexH = ScanSurveyTable.Table_Setup.index(('H', 'float'))
        self._colIndexK = ScanSurveyTable.Table_Setup.index(('K', 'float'))
        self._colIndexL = ScanSurveyTable.Table_Setup.index(('L', 'float'))

        self._colIndex2Theta = ScanSurveyTable.Table_Setup.index(('2theta', 'float'))

        return

    def reset(self):
        """ Reset the inner survey summary table
        :return:
        """
        self._myScanSummaryList = list()


class SinglePtIntegrationTable(tableBase.NTableWidget):
    """
    Extended QTable for integration on single Pt with previously calculated FWHM
    """
    Table_Setup = [('Scan', 'int'),
                   ('Pt', 'int'),
                   ('HKL', 'str'),
                   ('PeakHeight', 'float'),
                   ('2theta', 'float'),
                   ('FWHM', 'float'),
                   ('Intensity', 'float'),
                   ('Pt-Sigma', 'float'),
                   ('Pt-I', 'float'),
                   ('Pt-B', 'float'),
                   ('ROI', 'str'),  # name of ROI used to integrate counts on detector (single measurement)
                   ('Reference Scans', 'str'),
                   ('Selected', 'checkbox')]

    def __init__(self, parent):
        """
        initialization
        :param parent:
        """
        super(SinglePtIntegrationTable, self).__init__(parent)

        # class variables
        self._scan_index = None
        self._pt_index = None
        self._hkl_index = None
        self._height_index = None
        self._2theta_index = None
        self._fwhm_index = None
        self._intensity_index = None
        self._2thta_scans_index = None
        self._ref_scans_index = None
        self._roi_index = None

        self._pt_row_dict = dict()

        return

    def add_scan_pt(self, scan_number, pt_number, hkl_str, two_theta):
        """ add a new scan/pt to the table
        :param scan_number:
        :param pt_number:
        :param hkl_str:
        :param two_theta:
        :return:
        """
        # check
        if (scan_number, pt_number) in self._pt_row_dict:
            raise RuntimeError('Pt number {0} exists in the table already.'.format(pt_number))

        # check inputs
        assert isinstance(scan_number, int), 'Scan number {0} must be an integer but not a {1}' \
                                             ''.format(scan_number, type(scan_number))
        assert isinstance(pt_number, int), 'Pt number {0} must be an integer'.format(pt_number)
        assert isinstance(hkl_str, str), 'HKL {0} must be given as a string.'.format(hkl_str)
        assert isinstance(two_theta, float), '2theta {0} must be a float'

        # add a new row to the table
        status, error_msg = self.append_row([scan_number, pt_number, hkl_str, 0., two_theta, 0., 0., 0., 0., 0., '', '',
                                             False])
        if not status:
            raise RuntimeError(error_msg)

        # register
        self._pt_row_dict[scan_number, pt_number] = self.rowCount() - 1

        # set scan editable
        item_i = self.item(self.rowCount()-1, self._ref_scans_index)
        item_i.setFlags(item_i.flags() | QtCore.Qt.ItemIsEditable)

        return

    def get_fwhm(self, row_index):
        """ get reference scan's FWHM
        :param row_index:
        :return:
        """
        return self.get_cell_value(row_index, self._fwhm_index)

    def get_peak_intensities(self):
        """ get the summary on all peaks' intensities
        :return: dictionary as scan number and peak intensity
        """
        peak_intensity_dict = dict()

        for row_index in range(self.rowCount()):
            scan_number = self.get_cell_value(row_index, self._scan_index)
            intensity_i = self.get_cell_value(row_index, self._intensity_index)
            roi_i = self.get_cell_value(row_index, self._roi_index)
            peak_intensity_dict[scan_number] = intensity_i, roi_i
        # END-FOR

        return peak_intensity_dict

    def get_pt_number(self, row_index):
        """
        get PT number
        :param row_index:
        :return:
        """
        return self.get_cell_value(row_index, self._pt_index)

    def get_reference_scans(self, row_index):
        """
        get the reference scans (i.e., the scans having same/close 2theta to the single Pt scan
        :param row_index:
        :return:
        """
        # get value
        scans_str = self.get_cell_value(row_index, self._ref_scans_index)

        # no matched scan can be found!
        if scans_str is None:
            return None
        elif scans_str == 'No match':
            return None
        elif scans_str == '':
            return None

        # split and parse to integers
        terms = scans_str.split(',')
        ref_scan_list = [int(term) for term in terms]

        return ref_scan_list

    def get_region_of_interest_name(self, row_index):
        """
        get ROI name
        :param row_index:
        :return:
        """
        return self.get_cell_value(row_index, self._roi_index)

    def get_scan_number(self, row_index):
        """
        get scan number of the specified row
        :param row_index:
        :return:
        """
        return self.get_cell_value(row_index, self._scan_index)

    def get_scan_pt_list(self):
        """
        get a list of current scan and pt pair in the table
        :return:
        """
        return self._pt_row_dict.keys()

    def get_two_theta(self, row_index):
        """
        get two-theta value
        :param row_index:
        :return:
        """
        return self.get_cell_value(row_index, self._2theta_index)

    def save_intensities_to_file(self, out_file_name):
        """
        save integrated peaks intensities to file
        :param out_file_name:
        :return:
        """
        # check inputs ..
        assert isinstance(out_file_name, str), 'Output file name {0} must be a string but not a {1}' \
                                               ''.format(out_file_name, type(out_file_name))
        if not os.access(out_file_name, os.W_OK):
            raise RuntimeError('Use specified output file {0} is not writable.'.format(out_file_name))

        out_buffer = ''
        for i_row in range(self.rowCount()):
            scan_number = self.get_cell_value(i_row, self._scan_index)
            intensity = self.get_cell_value(i_row, self._intensity_index)
            out_buffer += '{0} \t{1}\n'.format(scan_number, intensity)

        out_file = open(out_file_name, 'w')
        out_file.write(out_buffer)
        out_file.close()

        return

    def set_gaussian_sigma(self, row_index, sigma):
        """
        set the (Gaussian) sigma value to a row
        :param row_index:
        :param sigma: sigma value of Gaussian
        :return: None
        """
        self.update_cell_value(row_index, self._fwhm_index, sigma)

        return

    def set_reference_scan_numbers(self, row_index, ref_numbers):
        """ set reference scan numbers or warning as 'No match'
        :param row_index:
        :param ref_numbers:
        :return:
        """
        # process the reference number
        if isinstance(ref_numbers, str):
            scans_str = ref_numbers
        elif isinstance(ref_numbers, list):
            scans_str = ''
            for index, ref_number in enumerate(ref_numbers):
                if index > 0:
                    scans_str += ','
                scans_str += '{0}'.format(ref_number)

        else:
            raise AssertionError('Reference scan numbers {0} of type {1} is not supported.'
                                 ''.format(ref_numbers, type(ref_numbers)))

        # add to table
        self.update_cell_value(row_index, self._ref_scans_index, scans_str)

    def set_two_theta(self, row_index, two_theta):
        """
        set 2theta value of the scan
        :param row_index:
        :param two_theta:
        :return:
        """
        assert isinstance(two_theta, float), '2theta {0} must be a float.'.format(two_theta)
        self.update_cell_value(row_index, self._2theta_index, two_theta)

        return

    def setup(self):
        """
        set up the table with default columns
        :return:
        """
        # set up columns
        self.init_setup(SinglePtIntegrationTable.Table_Setup)

        # set up column index
        self._scan_index = SinglePtIntegrationTable.Table_Setup.index(('Scan', 'int'))
        self._pt_index = SinglePtIntegrationTable.Table_Setup.index(('Pt', 'int'))
        self._hkl_index = SinglePtIntegrationTable.Table_Setup.index(('HKL', 'str'))
        self._height_index = SinglePtIntegrationTable.Table_Setup.index(('PeakHeight', 'float'))
        self._2theta_index = SinglePtIntegrationTable.Table_Setup.index(('2theta', 'float'))
        self._fwhm_index = SinglePtIntegrationTable.Table_Setup.index(('FWHM', 'float'))
        self._intensity_index = SinglePtIntegrationTable.Table_Setup.index(('Intensity', 'float'))
        self._ref_scans_index = SinglePtIntegrationTable.Table_Setup.index(('Reference Scans', 'str'))
        self._roi_index = SinglePtIntegrationTable.Table_Setup.index(('ROI', 'str'))

        return

    def set_fwhm(self, scan_number, pt_number, fwhm):
        """

        :param pt_number:
        :param fwhm:
        :return:
        """
        row_number = self._pt_row_dict[scan_number, pt_number]

        self.update_cell_value(row_number, self._fwhm_index, fwhm)

        return

    def set_intensity(self, scan_number, pt_number, intensity):
        """

        :param scan_number:
        :param pt_number:
        :param intensity:
        :return:
        """
        row_number = self._pt_row_dict[scan_number, pt_number]

        self.update_cell_value(row_number, self._intensity_index, intensity)

        return

    def set_peak_height(self, scan_number, pt_number, peak_height, roi_name):
        """ set the intensity of single measurement from the counts on the detector.
        In the view as 3D peak, it is the cut on the center plane as the peak shape can be modeled by 3D Gaussian.
        Thus the integrated value is used as the Gaussian's height.
        :param scan_number:
        :param pt_number:
        :param peak_height:
        :param roi_name: ROI is closed related to how a peak/single measurement's intensity is calculated
        :return:
        """
        row_number = self._pt_row_dict[scan_number, pt_number]

        self.update_cell_value(row_number, self._height_index, peak_height)
        self.update_cell_value(row_number, self._roi_index, roi_name)

        return


class UBMatrixPeakTable(tableBase.NTableWidget):
    """
    Extended table for peaks used to calculate UB matrix
    """
    # UB peak information table
    UB_Peak_Table_Setup = [('Scan', 'int'),
                           ('Pt', 'int'),
                           ('Spice HKL', 'str'),
                           ('Calculated HKL', 'str'),
                           ('Q-Sample', 'str'),
                           ('Selected', 'checkbox'),
                           ('m1', 'float'),
                           ('Wavelength', 'float'),  # wave length
                           ('Error', 'float')]

    def __init__(self, parent):
        """
        Initialization
        :param parent:
        :return:
        """
        tableBase.NTableWidget.__init__(self, parent)

        # define class variables
        self._cachedSpiceHKL = dict()

        # class variables for column indexes
        self._colIndexScan = None
        self._colIndexSpiceHKL = None
        self._colIndexCalculatedHKL = None
        self._colIndexQSample = None
        self._colIndexWavelength = None
        self._colIndexError = None

        return

    def add_peak(self, scan_number, spice_hkl, q_sample, m1, wave_length):
        """

        :param scan_number:
        :param spice_hkl:
        :param q_sample:
        :param m1:
        :param wave_length:
        :return:
        """
        # check inputs
        assert isinstance(scan_number, int), 'Scan number integer'
        assert len(spice_hkl) == 3, 'Spice HKL'
        assert len(q_sample) == 3, 'Q-sample'
        assert isinstance(m1, float) or m1 is None, 'm1'
        assert isinstance(wave_length, float) or wave_length is None, 'wave length'

        # spice_hkl_str = '{0:.4f}, {1:.4f}, {2:.4f}'.format(spice_hkl[0], spice_hkl[1], spice_hkl[2])
        # q_sample_str = '{0:.4f}, {1:.4f}, {2:.4f}'.format(q_sample[0], q_sample[1], q_sample[2])
        spice_hkl_str = self.format_array(spice_hkl)
        q_sample_str = self.format_array(q_sample)
        self.append_row([scan_number, -1, spice_hkl_str, '', q_sample_str, False, m1, wave_length, ''])

        return True, ''

    @staticmethod
    def format_array(array):
        """
        output a formatted array with limited precision of float
        :param array:
        :return:
        """
        format_str = ''
        for index, number in enumerate(array):
            if index > 0:
                format_str += ', '
            if isinstance(number, float):
                format_str += '{0:.4f}'.format(number)
            else:
                format_str += '{0}'.format(number)
        # END-FOR

        return format_str

    def get_exp_info(self, row_index):
        """
        Get experiment information from a row
        :param row_index:
        :return: scan number, pt number
        """
        assert isinstance(row_index, int)

        scan_number = self.get_cell_value(row_index, 0)
        assert isinstance(scan_number, int)
        pt_number = self.get_cell_value(row_index, 1)
        assert isinstance(pt_number, int)

        return scan_number, pt_number

    def get_hkl(self, row_index, is_spice_hkl):
        """
        Get reflection's miller index
        :except RuntimeError:
        :param row_index:
        :param is_spice_hkl:
        :return: 3-tuple as H, K, L
        """
        # check input
        assert isinstance(row_index, int), 'Row index {0} must be an integer but not a {1}.' \
                                           ''.format(row_index, type(row_index))

        # get the HKL either parsed from SPICE file or from calculation
        if is_spice_hkl:
            hkl_str = self.get_cell_value(row_index, self._colIndexSpiceHKL)
        else:
            hkl_str = self.get_cell_value(row_index, self._colIndexCalculatedHKL)

        # convert the recorded string to HKL
        status, ret_obj = guiutility.parse_float_array(hkl_str)
        if not status:
            raise RuntimeError('Unable to parse hkl (str) due to {0}'.format(ret_obj))
        elif len(ret_obj) != 3:
            raise RuntimeError('Unable to convert array "{0}" to 3 floating points.'.format(hkl_str))
        else:
            m_h, m_k, m_l = ret_obj

        return m_h, m_k, m_l

    def get_scan_pt(self, row_number):
        """
        Get Scan and Pt from a row
        :param row_number:
        :return:
        """
        scan_number = self.get_cell_value(row_number, 0)
        pt_number = self.get_cell_value(row_number, 1)

        return scan_number, pt_number

    def get_selected_scans(self):
        """
        get the scan numbers that are selected
        :return:
        """
        selected_rows = self.get_selected_rows(True)

        scan_list = list()
        for i_row in selected_rows:
            scan_number = self.get_cell_value(i_row, self._colIndexScan)
            scan_list.append(scan_number)

        return scan_list

    def is_selected(self, row_index):
        """ Check whether a row is selected.
        :param row_index:
        :return:
        """
        if row_index < 0 or row_index >= self.rowCount():
            raise IndexError('Input row number %d is out of range [0, %d)' % (row_index, self.rowCount()))

        col_index = UBMatrixPeakTable.UB_Peak_Table_Setup.index(('Selected', 'checkbox'))

        return self.get_cell_value(row_index, col_index)

    def setup(self):
        """
        Init setup
        :return:
        """
        self.init_setup(UBMatrixPeakTable.UB_Peak_Table_Setup)
        self.set_status_column_name('Selected')

        # define all the _colIndex
        self._colIndexScan = self._myColumnNameList.index('Scan')
        self._colIndexSpiceHKL = self._myColumnNameList.index('Spice HKL')
        self._colIndexCalculatedHKL = self._myColumnNameList.index('Calculated HKL')
        self._colIndexQSample = self._myColumnNameList.index('Q-Sample')
        self._colIndexWavelength = self._myColumnNameList.index('Wavelength')
        self._colIndexError = self._myColumnNameList.index('Error')

        # set up the width of some columns
        self.setColumnWidth(self._colIndexSpiceHKL, 240)
        self.setColumnWidth(self._colIndexCalculatedHKL, 240)
        self.setColumnWidth(4, 240)

        return

    def select_nuclear_peak_rows(self, tolerance):
        """
        select all nuclear peaks, i.e., set the flag on on 'select' for all rows if their HKL indicates that
        they are nuclear peaks
        :param tolerance:
        :return: string as error message
        """
        num_rows = self.rowCount()
        error_message = ''

        for row_index in range(num_rows):
            # get the reading of HKL
            try:
                hkl_tuple = self.get_hkl(row_index, is_spice_hkl=True)
                if fourcircle_utility.is_peak_nuclear(hkl_tuple[0], hkl_tuple[1], hkl_tuple[2], tolerance):
                    self.select_row(row_index, status=True)
            except RuntimeError as error:
                error_message += 'Unable to parse HKL of line %d due to %s.' % (row_index, str(error))
        # END-FOR

        return error_message

    def select_scans(self, select_all=False, nuclear_peaks=False, hkl_tolerance=None,
                     wave_length=None, wave_length_tolerance=None):
        """
        select scans in the UB matrix table
        :param select_all:
        :param nuclear_peaks:
        :param hkl_tolerance:
        :param wave_length:
        :param wave_length_tolerance:
        :return:
        """
        if select_all:
            # select all
            self.select_all_rows(True)

        elif nuclear_peaks or wave_length_tolerance is not None:
            # using filters
            if nuclear_peaks:
                self.select_nuclear_peak_rows(hkl_tolerance)
            if wave_length_tolerance is not None:
                self.select_rows_by_column_value(self._colIndexWavelength, wave_length, wave_length_tolerance,
                                                 keep_current_selection=True)
        else:
            raise RuntimeError('Must pick up one option to do filter.')

        return

    def set_hkl(self, i_row, hkl, is_spice_hkl, error=None):
        """
        Set HKL to a row in the table. Show H/K/L with 4 decimal pionts
        :param i_row:
        :param hkl: HKL is a list of tuple
        :param is_spice_hkl: If true, then set input to cell for SPICE-imported HKL. Otherwise to calculated HKL.
        :param error: error of HKL
        """
        # Check
        assert isinstance(i_row, int), 'Row number (index) must be integer but not %s.'.format(type(i_row))

        if isinstance(hkl, list) or isinstance(hkl, tuple):
            assert len(hkl) == 3, 'In case HKL is list of tuple, its size must be equal to 3 but not %d.' \
                                  '' % len(hkl)
        elif isinstance(hkl, numpy.ndarray):
            assert hkl.shape == (3,), 'In case HKL is numpy array, its shape must be (3,) but not %s.' \
                                      '' % str(hkl.shape)
        else:
            raise AssertionError('HKL of type %s is not supported. Supported types include list, tuple '
                                 'and numpy array.' % type(hkl))
        assert isinstance(is_spice_hkl, bool), 'Flag {0} for SPICE-HKL must be a boolean but not a {1}.' \
                                               ''.format(is_spice_hkl, type(is_spice_hkl))

        # convert to a string with 4 decimal points
        hkl_str = '%.4f, %.4f, %.4f' % (hkl[0], hkl[1], hkl[2])

        if is_spice_hkl:
            self.update_cell_value(i_row, self._colIndexSpiceHKL, hkl_str)
        else:
            self.update_cell_value(i_row, self._colIndexCalculatedHKL, hkl_str)

        # set error
        if error is not None:
            i_col_error = UBMatrixPeakTable.UB_Peak_Table_Setup.index(('Error', 'float'))
            self.update_cell_value(i_row, i_col_error, error)

        return

    def restore_cached_indexing(self, is_spice=True):
        """
        Restore the previously saved value to HKL
        :return:
        """
        # check first such that all the stored value are to be
        stored_line_index = sorted(self._cachedSpiceHKL.keys())
        assert len(stored_line_index) == self.rowCount(), 'The current rows and cached row counts do not match.'

        # restore
        for row_index in stored_line_index:
            hkl = self._cachedSpiceHKL[row_index]
            self.set_hkl(row_index, hkl, is_spice_hkl=is_spice)
        # END-FOR

        # clear
        self._cachedSpiceHKL.clear()

        return

    def store_current_indexing(self):
        """
        Store the current indexing for reverting
        :return:
        """
        # clear the previous value
        self._cachedSpiceHKL.clear()

        # store
        num_rows = self.rowCount()
        for row_index in range(num_rows):
            peak_indexing = self.get_hkl(row_index, is_spice_hkl=True)
            self._cachedSpiceHKL[row_index] = peak_indexing
        # END-FOR

        return

    def update_hkl(self, i_row, h, k, l):
        """ Update HKL value
        :param i_row: index of the row to have HKL updated
        :param h:
        :param k:
        :param l:
        """
        assert isinstance(i_row, int), 'row number {0} must be an integer but not a {1}.' \
                                       ''.format(i_row, type(i_row))

        self.update_cell_value(i_row, self._colIndexCalculatedHKL, self.format_array([h, k, l]))

        return<|MERGE_RESOLUTION|>--- conflicted
+++ resolved
@@ -844,11 +844,7 @@
 
     def get_merged_ws_name(self, i_row):
         """
-<<<<<<< HEAD
         Get merged workspace name
-=======
-        Set HKL to a row in the table. Show H/K/L with 4 decimal points
->>>>>>> 47a9595e
         :param i_row:
         :return:
         """
