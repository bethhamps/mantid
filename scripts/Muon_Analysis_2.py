--- conflicted
+++ resolved
@@ -233,19 +233,6 @@
 
         self.add_table_workspace()
 
-<<<<<<< HEAD
-        self.context = MuonContext()
-        self.data = self.context._loaded_data
-
-        self.setup_load_widget()
-        self.dock_widget = DockWidget(self, self.context)
-        self.help_widget = DummyLabelWidget("Help dummy", self)
-
-        splitter = QtGui.QSplitter(QtCore.Qt.Vertical)
-        splitter.addWidget(self.load_widget_view)
-        splitter.addWidget(self.dock_widget.widget)
-        splitter.addWidget(self.help_widget.widget)
-=======
         self._context = MuonContext()
 
         self.loadWidget = DummyLabelWidget(self._context ,LoadText, self)
@@ -257,72 +244,10 @@
         splitter.addWidget(self.loadWidget.widget)
         splitter.addWidget(self.dockWidget.widget)
         splitter.addWidget(self.helpWidget.widget)
->>>>>>> 6779d836
 
         self.setCentralWidget(splitter)
         self.setWindowTitle("Muon Analysis version 2")
 
-<<<<<<< HEAD
-        # Set up the observer/observable pattern
-        self.dock_widget.instrument_widget.instrumentNotifier.add_subscriber(
-            self.load_widget.instrumentObserver)
-        self.dock_widget.instrument_widget.instrumentNotifier.add_subscriber(
-            self.dock_widget.group_tab_presenter.instrumentObserver)
-
-        self.load_widget.loadNotifier.add_subscriber(
-            self.dock_widget.home_tab_widget.loadObserver)
-        self.load_widget.loadNotifier.add_subscriber(
-            self.dock_widget.group_tab_presenter.loadObserver)
-
-        self.dock_widget.group_tab_presenter.groupingNotifier.add_subscriber(
-            self.dock_widget.home_tab_widget.groupingObserver)
-
-    def add_table_workspace(self):
-        # add dead time tables
-        correctTable = simpleapi.CreateEmptyTableWorkspace()
-        incorrectTable = simpleapi.CreateEmptyTableWorkspace()
-
-        correctTable.addColumn("int", "spectrum", 0)
-        correctTable.addColumn("float", "dead-time", 0)
-        for i in range(96):
-            correctTable.addRow([i + 1, 0.1])
-
-    def setup_load_widget(self):
-        # set up the views
-        self.load_file_view = BrowseFileWidgetView(self)
-        self.load_run_view = LoadRunWidgetView(self)
-        self.load_widget_view = LoadWidgetView(parent=self,
-                                               load_file_view=self.load_file_view,
-                                               load_run_view=self.load_run_view)
-        self.load_widget = LoadWidgetPresenter(self.load_widget_view,
-                                               LoadWidgetModel(self.data))
-
-        self.file_widget = BrowseFileWidgetPresenter(self.load_file_view, BrowseFileWidgetModel(self.data))
-        self.run_widget = LoadRunWidgetPresenter(self.load_run_view, LoadRunWidgetModel(self.data))
-
-        self.load_widget.set_load_file_widget(self.file_widget)
-        self.load_widget.set_load_run_widget(self.run_widget)
-
-    # # cancel algs if window is closed
-    # def closeEvent(self, event):
-    #     print("MuonAnalysis closeEvent")
-    #     self.dock_widget.closeEvent(event)
-    #     self.load_widget_view.close()
-    #     self.load_run_view.close()
-    #     self.load_file_view.close()
-    #     global muonGUI
-    #     muonGUI = None
-
-    # ------------------------------------------------------------------------------------------------------------------
-    # EXTRAS
-    # ------------------------------------------------------------------------------------------------------------------
-
-    def focusInEvent(self, event):
-        print("Muon analysis has focus")
-        self.setFocus()
-        self.raise_()
-        self.isActiveWindow()
-=======
         self.dockWidget.setUpdateContext(self.update)
 
     def update(self):
@@ -339,7 +264,6 @@
         self.dockWidget.closeEvent(event)
         global muonGUI
         muonGUI = None
->>>>>>> 6779d836
 
 
 def qapp():
