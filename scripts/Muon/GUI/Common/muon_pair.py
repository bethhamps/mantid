# Mantid Repository : https://github.com/mantidproject/mantid
#
# Copyright &copy; 2018 ISIS Rutherford Appleton Laboratory UKRI,
#     NScD Oak Ridge National Laboratory, European Spallation Source
#     & Institut Laue - Langevin
# SPDX - License - Identifier: GPL - 3.0 +
# pylint: disable=C0111
from __future__ import (absolute_import, division, print_function)

from Muon.GUI.Common.ADSHandler.muon_workspace_wrapper import MuonWorkspaceWrapper


class MuonPair(object):
    """
    Simple structure to store information on a detector group pair.

    - The name is set at initialization and after that cannot be changed.
    - The pair has two groups associated to it, and we store only their names.
    - The balance parameter is stored and modifiable.
    - The workspace associated to the pair can be set, but must be of type MuonWorkspaceWrapper.
    """

    def __init__(self, pair_name,
                 forward_group_name="",
                 backward_group_name="",
                 alpha=1.0):

        self._pair_name = pair_name
        self._forward_group_name = forward_group_name
        self._backward_group_name = backward_group_name
        self._alpha = float(alpha)
        self._workspace = {}
<<<<<<< HEAD
=======
        self.workspace_rebin = {}
>>>>>>> aff05cdc

    @property
    def workspace(self):
        return self._workspace

    @workspace.setter
    def workspace(self, new_workspace):
        if isinstance(new_workspace, MuonWorkspaceWrapper):
            self._workspace = new_workspace
        else:
            raise AttributeError("Attempting to set workspace to type " + str(type(new_workspace)) +
                                 " but should be MuonWorkspaceWrapper")

    @property
    def name(self):
        return self._pair_name

    @property
    def forward_group(self):
        return self._forward_group_name

    @property
    def backward_group(self):
        return self._backward_group_name

    @forward_group.setter
    def forward_group(self, new_name):
        self._forward_group_name = new_name

    @backward_group.setter
    def backward_group(self, new_name):
        self._backward_group_name = new_name

    @property
    def alpha(self):
        return float("{}".format(self._alpha))

    @alpha.setter
    def alpha(self, new_alpha):
        if float(new_alpha) >= 0.0:
            self._alpha = float(new_alpha)
        else:
            raise AttributeError("Alpha must be > 0.0.")<|MERGE_RESOLUTION|>--- conflicted
+++ resolved
@@ -30,10 +30,7 @@
         self._backward_group_name = backward_group_name
         self._alpha = float(alpha)
         self._workspace = {}
-<<<<<<< HEAD
-=======
         self.workspace_rebin = {}
->>>>>>> aff05cdc
 
     @property
     def workspace(self):
