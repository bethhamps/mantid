# pylint: disable=too-many-arguments,invalid-name,too-many-locals,too-many-branches
"""
Defines functions and classes to start the processing of Vesuvio data.
The main entry point that most users should care about is fit_tof().
"""
from __future__ import (absolute_import, division, print_function)
from six import iteritems

import copy
import re
import numpy as np

from mantid import mtd
from mantid.api import (AnalysisDataService, MatrixWorkspace, WorkspaceFactory, TextAxis)
from mantid.kernel import MaterialBuilder
from vesuvio.instrument import VESUVIO

import mantid.simpleapi as ms


# --------------------------------------------------------------------------------
# Functions
# --------------------------------------------------------------------------------

def fit_tof(runs, flags, iterations=1, convergence_threshold=None):
    """
    The main entry point for user scripts fitting in TOF.

    :param runs: A string specifying the runs to process, or a workspace containing
                 the loaded runs
    :param flags: A dictionary of flags to control the processing
    :param iterations: Maximum number of iterations to perform
    :param convergence_threshold: Maximum difference in the cost
                                  function at which the parameters are accepted
                                  to have converged
    :return: Tuple of (fitted workspace, fitted params, number of iterations
             performed)
    """
    if iterations < 1:
        raise ValueError('Must perform at least one iteration')

    # Load
    fit_mode = flags['fit_mode']
    back_banks = VESUVIO().backward_banks

    if isinstance(runs, MatrixWorkspace):
        sample_data = runs
        flags['runs'] = runs.getName()
        flags['spectra'] = sample_data.getAxis(0).extractValues()
        flags['back_scattering'] = any([lower <= flags['spectra'][0] <= upper for lower, upper in back_banks])
    else:
        spectra = flags['spectra']
        sample_data = load_and_crop_data(runs, spectra, flags['ip_file'],
                                         flags['diff_mode'], fit_mode,
                                         flags.get('bin_parameters', None))
        flags['runs'] = runs
        if spectra == 'backward' or spectra == 'forward':
            flags['back_scattering'] = spectra == 'backward'
        else:
            try:
                first_spec = int(spectra.split("-")[0])
                flags['back_scattering'] = any([lower <= first_spec <= upper for lower, upper in back_banks])
            except:
                raise RuntimeError("Invalid value given for spectrum range: Range must either be 'forward', "
                                   "'backward' or specified with the syntax 'a-b'.")

    # Load container runs if provided
    container_data = None
    if flags.get('container_runs', None) is not None:

        if isinstance(flags['container_runs'], MatrixWorkspace):
            container_data = flags['container_runs']
        else:
            container_data = load_and_crop_data(flags['container_runs'], spectra,
                                                flags['ip_file'],
                                                flags['diff_mode'], fit_mode,
                                                flags.get('bin_parameters', None))

    return fit_tof_impl(sample_data, container_data, flags, iterations, convergence_threshold)


def fit_tof_impl(sample_data, container_data, flags, iterations, convergence_threshold):
    # Check if multiple scattering flags have been defined
    if 'ms_flags' in flags:

        # Check if hydrogen constraints have been defined
        if 'HydrogenConstraints' in flags['ms_flags']:
            flags['ms_flags']['HydrogenConstraints'] = \
                _parse_ms_hydrogen_constraints(flags['ms_flags']['HydrogenConstraints'])
        else:
            flags['ms_flags']['HydrogenConstraints'] = dict()
    else:
        raise RuntimeError("Multiple scattering flags not provided. Set the ms_flag, 'ms_enabled' "
                           "to false, in order to disable multiple scattering corrections.")

    last_results = None
    exit_iteration = 0

    index_to_symbol_map = filter(lambda x: 'symbol' in x[1], enumerate(flags['masses']))
    index_to_symbol_map = {str(k): v['symbol'] for k, v in index_to_symbol_map}

    hydrogen_indices = set()
    if flags['back_scattering']:
        hydrogen_indices = {int(k) for k, _ in filter(lambda x: x[1] == 'H',
                                                      index_to_symbol_map.items())}
        symbols = set()
        for symbol in flags['ms_flags']['HydrogenConstraints']:
            symbols.add(symbol)
        for symbol in index_to_symbol_map.values():
            symbols.discard(symbol)

        if symbols:
            raise RuntimeError("HydrogenConstraints contains references to the following,"
                               " undefined masses: " + ','.join(symbols))
    flags['index_to_symbol_map'] = index_to_symbol_map

    for iteration in range(1, iterations + 1):
        iteration_flags = copy.deepcopy(flags)
        iteration_flags['iteration'] = iteration

        if last_results is not None:
            iteration_flags['masses'] = _update_masses_from_params(copy.deepcopy(flags['masses']),
                                                                   last_results[2],
                                                                   ignore_indices=hydrogen_indices)

        print("=== Iteration {0} out of a possible {1}".format(iteration, iterations))
<<<<<<< HEAD
        results = fit_tof_iteration(sample_data, container_data,
                                    runs.replace(', ', '+'), iteration_flags)
=======
        results = fit_tof_iteration(sample_data, container_data, iteration_flags)
>>>>>>> d4c024fe
        exit_iteration += 1

        if last_results is not None and convergence_threshold is not None:
            last_chi2 = np.array(last_results[3])
            chi2 = np.array(results[3])
            chi2_delta = last_chi2 - chi2
            max_chi2_delta = np.abs(np.max(chi2_delta))
            print("Cost function change: {0}".format(max_chi2_delta))

            if max_chi2_delta <= convergence_threshold:
                print("Stopped at iteration {0} due to minimal change in cost function".format(exit_iteration))
                last_results = results
                break

        last_results = results

    return last_results[0], last_results[2], last_results[3], exit_iteration


def fit_tof_iteration(sample_data, container_data, flags):
    """
    Performs a single iterations of the time of flight corrections and fitting
    workflow.

    :param sample_data: Loaded sample data workspaces
    :param container_data: Loaded container data workspaces
    :param flags: A dictionary of flags to control the processing
    :return: Tuple of (workspace group name, pre correction fit parameters,
             final fit parameters, chi^2 values)
    """
    # Transform inputs into something the algorithm can understand
    if isinstance(flags['masses'][0], list):
        mass_values, _, all_mass_values, _ = \
            _create_profile_strs_and_mass_list(copy.deepcopy(flags['masses'][0]))

        profiles_strs, all_profiles_strs = [], []
        for mass_spec in flags['masses']:
            _, profiles_str, _, all_profiles_str = _create_profile_strs_and_mass_list(mass_spec)
            profiles_strs.append(profiles_str)
            all_profiles_strs.append(all_profiles_str)
    else:
        mass_values, profiles_strs, all_mass_values, all_profiles_strs = \
            _create_profile_strs_and_mass_list(flags['masses'])

    background_str = _create_background_str(flags.get('background', None))
    intensity_constraints = _create_intensity_constraint_str(flags['intensity_constraints'])
    ties = _create_user_defined_ties_str(flags['masses'])

    num_spec = sample_data.getNumberHistograms()
    gamma_correct = flags.get('gamma_correct', False)
    pre_correct_pars_workspace = None
    pars_workspace = None
    fit_workspace = None
    max_fit_iterations = flags.get('max_fit_iterations', 5000)
    index_to_symbol_map = flags.get('index_to_symbol_map', dict())
    back_scattering = flags.get('back_scattering', False)
    output_groups = []
    chi2_values = []
    data_workspaces = []
    result_workspaces = []
    runs = flags['runs']
    group_name = runs + '_result'

    # Create function for retrieving profiles by index outside of loop,
    # to reduce for loops done inside loop.
    get_profiles = _create_get_profiles_function(all_profiles_strs,
                                                 profiles_strs,
                                                 back_scattering)

    fit_masses = mass_values if back_scattering else all_mass_values

    for index in range(num_spec):
        all_profiles, fit_profiles = get_profiles(index)

        suffix = _create_fit_workspace_suffix(index,
                                              sample_data,
                                              flags['fit_mode'],
                                              flags['spectra'],
                                              flags.get('iteration', None))

        # Corrections
        corrections_args = dict()

        # Need to do a fit first to obtain the parameter table
        pre_correction_pars_name = runs + "_params_pre_correction" + suffix
        corrections_fit_name = "__vesuvio_corrections_fit"
        ms.VesuvioTOFFit(InputWorkspace=sample_data,
                         WorkspaceIndex=index,
                         Masses=fit_masses,
                         MassProfiles=fit_profiles,
                         Background=background_str,
                         IntensityConstraints=intensity_constraints,
                         Ties=ties,
                         OutputWorkspace=corrections_fit_name,
                         FitParameters=pre_correction_pars_name,
                         MaxIterations=max_fit_iterations,
                         Minimizer=flags['fit_minimizer'])
        ms.DeleteWorkspace(corrections_fit_name)
        corrections_args['FitParameters'] = pre_correction_pars_name

        if flags.get('ms_enabled', True):
            # Add the multiple scattering arguments
            corrections_args.update(flags['ms_flags'])

        corrected_data_name = runs + "_tof_corrected" + suffix
        linear_correction_fit_params_name = runs + "_correction_fit_scale" + suffix

        if flags.get('output_verbose_corrections', False):
            corrections_args["CorrectionWorkspaces"] = runs + "_correction" + suffix
            corrections_args["CorrectedWorkspaces"] = runs + "_corrected" + suffix

        if container_data is not None:
            corrections_args["ContainerWorkspace"] = container_data

        ms.VesuvioCorrections(InputWorkspace=sample_data,
                              OutputWorkspace=corrected_data_name,
                              LinearFitResult=linear_correction_fit_params_name,
                              WorkspaceIndex=index,
                              GammaBackground=gamma_correct,
                              Masses=all_mass_values,
                              MassProfiles=all_profiles,
                              MassIndexToSymbolMap=index_to_symbol_map,
                              IntensityConstraints=intensity_constraints,
                              MultipleScattering=flags.get('ms_enabled', True),
                              GammaBackgroundScale=flags.get('fixed_gamma_scaling', 0.0),
                              ContainerScale=flags.get('fixed_container_scaling', 0.0),
                              **corrections_args)
        # Final fit
        fit_ws_name = runs + "_data" + suffix
        pars_name = runs + "_params" + suffix
        fit_result = ms.VesuvioTOFFit(InputWorkspace=corrected_data_name,
                                      WorkspaceIndex=0,
                                      Masses=fit_masses,
                                      MassProfiles=fit_profiles,
                                      Background=background_str,
                                      IntensityConstraints=intensity_constraints,
                                      Ties=ties,
                                      OutputWorkspace=fit_ws_name,
                                      FitParameters=pars_name,
                                      MaxIterations=max_fit_iterations,
                                      Minimizer=flags['fit_minimizer'])
        chi2_values.append(fit_result[-1])
        ms.DeleteWorkspace(corrected_data_name)

        # Process parameter tables
        if pre_correct_pars_workspace is None:
            pre_correct_pars_workspace = _create_param_workspace(num_spec,
                                                                 mtd[pre_correction_pars_name])

        if pars_workspace is None:
            pars_workspace = _create_param_workspace(num_spec, mtd[pars_name])

        if fit_workspace is None:
            fit_workspace = _create_param_workspace(num_spec, mtd[linear_correction_fit_params_name])

        spec_no = sample_data.getSpectrum(index).getSpectrumNo()
        current_spec = 'spectrum_' + str(spec_no)

        _update_fit_params(pre_correct_pars_workspace,
                           index, mtd[pre_correction_pars_name],
                           current_spec)
        _update_fit_params(pars_workspace, index,
                           mtd[pars_name], current_spec)

        _update_fit_params(fit_workspace, index, mtd[linear_correction_fit_params_name], current_spec)

        ms.DeleteWorkspace(pre_correction_pars_name)
        ms.DeleteWorkspace(pars_name)
        ms.DeleteWorkspace(linear_correction_fit_params_name)

        # Process spectrum group
        # Note the ordering of operations here gives the order in the WorkspaceGroup
        output_workspaces = []
        data_workspaces.append(fit_ws_name)
        if flags.get('output_verbose_corrections', False):
            output_workspaces += mtd[corrections_args["CorrectionWorkspaces"]].getNames()
            output_workspaces += mtd[corrections_args["CorrectedWorkspaces"]].getNames()
            ms.UnGroupWorkspace(corrections_args["CorrectionWorkspaces"])
            ms.UnGroupWorkspace(corrections_args["CorrectedWorkspaces"])

            for workspace in output_workspaces:

                group_name = runs + '_iteration_' + str(flags.get('iteration', None))
                name = group_name + '_' + workspace.split('_')[1] + '_' + workspace.split('_')[-1]
                result_workspaces.append(name)
                if index == 0:
                    ms.RenameWorkspace(InputWorkspace=workspace, OutputWorkspace=name)
                else:
                    ms.ConjoinWorkspaces(InputWorkspace1=name, InputWorkspace2=workspace)

        # Output the parameter workspaces
        params_pre_corr = runs + "_params_pre_correction_iteration_" + str(flags['iteration'])
        params_name = runs + "_params_iteration_" + str(flags['iteration'])
        fit_name = runs + "_correction_fit_scale_iteration_" + str(flags['iteration'])
        AnalysisDataService.Instance().addOrReplace(params_pre_corr, pre_correct_pars_workspace)
        AnalysisDataService.Instance().addOrReplace(params_name, pars_workspace)
        AnalysisDataService.Instance().addOrReplace(fit_name, fit_workspace)

    if result_workspaces:
        output_groups.append(ms.GroupWorkspaces(InputWorkspaces=result_workspaces,
                                                OutputWorkspace=group_name))

    if data_workspaces:
        output_groups.append(ms.GroupWorkspaces(InputWorkspaces=data_workspaces,
                                                OutputWorkspace=group_name + '_data'))
    else:
        output_groups.append(fit_ws_name)

    if len(output_groups) > 1:
        result_ws = output_groups
    else:
        result_ws = output_groups[0]

    return result_ws, pre_correct_pars_workspace, pars_workspace, chi2_values


def load_and_crop_data(runs, spectra, ip_file, diff_mode='single',
                       fit_mode='spectra', rebin_params=None):
    """
    @param runs The string giving the runs to load
    @param spectra A list of spectra to load
    @param ip_file A string denoting the IP file
    @param diff_mode Either 'double' or 'single'
    @param fit_mode If bank then the loading is changed to summing each bank to a separate spectrum
    @param rebin_params Rebin parameter string to rebin data by (no rebin if None)
    """
    instrument = VESUVIO()
    load_banks = (fit_mode == 'bank')
    output_name = _create_tof_workspace_suffix(runs, spectra)

    if load_banks:
        sum_spectra = True
        if spectra == "forward":
            bank_ranges = instrument.forward_banks
        elif spectra == "backward":
            bank_ranges = instrument.backward_banks
        else:
            raise ValueError("Fitting by bank requires selecting either 'forward' or 'backward' "
                             "for the spectra to load")
        bank_ranges = ["{0}-{1}".format(x, y) for x, y in bank_ranges]
        spectra = ";".join(bank_ranges)
    else:
        sum_spectra = False
        if spectra == "forward":
            spectra = "{0}-{1}".format(*instrument.forward_spectra)
        elif spectra == "backward":
            spectra = "{0}-{1}".format(*instrument.backward_spectra)

    if diff_mode == "double":
        diff_mode = "DoubleDifference"
    else:
        diff_mode = "SingleDifference"

    kwargs = {"Filename": runs,
              "Mode": diff_mode, "InstrumentParFile": ip_file,
              "SpectrumList": spectra, "SumSpectra": sum_spectra,
              "OutputWorkspace": output_name}
    full_range = ms.LoadVesuvio(**kwargs)
    tof_data = ms.CropWorkspace(InputWorkspace=full_range,
                                XMin=instrument.tof_range[0],
                                XMax=instrument.tof_range[1],
                                OutputWorkspace=output_name)

    if rebin_params is not None:
        tof_data = ms.Rebin(InputWorkspace=tof_data,
                            OutputWorkspace=output_name,
                            Params=rebin_params)

    return tof_data


# --------------------------------------------------------------------------------
# Private Functions
# --------------------------------------------------------------------------------

def _create_get_profiles_function(all_profiles_strs, profiles_strs, back_scattering):
    """
    Create a function which takes an index and returns a tuple of the corresponding
    mass profiles and fitting mass profiles, where the fitting mass profiles are equal
    to all mass profiles, unless back_scattering is true, in which case, hydrogen profiles
    are removed from fitting mass profiles.

    :param all_profiles_strs:   All mass profile strings.
    :param profiles_strs:       Equivalent to all_profiles_strs with hydrogen profiles
                                removed.
    :param back_scattering:     Whether back_scattering spectra are being fit
    :return:                    A function for retrieving a tuple of all mass profile
                                strings and fitting mass profile strings for a given
                                spectrum index.
    """

    if isinstance(profiles_strs, list):

        if back_scattering:
            def get_profiles(idx):
                return all_profiles_strs[idx], profiles_strs[idx]
        else:
            def get_profiles(idx):
                return all_profiles_strs[idx], all_profiles_strs[idx]
    else:

        if back_scattering:
            def get_profiles(_):
                return all_profiles_strs, profiles_strs
        else:
            def get_profiles(_):
                return all_profiles_strs, all_profiles_strs

    return get_profiles


def _parse_ms_hydrogen_constraints(constraints):
    """
    Parses the specified hydrogen constraints from a list of constraints,
    to a dictionary of the chemical symbols of each constraint mapped to
    their corresponding constraint properties (factor and weight).

    :param constraints: The hydrogen constraints to parse.
    :return:            A dictionary mapping chemical symbol to constraint
                        properties.
    :raise:             A RuntimeError if a constraint doesn't hasn't been
                        given an associated chemical symbol.
    """
    if not isinstance(constraints, dict):
        parsed = dict()

        try:
            for constraint in constraints:
                parsed.update(_parse_ms_hydrogen_constraint(constraint))
        except AttributeError:
            raise RuntimeError("HydrogenConstraints are incorrectly formatted.")

        return parsed

    try:
        return _parse_ms_hydrogen_constraint(constraints)
    except AttributeError:
        raise RuntimeError("HydrogenConstraints are incorrectly formatted.")


def _parse_ms_hydrogen_constraint(constraint):
    symbol = constraint.pop("symbol", None)

    if symbol is None:
        raise RuntimeError("Invalid hydrogen constraint: " +
                           str(constraint) +
                           " - No symbol provided")
    return {symbol: constraint}


def _update_masses_from_params(old_masses, param_ws, ignore_indices=set()):
    """
    Update the masses flag based on the results of a fit.

    @param old_masses The existing masses dictionary
    @param param_ws The workspace to update from
    @param ignore_indices A set of mass indices, where the associated masses
                          should be ignored when updating the specified old
                          masses from the specified parameter workspace.
    @return The modified mass dictionary
    """
    mass_indices = []

    for idx, mass in enumerate(old_masses):
        for param in mass.keys():
            params_list = ['symbol', 'value', 'function', 'hermite_coeffs',
                           'k_free', 'sears_flag', 'width']
            if param.lower() not in params_list:
                del mass[param]
            elif param.lower() == 'width' and not isinstance(mass[param], list):
                del mass[param]

        if idx not in ignore_indices:
            mass_indices.append(idx)

    masses = []
    num_masses = len(old_masses)
    for _ in range(param_ws.blocksize()):
        masses.append(copy.deepcopy(old_masses))

    function_regex = re.compile("f([0-9]+).([A-z0-9_]+)")

    for spec_idx in range(param_ws.blocksize()):

        for idx, param in enumerate(param_ws.getAxis(1).extractValues()):
            # Ignore the cost function
            if param == "Cost function value":
                continue

            param_re = function_regex.match(param)
            mass_idx = mass_indices[int(param_re.group(1))]

            if mass_idx >= num_masses:
                continue

            param_name = param_re.group(2).lower()
            if param_name == 'width' and isinstance(masses[spec_idx][mass_idx].get(param_name, None), list):
                masses[spec_idx][mass_idx][param_name][1] = param_ws.dataY(idx)[spec_idx]
            elif 'symbol' not in masses[spec_idx][mass_idx] or param_name != 'mass':
                masses[spec_idx][mass_idx][param_name] = param_ws.dataY(idx)[spec_idx]

    return masses


def _create_param_workspace(num_spec, param_table):
    num_params = param_table.rowCount()
    param_workspace = WorkspaceFactory.Instance().create("Workspace2D",
                                                         num_params, num_spec,
                                                         num_spec)

    x_axis = TextAxis.create(num_spec)
    param_workspace.replaceAxis(0, x_axis)

    vert_axis = TextAxis.create(num_params)
    for idx, param_name in enumerate(param_table.column('Name')):
        vert_axis.setLabel(idx, param_name)
    param_workspace.replaceAxis(1, vert_axis)

    return param_workspace


def _update_fit_params(params_ws, spec_idx, params_table, name):
    params_ws.getAxis(0).setLabel(spec_idx, name)
    for idx in range(params_table.rowCount()):
        params_ws.dataX(idx)[spec_idx] = spec_idx
        params_ws.dataY(idx)[spec_idx] = params_table.column('Value')[idx]
        params_ws.dataE(idx)[spec_idx] = params_table.column('Error')[idx]


def _create_tof_workspace_suffix(runs, spectra):
    return runs.replace(', ', '+') + "_" + spectra + "_tof"


def _create_fit_workspace_suffix(index, tof_data, fit_mode, spectra, iteration=None):
    if fit_mode == "bank":
        suffix = "_" + spectra + "_bank_" + str(index + 1)
    else:
        spectrum = tof_data.getSpectrum(index)
        suffix = "_spectrum_" + str(spectrum.getSpectrumNo())

    if iteration is not None:
        suffix += "_iteration_" + str(iteration)

    return suffix


def _create_profile_strs_and_mass_list(profile_flags):
    """
    Create a string suitable for the algorithms out of the mass profile flags
    and a list of mass values
    :param profile_flags: A list of dict objects for the mass profile flags
    :return: A tuple of list of masses, a string to pass to the algorithm and
             a dictionary containing a map from mass index to a symbol - where
             chemical formula was used to define a mass.
    """
    material_builder = MaterialBuilder()
    mass_values, profiles = [], []
    all_mass_values, all_profiles = [], []
    for idx, mass_prop in enumerate(profile_flags):
        function_name = ("function=%s," % mass_prop.pop('function'))
        function_props = ["{0}={1}".format(key, value) for key, value in mass_prop.items()]
        function_props = ("%s,%s" % (function_name, (','.join(function_props))))

        mass_value = mass_prop.pop('value', None)
        if mass_value is None:
            symbol = mass_prop.pop('symbol', None)

            if symbol is None:
                raise RuntimeError('Invalid mass specified - ' + str(mass_prop)
                                   + " - either 'value' or 'symbol' must be given.")

            try:
                if symbol == 'H':
                    mass = material_builder.setFormula(symbol).build().relativeMolecularMass()
                    all_mass_values.append(mass)
                    all_profiles.append(function_props)
                    continue

                mass_value = material_builder.setFormula(symbol).build().relativeMolecularMass()
            except BaseException as exc:
                raise RuntimeError('Error when parsing mass - ' + str(mass_prop) + ": "
                                   + "\n" + str(exc))

        all_mass_values.append(mass_value)
        mass_values.append(mass_value)
        all_profiles.append(function_props)
        profiles.append(function_props)

    profiles = ";".join(profiles)
    all_profiles = ";".join(all_profiles)
    return mass_values, profiles, all_mass_values, all_profiles


def _create_background_str(background_flags):
    """
    Create a string suitable for the algorithms out of the background flags
    :param background_flags: A dict for the background (can be None)
    :return: A string to pass to the algorithm
    """
    if background_flags:
        background_props = ["function={0}".format(background_flags["function"])]
        del background_flags["function"]
        for key, value in iteritems(background_flags):
            background_props.append("{0}={1}".format(key, value))
        background_str = ",".join(background_props)
    else:
        background_str = ""

    return background_str


def _create_intensity_constraint_str(intensity_constraints):
    """
    Create a string suitable for the algorithms out of the intensity constraint flags
    :param intensity_constraints: A list of lists for the constraints (can be None)
    :return: A string to pass to the algorithm
    """
    if intensity_constraints:
        if not isinstance(intensity_constraints[0], list):
            intensity_constraints = [intensity_constraints]
        # Make each element a string and then join them together
        intensity_constraints = [str(c) for c in intensity_constraints]
        intensity_constraints_str = ";".join(intensity_constraints)
    else:
        intensity_constraints_str = ""

    return intensity_constraints_str


def _create_user_defined_ties_str(masses):
    """
    Creates the internal ties for each mass profile as defined by the user to be used when fitting the data
    @param masses   :: The mass profiles for the data which contain the the ties
    @return         :: A string to be passed as the Ties input to fitting
    """
    user_defined_ties = []
    for index, mass in enumerate(masses):
        if 'ties' in mass:
            ties = mass['ties'].split(',')
            function_identifier = 'f' + str(index) + '.'
            for t in ties:
                tie_str = function_identifier + t
                equal_pos = tie_str.index('=') + 1
                tie_str = tie_str[:equal_pos] + function_identifier + tie_str[equal_pos:]
                user_defined_ties.append(tie_str)
    user_defined_ties = ','.join(user_defined_ties)
    return user_defined_ties<|MERGE_RESOLUTION|>--- conflicted
+++ resolved
@@ -124,12 +124,8 @@
                                                                    ignore_indices=hydrogen_indices)
 
         print("=== Iteration {0} out of a possible {1}".format(iteration, iterations))
-<<<<<<< HEAD
         results = fit_tof_iteration(sample_data, container_data,
                                     runs.replace(', ', '+'), iteration_flags)
-=======
-        results = fit_tof_iteration(sample_data, container_data, iteration_flags)
->>>>>>> d4c024fe
         exit_iteration += 1
 
         if last_results is not None and convergence_threshold is not None:
