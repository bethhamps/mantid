--- conflicted
+++ resolved
@@ -96,11 +96,7 @@
 
      std::vector<std::string> Q_modes = MDEvents::MDTransfFactory::Instance().getKeys();
      // something to do with different moments of thime when algorithm or test loads library. To avoid empty factory always do this. 
-<<<<<<< HEAD
-     if(Q_modes.empty()) Q_modes.assign(1,"");
-=======
      if(Q_modes.empty()) Q_modes.assign(1,"ERROR IN LOADING Q-converters");
->>>>>>> 8ce213d9
   
      /// this variable describes default possible ID-s for Q-dimensions   
      declareProperty("QDimensions",Q_modes[0],boost::make_shared<StringListValidator>(Q_modes),
@@ -236,11 +232,7 @@
     std::vector<double> dimMax = getProperty("MaxValues");
     // verify that the number min/max values is equivalent to the number of dimensions defined by properties and min is less the
     TWSD.setMinMax(dimMin,dimMax);   
-<<<<<<< HEAD
-    TWSD.buildFromMatrixWS(inWS2D,Q_mod_req,dE_mod_req,other_dim_names,pWSWrapper->getMaxNDim());
-=======
     TWSD.buildFromMatrixWS(inWS2D,Q_mod_req,dE_mod_req,other_dim_names);
->>>>>>> 8ce213d9
 
 
   // instanciate class, responsible for defining Mslice-type projection
@@ -263,19 +255,9 @@
 
 
         // check if we are working in powder mode
-<<<<<<< HEAD
-        // set up target coordinate system
-         TWSD.rotMatrix = MsliceProj.getTransfMatrix(inWS2D->name(),TWSD,convert_to_);
-        // identify/set the (multi)dimension's names to use
-        // build meaningfull dimension names for Q-transformation if it is Q-transformation indeed 
-        /* QMode Q    = ParamParser.getQMode(algo_id);
-         if(Q==Q3D)  MsliceProj.setQ3DDimensionsNames(TWSD);
-         if(Q==ModQ) MsliceProj.setModQDimensionsNames(TWSD);*/
-=======
         // set up target coordinate system and identify/set the (multi) dimension's names to use
          TWSD.rotMatrix = MsliceProj.getTransfMatrix(TWSD,convert_to_);     
       
->>>>>>> 8ce213d9
     }
     else // user input is mainly ignored and everything is in old workspac
     {  
@@ -292,11 +274,7 @@
         // reset new ws description name
         TWSD =OLDWSD;
        // set up target coordinate system
-<<<<<<< HEAD
-        TWSD.rotMatrix = MsliceProj.getTransfMatrix(inWS2D->name(),TWSD,convert_to_);
-=======
         TWSD.rotMatrix = MsliceProj.getTransfMatrix(TWSD,convert_to_);
->>>>>>> 8ce213d9
     
     }
 
@@ -352,11 +330,7 @@
   pConvertor  = AlgoSelector.convSelector(inWS2D,pConvertor);
 
   // initate conversion and estimate amout of job to dl
-<<<<<<< HEAD
-  size_t n_steps = pConvertor->initialize(inWS2D,TWSD,pWSWrapper);
-=======
   size_t n_steps = pConvertor->initialize(TWSD,pWSWrapper);
->>>>>>> 8ce213d9
   // progress reporter
   pProg = std::auto_ptr<API::Progress >(new API::Progress(this,0.0,1.0,n_steps)); 
 
