//----------------------------------------------------------------------
// Includes
//----------------------------------------------------------------------
#include "MantidMDEvents/FitMD.h"

#include "MantidAPI/IMDWorkspace.h"
#include "MantidAPI/FunctionProperty.h"
#include "MantidAPI/FunctionDomainMD.h"
#include "MantidAPI/FunctionValues.h"
#include "MantidAPI/IFunctionMD.h"
#include "MantidAPI/MemoryManager.h"
#include "MantidAPI/WorkspaceProperty.h"
#include "MantidGeometry/MDGeometry/MDHistoDimensionBuilder.h"
#include "MantidMDEvents/MDEventFactory.h"

#include "MantidKernel/BoundedValidator.h"
#include "MantidKernel/PropertyWithValue.h"

#include <algorithm>

namespace Mantid
{
  namespace MDEvents
  {
    DECLARE_DOMAINCREATOR(FitMD);

    using namespace API;
    using namespace Kernel;

    /**
     * Default Constructor
     */
    FitMD::FitMD()
    : API::IDomainCreator(NULL, std::vector<std::string>(),IDomainCreator::Simple),
      m_startIndex(0),m_count(0)
    {
    }

    /**
     * Constructor
     */
    FitMD::FitMD(IPropertyManager* fit, const std::string& workspacePropertyName, IDomainCreator::DomainType domainType)
    : API::IDomainCreator(fit,std::vector<std::string>(1,workspacePropertyName),domainType),
      m_startIndex(0),m_count(0)
    {
      if(domainType != IDomainCreator::Simple)
      {
        throw std::runtime_error("FitMD only supports simple domains");
      }
      if (m_workspacePropertyNames.empty())
      {
        throw std::runtime_error("Cannot create FitMD: no workspace given");
      }
      m_workspacePropertyName = m_workspacePropertyNames[0];
    }

    /**
     * Initialize from a default constructor
     *
     * @param pm :: A pointer to a property manager instance
     * @param workspacePropertyName The name of the workspace property
     * @param domainType
     */
    void FitMD::initialize(Kernel::IPropertyManager* pm, const std::string& workspacePropertyName,
        IDomainCreator::DomainType domainType)
    {
      m_manager = pm;
      m_workspacePropertyName = workspacePropertyName;
      m_domainType = domainType;
      m_workspacePropertyNames = std::vector<std::string>(1,workspacePropertyName);
    }

    /**
     * Declare properties that specify the dataset within the workspace to fit to.
     * @param suffix
     * @param addProp
     */
    void FitMD::declareDatasetProperties(const std::string& suffix,bool addProp)
    {
      if ( m_domainType != Simple )
      {
        m_maxSizePropertyName = "MaxSize" + suffix;
        if (addProp && !m_manager->existsProperty(m_maxSizePropertyName))
        {
          auto mustBePositive = boost::shared_ptr< BoundedValidator<int> >( new BoundedValidator<int>() );
          mustBePositive->setLower(1);
          declareProperty(new PropertyWithValue<int>(m_maxSizePropertyName,1, mustBePositive),
              "The maximum number of values per a simple domain.");
        }
      }
    }

    /**
     * Create a domain from the input workspace
     * @param domain :: The input domain
     * @param ivalues :: The calculated values
     * @param i0 :: Ignored currently
     */
    void FitMD::createDomain(
        boost::shared_ptr<API::FunctionDomain>& domain,
        boost::shared_ptr<API::FunctionValues>& ivalues, size_t i0)
    {
      UNUSED_ARG(i0);
      setParameters();
      auto iterator = m_IMDWorkspace->createIterator();
      const size_t n = iterator->getDataSize();
      delete iterator;

      if ( m_count == 0 )
      {
        m_count = n;
      }

      API::FunctionDomainMD* dmd = new API::FunctionDomainMD(m_IMDWorkspace, m_startIndex, m_count);
      domain.reset(dmd);
      auto values = new API::FunctionValues(*domain);
      ivalues.reset(values);

      auto iter = dmd->getNextIterator();
      size_t i = 0;
      while(iter)
      {
        values->setFitData(i,iter->getNormalizedSignal());
        double err = iter->getNormalizedError();
        if (err <= 0.0) err = 1.0;
        values->setFitWeight(i,1/err);
        iter = dmd->getNextIterator();
        ++i;
      };
      dmd->reset();
    }

    /**
     * Create an output workspace filled with data simulated with the fitting function.
     * @param baseName :: The base name for the workspace
     * @param function :: The function used for the calculation
     * @param domain :: A pointer to the input domain
     * @param ivalues :: A pointer to the calculated values
     * @param outputWorkspacePropertyName :: The property name
     */
    boost::shared_ptr<API::Workspace> FitMD::createOutputWorkspace(const std::string& baseName,
      API::IFunction_sptr,
      boost::shared_ptr<API::FunctionDomain> domain,
<<<<<<< HEAD
      boost::shared_ptr<API::FunctionValues> values)
=======
      boost::shared_ptr<API::IFunctionValues> ivalues,
      const std::string& outputWorkspacePropertyName)
>>>>>>> c7bfc948
    {
      if (!values)
      {
        return boost::shared_ptr<API::Workspace>();
      }
      auto functionMD = boost::dynamic_pointer_cast<API::FunctionDomainMD>(domain);
      if(!functionMD)
      {
        return boost::shared_ptr<API::Workspace>();
      }
      API::IMDWorkspace_const_sptr domainWS = functionMD->getWorkspace();
      auto inputWS = boost::dynamic_pointer_cast<const API::IMDEventWorkspace>(domainWS);
      if(!inputWS)
      {
        return boost::shared_ptr<API::Workspace>();
      }
      auto outputWS = MDEventFactory::CreateMDWorkspace(inputWS->getNumDims(), "MDEvent");
      // Add events
      // TODO: Generalize to ND (the current framework is a bit limiting)
      auto mdWS = boost::dynamic_pointer_cast<MDEvents::MDEventWorkspace<MDEvents::MDEvent<4>,4> >(outputWS);
      if(!mdWS)
      {
        return boost::shared_ptr<API::Workspace>();
      }

      // Bins extents and meta data
      for(size_t i = 0;i < 4; ++i)
      {
        boost::shared_ptr<const Geometry::IMDDimension> inputDim = inputWS->getDimension(i);
        Geometry::MDHistoDimensionBuilder builder;
        builder.setName(inputDim->getName());
        builder.setId(inputDim->getDimensionId());
        builder.setUnits(inputDim->getUnits());
        builder.setNumBins(inputDim->getNBins());
        builder.setMin(inputDim->getMinimum());
        builder.setMax(inputDim->getMaximum());

        outputWS->addDimension(builder.create());
      }

      // Run information
      outputWS->copyExperimentInfos(*inputWS);
      // Set sensible defaults for splitting behaviour
      BoxController_sptr bc = outputWS->getBoxController();
      bc->setSplitInto(3);
      bc->setSplitThreshold(3000);
      outputWS->initialize();
      outputWS->splitBox();

      auto inputIter = inputWS->createIterator();
      size_t resultValueIndex(0);
      const float errorSq = 0.0;
      do
      {
        const size_t numEvents = inputIter->getNumEvents();
        const float signal = static_cast<float>(values->getCalculated(resultValueIndex));
        for(size_t i = 0; i < numEvents; ++i)
        {
          coord_t centers[4] = { inputIter->getInnerPosition(i,0), inputIter->getInnerPosition(i,1),
                                 inputIter->getInnerPosition(i,2), inputIter->getInnerPosition(i,3) };
          mdWS->addEvent(MDEvent<4>(signal, errorSq,
                                          inputIter->getInnerRunIndex(i),
                                          inputIter->getInnerDetectorID(i),
                                          centers));
        }
        ++resultValueIndex;
      }
      while(inputIter->next());
      delete inputIter;

      API::MemoryManager::Instance().releaseFreeMemory();
      // This splits up all the boxes according to split thresholds and sizes.
      auto threadScheduler = new Kernel::ThreadSchedulerFIFO();
      Kernel::ThreadPool threadPool(threadScheduler);
      outputWS->splitAllIfNeeded(threadScheduler);
      threadPool.joinAll();
      outputWS->refreshCache();
      // Flush memory
      API::MemoryManager::Instance().releaseFreeMemory();

      // Store it
      if ( !outputWorkspacePropertyName.empty() )
      {
        declareProperty(new API::WorkspaceProperty<API::IMDEventWorkspace>(outputWorkspacePropertyName,"",Direction::Output),
          "Name of the output Workspace holding resulting simulated spectrum");
        m_manager->setPropertyValue(outputWorkspacePropertyName,baseName+"Workspace");
        m_manager->setProperty(outputWorkspacePropertyName,outputWS);
      }

      return outputWS;
    }

    /**
     * Set all parameters
     */
    void FitMD::setParameters() const
    {
      // if property manager is set overwrite any set parameters
      if ( m_manager )
      {
        if (m_workspacePropertyNames.empty())
        {
          throw std::runtime_error("Cannot create FunctionDomainMD: no workspace given");
        }
        // get the workspace
        API::Workspace_sptr ws = m_manager->getProperty(m_workspacePropertyName);
        m_IMDWorkspace = boost::dynamic_pointer_cast<API::IMDWorkspace>(ws);
        if (!m_IMDWorkspace)
        {
          throw std::invalid_argument("InputWorkspace must be a MatrixWorkspace.");
        }
        if ( m_domainType != Simple )
        {
          const int maxSizeInt = m_manager->getProperty( m_maxSizePropertyName );
          m_maxSize = static_cast<size_t>( maxSizeInt );
        }
      }
    }

    /**
     * Set the range
     * @param startIndex :: Starting index in the worspace
     * @param count :: Size of the domain
     */
    void FitMD::setRange(size_t startIndex, size_t count)
    {
      m_startIndex = startIndex;
      m_count = count;
    }


    /**
     * @return The size of the domain to be created.
     */
    size_t FitMD::getDomainSize() const
    {
      setParameters();
      if ( !m_IMDWorkspace ) throw std::runtime_error("FitMD: workspace wasn't defined");
      auto iterator = m_IMDWorkspace->createIterator();
      size_t n = iterator->getDataSize();
      delete iterator;
      if ( m_count != 0 )
      {
        if ( m_startIndex + m_count > n ) throw std::range_error("FitMD: index is out of range");
        n = m_count;
      }
      return n;
    }


  } // namespace Algorithm
} // namespace Mantid<|MERGE_RESOLUTION|>--- conflicted
+++ resolved
@@ -141,12 +141,8 @@
     boost::shared_ptr<API::Workspace> FitMD::createOutputWorkspace(const std::string& baseName,
       API::IFunction_sptr,
       boost::shared_ptr<API::FunctionDomain> domain,
-<<<<<<< HEAD
-      boost::shared_ptr<API::FunctionValues> values)
-=======
-      boost::shared_ptr<API::IFunctionValues> ivalues,
+      boost::shared_ptr<API::FunctionValues> values,
       const std::string& outputWorkspacePropertyName)
->>>>>>> c7bfc948
     {
       if (!values)
       {
