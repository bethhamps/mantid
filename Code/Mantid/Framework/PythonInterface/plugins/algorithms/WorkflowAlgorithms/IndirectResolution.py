--- conflicted
+++ resolved
@@ -61,14 +61,8 @@
                              direction=Direction.Output),
                              doc='Output resolution workspace.')
 
-<<<<<<< HEAD
-
-    def PyExec(self):
-=======
     def PyExec(self):
         from IndirectCommon import getWSprefix
-
->>>>>>> 3f3e36e8
         self._setup()
 
         ISISIndirectEnergyTransfer(Instrument=self._instrument,
