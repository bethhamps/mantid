"""*WIKI* 

==== About Filter Wall ====
Time filter wall is used in _loadData to load data in a certain range of time. 
Here is how the filter is used:
    1. There is NO filter if filter wall is NONE
    2. There is NO lower boundary of the filter wall if wall[0] is ZERO;
    3. There is NO upper boundary of the filter wall if wall[1] is ZERO;


*WIKI*"""

import mantid.simpleapi as api
from mantid.api import *
from mantid.kernel import *
import os

all_algs = AlgorithmFactory.getRegisteredAlgorithms(True)
if 'GatherWorkspaces' in all_algs:
    HAVE_MPI = True
    import boostmpi as mpi
else:
    HAVE_MPI = False

COMPRESS_TOL_TOF = .01

class SNSPowderReduction(PythonAlgorithm):
    class PDConfigFile(object):
        class PDInfo:
            """Inner class for holding configuration information for a reduction."""
            def __init__(self, data, has_dspace=False, has_vnoise=False):
                if data is None:
                    data = [None, None, 1, 0, 0, 0., 0.]
                self.freq = data[0]
                self.wl = data[1]
                self.bank = int(data[2])
                self.van = int(data[3])
                self.can = int(data[4])
                self.vnoise = 0 # default value
                self.has_dspace = has_dspace
                self.tmin = 0. # default value
                self.tmax = 0. # default value
                self.dmin = 0. # default value
                self.dmax = 0. # default value

                # calculate the remaining indices
                offset = 5
                if has_vnoise:
                    self.vnoise = int(data[offset])
                    offset += 1

                if has_dspace:
                    self.dmin = data[offset]
                    self.dmax = data[offset+1]
                    offset += 2
                if len(data) > offset:
                    self.tmin = data[offset]
                    if len(data) > offset+1:
                        self.tmax = data[offset+1]
    
        def __init__(self, filename):
            if len(filename.strip()) <= 0:
                filename = None
            self.filename = filename
            self._data = {}
            self.use_dspace = False
            self._use_vnoise = False
            self._focusPos = {}
            self.iparmFile = None
            if self.filename is None:
                return
            handle = file(filename, 'r')
            lines = handle.readlines()
            handle.close()

            # create the focus positions
            (lines, self._focusPos) = self._generateFocusPos(lines)
            if len(lines) == 0:
                self.filename = None
                return

            # get the rest of the characterization information
            for line in lines:
                self._addData(line)

        def _generateFocusPos(self, lines):
            if not lines[0].startswith("Instrument parameter file:"):
                return (lines, {})

            result = {}

            # get name of parameter file
            temp = lines[0]
            temp = temp.replace("Instrument parameter file:", "")
            self.iparmFile = temp.strip()
            if len(self.iparmFile) <= 0:
                self.iparmFile = None
            lines = lines[1:] # delete this line

            # get the spectra into a buffer
            spectrainfo = []
            for line in lines:
                if line.startswith("L1"):
                    break
                spectrainfo.append(line)
            numSpectra = len(spectrainfo)

            result['PrimaryFlightPath'] = lines[numSpectra].split()[1]

            # delete the rest of the focus position info
            lines = lines[numSpectra+1:]

            # parse the focus positions
            specids = []
            l2 = []
            polar = []
            azimuthal = []
            for spec in spectrainfo:
                temp = spec.split()
                specids.append(int(temp[0]))
                l2.append(float(temp[1]))
                polar.append(float(temp[2]))
                azimuthal.append(0.)

            # assign to the correct place
            result['SpectrumIDs'] = specids
            result['L2'] = l2
            result['Polar'] = polar
            result['Azimuthal'] = azimuthal

            return (lines, result)

        def _addData(self, line):
            if line.startswith('#') or len(line.strip()) <= 0:
                if "d_min" in line and "d_max" in line:
                    self.use_dspace = True
                if "vanadium_back" in line:
                    self._use_vnoise = True
                return
            data = line.strip().split()
            for i in range(len(data)):
                if ',' in data[i]:
                    temp = data[i].split(',')
                    temp = [float(item) for item in temp]
                    data[i] = temp
                else:
                    data[i] = float(data[i])
            if data[0] not in self._data.keys():
                self._data[data[0]]={}
            info = self.PDInfo(data, self.use_dspace, self._use_vnoise)
            self._data[info.freq][info.wl]=info
        def __getFrequency(self, request):
            for freq in self._data.keys():
                # commit 579b5941a6618dc8c4f2ad7838484e375a24ac37
                if abs(float(freq)-request) == 0.:                    
                    return freq
                if 100. * abs(float(freq)-request)/request < 5.:
                    return freq
            raise RuntimeError("Failed to find frequency: %fHz" % request)
    
        def __getWavelength(self, frequency, request):
            for wavelength in self._data[frequency].keys():
                if 100. * abs(wavelength-request)/request < 5.:
                    return wavelength
            raise RuntimeError("Failed to find wavelength: %fAngstrom" % request)
    
        def getInfo(self, frequency, wavelength):
            #print "getInfo(%f, %f)" % (frequency, wavelength)
            if self.filename is not None:
                if frequency is None:
                    raise RuntimeError("Unable to determine frequency from data")
                if wavelength is None:
                    raise RuntimeError("Unable to determine wavelength from data")
                frequency = self.__getFrequency(float(frequency))
                wavelength = self.__getWavelength(frequency, float(wavelength))
        
                return self._data[frequency][wavelength]
            else:
                return self.PDInfo(None)
        def getFocusPos(self):
            return self._focusPos

    def category(self):
        return "Diffraction;PythonAlgorithms"

    def name(self):
        return "SNSPowderReduction"

    def PyInit(self):
        sns = ConfigService.getFacility("SNS")
        instruments = []
        for item in sns.instruments("Neutron Diffraction"): instruments.append(item.shortName())
        self.declareProperty("Instrument", "PG3", StringListValidator(instruments), "Powder diffractometer's name")
        arrvalidator = IntArrayBoundedValidator()
        arrvalidator.setLower(0)
        self.declareProperty(IntArrayProperty("RunNumber", values=[0], validator=arrvalidator,
                             direction=Direction.Input), "Number of sample run or 0 for only Vanadium and/or Background")
        extensions = [ "_histo.nxs", "_event.nxs", "_runinfo.xml"]
        self.declareProperty("Extension", "_event.nxs",
                             StringListValidator(extensions))
        self.declareProperty("PreserveEvents", True,
                             "Argument to supply to algorithms that can change from events to histograms.")
        self.declareProperty("Sum", False,
                             "Sum the runs. Does nothing for characterization runs")
        self.declareProperty("PushDataPositive", "None",
                             StringListValidator(["None", "ResetToZero", "AddMinimum"]),
                             "Add a constant to the data that makes it positive over the whole range.")
        self.declareProperty("BackgroundNumber", defaultValue=0, validator=IntBoundedValidator(lower=-1),
                             doc="If specified overrides value in CharacterizationRunsFile If -1 turns off correction.")
        self.declareProperty("VanadiumNumber", defaultValue=0, validator=IntBoundedValidator(lower=-1),
                             doc="If specified overrides value in CharacterizationRunsFile. If -1 turns off correction.")
        self.declareProperty("VanadiumBackgroundNumber", defaultValue=0, validator=IntBoundedValidator(lower=-1),
                             doc="If specified overrides value in CharacterizationRunsFile. If -1 turns off correction.")
        self.declareProperty(FileProperty(name="CalibrationFile",defaultValue="",action=FileAction.Load, 
                                      extensions = ["cal"]))
        self.declareProperty(FileProperty(name="CharacterizationRunsFile",defaultValue="",action=FileAction.OptionalLoad, 
                                      extensions = ["txt"]),"File with characterization runs denoted")
        self.declareProperty("UnwrapRef", 0.,
                             "Reference total flight path for frame unwrapping. Zero skips the correction")
        self.declareProperty("LowResRef", 0.,
                             "Reference DIFC for resolution removal. Zero skips the correction")
        self.declareProperty("CropWavelengthMin", 0.,
                             "Crop the data at this minimum wavelength. Overrides LowResRef.")
        self.declareProperty("RemovePromptPulseWidth", 0.0,
                             "Width of events (in microseconds) near the prompt pulse to remove. 0 disables")
        self.declareProperty("MaxChunkSize", 0.0, "Specify maximum Gbytes of file to read in one chunk.  Default is whole file.")
        self.declareProperty("FilterCharacterizations", False,
                             "Filter the characterization runs using above parameters. This only works for event files.")
        self.declareProperty(FloatArrayProperty("Binning", values=[0.,0.,0.],
                             direction=Direction.Input), "Positive is linear bins, negative is logorithmic")
        self.declareProperty("ResampleX", 0,
                             "Number of bins in x-axis. Non-zero value overrides \"Params\" property. Negative value means logorithmic binning.")
        self.declareProperty("BinInDspace", True,
                             "If all three bin parameters a specified, whether they are in dspace (true) or time-of-flight (false)")
        self.declareProperty("StripVanadiumPeaks", True,
                             "Subtract fitted vanadium peaks from the known positions.")
        self.declareProperty("VanadiumFWHM", 7, "Default=7")
        self.declareProperty("VanadiumPeakTol", 0.05,
                             "How far from the ideal position a vanadium peak can be during StripVanadiumPeaks. Default=0.05, negative turns off")
        self.declareProperty("VanadiumSmoothParams", "20,2", "Default=20,2")
        self.declareProperty("FilterBadPulses", True, "Filter out events measured while proton charge is more than 5% below average")
        outfiletypes = ['gsas', 'fullprof', 'gsas and fullprof', 'gsas and fullprof and pdfgetn', 'NeXus',
                            'gsas and NeXus', 'fullprof and NeXus', 'gsas and fullprof and NeXus', 'gsas and fullprof and pdfgetn and NeXus']
        self.declareProperty("SaveAs", "gsas", StringListValidator(outfiletypes))
        self.declareProperty("OutputFilePrefix", "", "Overrides the default filename for the output file (Optional).")
        self.declareProperty(FileProperty(name="OutputDirectory",defaultValue="",action=FileAction.Directory))
        self.declareProperty("NormalizeByCurrent", True, "Normalized by Current")
        self.declareProperty("FinalDataUnits", "dSpacing", StringListValidator(["dSpacing","MomentumTransfer"]))

        tableprop = ITableWorkspaceProperty("SplittersWorkspace", "", Direction.Input, PropertyMode.Optional)
        self.declareProperty(tableprop, "Splitters workspace for split event workspace.")
        # self.declareProperty("KeepRemainder", True, "Keeping the remainder events workspace if true.")

        """ Disabled Due To #
        self.declareProperty("FilterByLogValue", "", "Name of log value to filter by")
        self.declareProperty("FilterMinimumValue", 0.0, "Minimum log value for which to keep events.")
        self.declareProperty("FilterMaximumValue", 0.0, "Maximum log value for which to keep events.")
        self.declareProperty("FilterByTimeMin", 0.,
                             "Relative time to start filtering by in seconds. Applies only to sample.")
        self.declareProperty("FilterByTimeMax", 0.,
                             "Relative time to stop filtering by in seconds. Applies only to sample.")
        """

        return


    def PyExec(self):
        """ Main execution body
        """
        # get generic information
        SUFFIX = self.getProperty("Extension").value
        self._config = self.PDConfigFile(self.getProperty("CharacterizationRunsFile").value)
        self._resampleX = self.getProperty("ResampleX").value
        if self._resampleX != 0.:
            self._binning = [0.]
        else:
            self._binning = self.getProperty("Binning").value
            if len(self._binning) != 1 and len(self._binning) != 3:
                raise RuntimeError("Can only specify (width) or (start,width,stop) for binning. Found %d values." % len(self._binning))
            if len(self._binning) == 3:
                if self._binning[0] == 0. and self._binning[1] == 0. and self._binning[2] == 0.:
                    raise RuntimeError("Failed to specify the binning")
        self._bin_in_dspace = self.getProperty("BinInDspace").value
        self._instrument = self.getProperty("Instrument").value
        config['default.facility'] = "SNS"
        config['default.instrument'] = self._instrument
        self._filterBadPulses = self.getProperty("FilterBadPulses").value
        self._removePromptPulseWidth = self.getProperty("RemovePromptPulseWidth").value
        self._LRef = self.getProperty("UnwrapRef").value
        self._DIFCref = self.getProperty("LowResRef").value
        self._wavelengthMin = self.getProperty("CropWavelengthMin").value
        self._vanPeakFWHM = self.getProperty("VanadiumFWHM").value
        self._vanSmoothing = self.getProperty("VanadiumSmoothParams").value
        calib = self.getProperty("CalibrationFile").value
        self._outDir = self.getProperty("OutputDirectory").value
        self._outPrefix = self.getProperty("OutputFilePrefix").value
        self._outTypes = self.getProperty("SaveAs").value
        samRuns = self.getProperty("RunNumber").value
        preserveEvents = self.getProperty("PreserveEvents").value
        normbycurrent = self.getProperty("NormalizeByCurrent").value
        self._info = None
        self._infodict = {}
        self._chunks = self.getProperty("MaxChunkSize").value

        self._splitws = self.getProperty("SplittersWorkspace").value
        if self._splitws is not None:
            self.log().information("SplittersWorkspace is %s" % (str(self._splitws)))
            if len(samRuns) != 1:
                raise NotImplementedError("Reducing data with splitting cannot happen when there are more than 1 sample run.")
            timeFilterWall = self._getTimeFilterWall(self._splitws, samRuns[0], SUFFIX)
            self.log().information("The time filter wall is %s" %(str(timeFilterWall)))
        else:
            timeFilterWall = (0.0, 0.0)
            self.log().information("SplittersWorkspace is None, and thus there is NO time filter wall. ")

        # Process data
        workspacelist = [] # all data workspaces that will be converted to d-spacing in the end
        samwksplist = []

        if self.getProperty("Sum").value:
            # Sum input sample runs and then do reduction
            if self._splitws is not None:
                raise NotImplementedError("Summing spectra and filtering events are not supported simultaneously.")

            samRun = None
            info = None
            for temp in samRuns:
                runnumber = temp
                self.log().information("[Sum] Process run number %s. " %(str(runnumber)))

                temp = self._focusChunks(temp, SUFFIX, timeFilterWall, calib, 
                        preserveEvents=preserveEvents, normByCurrent=normbycurrent)
                tempinfo = self._getinfo(temp)

<<<<<<< HEAD
                # print "Run %s Focused result of type %s" % (str(runnumber), str(temp))

=======
>>>>>>> 3b423227
                if samRun is None:
                    samRun = temp
                    info = tempinfo
                else:
                    if (tempinfo.freq is not None) and (info.freq is not None) \
                            and (abs(tempinfo.freq - info.freq)/info.freq > .05):
                        raise RuntimeError("Cannot add incompatible frequencies (%f!=%f)" \
                                           % (tempinfo.freq, info.freq))
                    if (tempinfo.wl is not None) and (info.wl is not None) \
                            and abs(tempinfo.wl - info.wl)/info.freq > .05:
                        raise RuntimeError("Cannot add incompatible wavelengths (%f != %f)" \
                                           % (tempinfo.wl, info.wl))
                    samRun = api.Plus(LHSWorkspace=samRun, RHSWorkspace=temp, OutputWorkspace=samRun)
                    if not "histo" in SUFFIX:
                        samRun = api.CompressEvents(InputWorkspace=samRun, OutputWorkspace=samRun,
                                       Tolerance=COMPRESS_TOL_TOF) # 10ns
                    api.DeleteWorkspace(str(temp))
                # ENDIF
            # ENDFOR (processing each)

            samRun /= float(len(samRuns))
            samRuns = [samRun]
            workspacelist.append(str(samRun))
            samwksplist.append(str(samRun))
        # ENDIF (SUM)

        for samRun in samRuns:
            # first round of processing the sample
            if not self.getProperty("Sum").value and samRun > 0:
                self._info = None
                returned = self._focusChunks(samRun, SUFFIX, timeFilterWall, calib, self._splitws, 
                        preserveEvents=preserveEvents, normByCurrent=normbycurrent)

                if returned.__class__.__name__ == "list":
                    # Returned with a list of workspaces
                    focusedwksplist = returned
                    irun = 0
                    for run in focusedwksplist:
                        if run is not None: 
                            samwksplist.append(run) 
                            workspacelist.append(str(run))
                        else:
                            self.log().warning("Found a None entry in returned focused workspaces.  Index = %d." % (irun))
                        # ENDIF
                        irun += 1
                    # ENDFOR
                else:
                    run = returned 
                    samwksplist.append(run) 
                    workspacelist.append(str(run))
                # ENDIF
            # ENDIF
        # ENDFOR

        for samRun in samwksplist:
            samRun = mtd[str(samRun)] 
            try: 
<<<<<<< HEAD
                self.log().information("[DBx1136] Sample Run %s:  number of events = %d" % (str(samRun), samRun.getNumberEvents()))
            except Exception as e:
                self.log().information("[DBx1136] Unable to get number of events of sample run %s.  Error message: %s" % (str(samRun), str(e)))
=======
                self.log().information("[F1136] Sample Run %s:  number of events = %d" % (str(samRun), samRun.getNumberEvents()))
            except Exception as e:
                self.log().information("[F1136] Unable to get number of events of sample run %s.  Error message: %s" % (str(samRun), str(e)))
>>>>>>> 3b423227

            # Get run number
            runnumber = samRun.getRunNumber()
            if self._infodict.has_key(runnumber): 
<<<<<<< HEAD
                self.log().information("[DB1022A] Found run number %d in info dict." % (runnumber))
                self._info = self._infodict[runnumber]
            else:
                self.log().information("[DB1022B] Unable to find _info for run number %d in info dict. "% (runnumber)) 
=======
                self.log().debug("[F1022A] Found run number %d in info dict." % (runnumber))
                self._info = self._infodict[runnumber]
            else:
                self.log().debug("[F1022B] Unable to find _info for run number %d in info dict. "% (runnumber)) 
>>>>>>> 3b423227
                self._info = self._getinfo(samRun)

            # process the container
            canRun = self.getProperty("BackgroundNumber").value
            if canRun == 0: # use the version in the info
                canRun = self._info.can
            elif canRun < 0: # turn off the correction
                canRun = 0
            if canRun > 0:
                canFile = "%s_%d" % (self._instrument, canRun)+".nxs"
                if HAVE_MPI and os.path.exists(canFile):
                    if mpi.world.rank == 0:                     
                        canRun = "%s_%d" % (self._instrument, canRun)
                        canRun = api.Load(Filename=canFile, OutputWorkspace=canRun)
                elif ("%s_%d" % (self._instrument, canRun)) in mtd:
                    canRun = mtd["%s_%d" % (self._instrument, canRun)]
                    canRun = api.ConvertUnits(InputWorkspace=canRun, OutputWorkspace=canRun, Target="TOF")
                else:
                    if self.getProperty("FilterCharacterizations").value:
                        canRun = self._focusChunks(canRun, SUFFIX, filterWall, calib,
                               preserveEvents=preserveEvents)
                    else:
                        canRun = self._focusChunks(canRun, SUFFIX, (0., 0.), calib,
                               preserveEvents=preserveEvents)
                    canRun = api.ConvertUnits(InputWorkspace=canRun, OutputWorkspace=canRun, Target="TOF")
                    if HAVE_MPI:
                        if mpi.world.rank == 0:
                            api.SaveNexus(InputWorkspace=canRun, Filename=canFile)
                workspacelist.append(str(canRun))
            else:
                canRun = None

            # process the vanadium run
            vanRun = self.getProperty("VanadiumNumber").value
<<<<<<< HEAD
            self.log().information("DBx313A:  Correction SamRun = %s, VanRun = %s of type %s" % (str(samRun), str(vanRun), str(type(vanRun))))
            if vanRun == 0: # use the version in the info
                vanRun = self._info.van
                self.log().information("DBx313B: Van Correction SamRun = %s, VanRun = %s" % (str(samRun), str(vanRun)))
            elif vanRun < 0: # turn off the correction
                vanRun = 0
            self.log().information("DBx313C:  Correction SamRun = %s, VanRun = %s of type %s" % (str(samRun), str(vanRun), str(type(vanRun))))
=======
            self.log().information("F313A:  Correction SamRun = %s, VanRun = %s of type %s" % (str(samRun), str(vanRun), str(type(vanRun))))
            if vanRun == 0: # use the version in the info
                vanRun = self._info.van
                self.log().information("F313B: Van Correction SamRun = %s, VanRun = %s" % (str(samRun), str(vanRun)))
            elif vanRun < 0: # turn off the correction
                vanRun = 0
            self.log().information("F313C:  Correction SamRun = %s, VanRun = %s of type %s" % (str(samRun), str(vanRun), str(type(vanRun))))
>>>>>>> 3b423227
            if vanRun > 0:
                vanFile = "%s_%d" % (self._instrument, vanRun)+".nxs"
                if HAVE_MPI and os.path.exists(vanFile):
                    if mpi.world.rank == 0:                     
                        vanRun = "%s_%d" % (self._instrument, vanRun)
                        vanRun = api.Load(Filename=vanFile, OutputWorkspace=vanRun)
                elif ("%s_%d" % (self._instrument, vanRun)) in mtd:
                    vanRun = mtd["%s_%d" % (self._instrument, vanRun)]
                    vanRun = api.ConvertUnits(InputWorkspace=vanRun, OutputWorkspace=vanRun, Target="TOF")
                else:
                    if samRun == 0:
                        vnoiseRun = 0
                    else:
                        vnoiseRun = self._info.vnoise # noise run for the vanadium
                    if self.getProperty("FilterCharacterizations").value:
                        vanRun = self._focusChunks(vanRun, SUFFIX, filterWall, calib,
                               preserveEvents=False, normByCurrent = (vnoiseRun <= 0))
                    else:
                        vanRun = self._focusChunks(vanRun, SUFFIX, (0., 0.), calib,
                               preserveEvents=False, normByCurrent = (vnoiseRun <= 0))

                    if (vnoiseRun > 0):
                        if self.getProperty("FilterCharacterizations").value:
                            vnoiseRun = self._focusChunks(vnoiseRun, SUFFIX, filterWall, calib,
                               preserveEvents=False, normByCurrent = False, filterBadPulsesOverride=False)
                        else:
                            vnoiseRun = self._focusChunks(vnoiseRun, SUFFIX, (0., 0.), calib,
                               preserveEvents=False, normByCurrent = False, filterBadPulsesOverride=False)
                        if HAVE_MPI:
                            if mpi.world.rank == 0:
                                vnoiseRun = api.ConvertUnits(InputWorkspace=vnoiseRun, OutputWorkspace=vnoiseRun, Target="TOF")
                                vnoiseRun = api.FFTSmooth(InputWorkspace=vnoiseRun, OutputWorkspace=vnoiseRun, Filter="Butterworth",
                                          Params=self._vanSmoothing,IgnoreXBins=True,AllSpectra=True)
                                try:
                                    vanDuration = vanRun.getRun().get('duration')
                                    vanDuration = vanDuration.value
                                except:
                                    vanDuration = 1.
                                try:
                                    vbackDuration = vnoiseRun.getRun().get('duration')
                                    vbackDuration = vbackDuration.value
                                except:
                                    vbackDuration = 1.
                                vnoiseRun *= (vanDuration/vbackDuration)
                                vanRun -= vnoiseRun
                                vanRun = api.NormaliseByCurrent(InputWorkspace=vanRun, OutputWorkspace=vanRun)
                                workspacelist.append(str(vnoiseRun))
                        else:
                            vnoiseRun = api.ConvertUnits(InputWorkspace=vnoiseRun, OutputWorkspace=vnoiseRun, Target="TOF")
                            vnoiseRun = api.FFTSmooth(InputWorkspace=vnoiseRun, OutputWorkspace=vnoiseRun, Filter="Butterworth",
                                      Params=self._vanSmoothing,IgnoreXBins=True,AllSpectra=True)
                            try:
                                vanDuration = vanRun.getRun().get('duration')
                                vanDuration = vanDuration.value
                            except:
                                vanDuration = 1.
                            try:
                                vbackDuration = vnoiseRun.getRun().get('duration')
                                vbackDuration = vbackDuration.value
                            except:
                                vbackDuration = 1.
                            vnoiseRun *= (vanDuration/vbackDuration)
                            vanRun -= vnoiseRun
                            vanRun = api.NormaliseByCurrent(InputWorkspace=vanRun, OutputWorkspace=vanRun)
                            workspacelist.append(str(vnoiseRun))
                    else:
                        vnoiseRun = None

                    vbackRun = self.getProperty("VanadiumBackgroundNumber").value
                    if vbackRun > 0:
                        if ("%s_%d" % (self._instrument, vbackRun)) in mtd:
                            vbackRun = mtd["%s_%d" % (self._instrument, vbackRun)]
                        else:
                            if self.getProperty("FilterCharacterizations").value:
                                vbackRun = self._focusChunks(vbackRun, SUFFIX, filterWall, calib,
                                   preserveEvents=False)
                            else:
                                vbackRun = self._focusChunks(vbackRun, SUFFIX, (0., 0.), calib,
                                   preserveEvents=False)
                        vanRun -= vbackRun
                        workspacelist.append(str(vbackRun))

                    if HAVE_MPI:
                        if mpi.world.rank > 0:
                            return
                    if self.getProperty("StripVanadiumPeaks").value:
                        vanRun = api.ConvertUnits(InputWorkspace=vanRun, OutputWorkspace=vanRun, Target="dSpacing")
                        vanRun = api.StripVanadiumPeaks(InputWorkspace=vanRun, OutputWorkspace=vanRun, FWHM=self._vanPeakFWHM,
                                           PeakPositionTolerance=self.getProperty("VanadiumPeakTol").value,
                                           BackgroundType="Quadratic", HighBackground=True)
                    vanRun = api.ConvertUnits(InputWorkspace=vanRun, OutputWorkspace=vanRun, Target="TOF")
                    vanRun = api.FFTSmooth(InputWorkspace=vanRun, OutputWorkspace=vanRun, Filter="Butterworth",
                              Params=self._vanSmoothing,IgnoreXBins=True,AllSpectra=True)
                    vanRun = api.MultipleScatteringCylinderAbsorption(InputWorkspace=vanRun, OutputWorkspace=vanRun, # numbers for vanadium
                                                         AttenuationXSection=2.8, ScatteringXSection=5.1,
                                                         SampleNumberDensity=0.0721, CylinderSampleRadius=.3175)
                    vanRun = api.SetUncertainties(InputWorkspace=vanRun, OutputWorkspace=vanRun)
                    vanRun = api.ConvertUnits(InputWorkspace=vanRun, OutputWorkspace=vanRun, Target="TOF")
                    if HAVE_MPI:
                        if mpi.world.rank == 0:
                            api.SaveNexus(InputWorkspace=vanRun, Filename=vanFile)
                workspacelist.append(str(vanRun))
            else:
                vanRun = None

            if HAVE_MPI:
                if mpi.world.rank > 0:
                    return
            if samRun == 0:
                return
            # the final bit of math
            if canRun is not None:
                samRun -= canRun
                if not "histo" in SUFFIX and preserveEvents:
                    samRun = api.CompressEvents(InputWorkspace=samRun, OutputWorkspace=samRun,
                               Tolerance=COMPRESS_TOL_TOF) # 10ns
                canRun = str(canRun)
            if vanRun is not None:
                samRun /= vanRun
                normalized = True
                samRun.getRun()['van_number'] = vanRun.getRun()['run_number'].value
                vanRun = str(vanRun)
            else:
                normalized = False

            if not "histo" in SUFFIX and preserveEvents and HAVE_MPI is False:
                samRun = api.CompressEvents(InputWorkspace=samRun, OutputWorkspace=samRun,
                           Tolerance=COMPRESS_TOL_TOF) # 5ns/

            # make sure there are no negative values - gsas hates them
            if self.getProperty("PushDataPositive").value != "None":
                addMin = (self.getProperty("PushDataPositive").value == "AddMinimum")
                samRun = api.ResetNegatives(InputWorkspace=samRun, OutputWorkspace=samRun, AddMinimum=addMin, ResetValue=0.)

            # write out the files
            if HAVE_MPI:
                if mpi.world.rank == 0:
                    self._save(samRun, self._info, normalized, False)
                    samRun = str(samRun)
            else:
                self._save(samRun, self._info, normalized, False)
                samRun = str(samRun)
            #mtd.releaseFreeMemory()
        # ENDFOR

        # convert everything into d-spacing
        workspacelist = set(workspacelist) # only do each workspace once
        if HAVE_MPI is False:
            for wksp in workspacelist:
                wksp = api.ConvertUnits(InputWorkspace=wksp, OutputWorkspace=wksp, Target=self.getProperty("FinalDataUnits").value)

        return

    def _loadData(self, runnumber, extension, filterWall=None, **chunk):
        if  runnumber is None or runnumber <= 0:
            return None
        
        name = "%s_%d" % (self._instrument, runnumber)
        filename = name + extension
        # EMPTY_INT() from C++
        if chunk:
            if "ChunkNumber" in chunk:
                name += "_%d" % (int(chunk["ChunkNumber"]))
            elif "SpectrumMin" in chunk:
                name += "_%d" % (1 + int(chunk["SpectrumMin"])/(int(chunk["SpectrumMax"])-int(chunk["SpectrumMin"])))        
        else:
            name += "_%d" % 0

        if extension.endswith("_event.nxs"):
            chunk["Precount"] = True
            if filterWall is not None:
                if filterWall[0] > 0.:
                    chunk["FilterByTimeStart"] = filterWall[0]
                if filterWall[1] > 0.:
                    chunk["FilterByTimeStop"] = filterWall[1]
            
        wksp = api.Load(Filename=filename, OutputWorkspace=name, **chunk)
        try: 
            self.log().debug("Load run %s: number of events = %d" % (str(runnumber), wksp.getNumberEvents()))
        except Exception as e:
            self.log().debug("Load run %s: unable to get events of %s.  Error message: %s" % (str(runnumber), str(wksp), str(e)))

        if HAVE_MPI:
            msg = "MPI Task = %s ;" % (str(mpi.world.rank))
            try: 
                msg += "Number Events = " + str(wksp.getNumberEvents())
            except Exception as e: 
                msg += "Unable to get events of %s.  Error message: %s" % (str(wksp), str(e))
            self.log().debug(msg)

        return wksp

    def _getStrategy(self, runnumber, extension):
        # generate the workspace name
        wksp = "%s_%d" % (self._instrument, runnumber)
        strategy = []
        self.log().debug("[Fx116] Run file Name : %s,\t\tMax chunk size: %s" % (str(wksp+extension), str(self._chunks)))
        if True:
            Chunks = api.DetermineChunking(Filename=wksp+extension,MaxChunkSize=self._chunks)
        else:
            api.DetermineChunking(Filename=wksp+extension,MaxChunkSize=self._chunks,OutputWorkspace='Chunks')
            Chunks = AnalysisDataService.retrieve("Chunks")
        for row in Chunks: strategy.append(row)
        #For table with no rows
        if not strategy:
            strategy.append({})
        return strategy

    def _focusChunks(self, runnumber, extension, filterWall, calib, splitwksp=None, preserveEvents=True,
               normByCurrent=True, filterBadPulsesOverride=True):
        """ Load, (optional) split and focus data in chunks

        Arguments: 
         - runnumber : integer for run number
         - splitwksp:  SplittersWorkspace (if None then no split)
         - filterWall: Enabled if splitwksp is defined

        Return:
        """
        # generate the workspace name
        wksp = "%s_%d" % (self._instrument, runnumber)
        self.log().information("_focusChunks(): runnumber = %d, extension = %s" % (runnumber, extension))

        strategy = self._getStrategy(runnumber, extension)

        dosplit = False
        # Number of output workspaces from _focusChunk
        numwksp = 1
        if splitwksp is not None: 
            # Check consistency in the code
            if filterWall[0] < 1.0E-20 and filterWall[1] < 1.0E-20: 
                # Default definition of filterWall when there is no split workspace specified. 
                raise NotImplementedError("It is impossible to have a not-NONE splitters workspace and (0,0) time filter wall.")
            # ENDIF

            # FIXME Unfiltered workspace (remainder) is not considered here
            numwksp = self.getNumberOfSplittedWorkspace(splitwksp)
            numsplitters = splitwksp.rowCount()

            # Do explicit FilterEvents if number of splitters is larger than 1. 
            # If number of splitters is equal to 1, then filterWall will do the job itself.
            if numsplitters > 1:
                dosplit = True
            self.log().debug("[Fx948] Number of split workspaces = %d; Do split = %s" % (numwksp, str(dosplit)))
        # ENDIF

        firstChunkList = []
        wksplist = []
        for n in xrange(numwksp): 
            # In some cases, there will be 1 more splitted workspace (unfiltered)
            firstChunkList.append(True)
            wksplist.append(None)

<<<<<<< HEAD
        self.log().information("DB1141A: Number of workspace to process = %d" %(numwksp))
=======
        self.log().debug("F1141A: Number of workspace to process = %d" %(numwksp))
>>>>>>> 3b423227

        # reduce data by chunks
        ichunk = -1
        for chunk in strategy:
<<<<<<< HEAD
            self.log().information("DB1141B: Start of Chunk %s" % (str(chunk)))
=======
            self.log().debug("F1141B: Start of Chunk %s" % (str(chunk)))
>>>>>>> 3b423227
            ichunk += 1

            # Log information
            if "ChunkNumber" in chunk:
                self.log().information("Working on chunk %d of %d" % (chunk["ChunkNumber"], chunk["TotalChunks"]))
            elif "SpectrumMin" in chunk:
                self.log().information("Working on spectrums %d through %d" % (chunk["SpectrumMin"], chunk["SpectrumMax"]))

            # Load chunk
            temp = self._loadData(runnumber, extension, filterWall, **chunk)
            if str(type(temp)).count("IEvent") > 0:
                # Event workspace 
<<<<<<< HEAD
                self.log().information("DB1141C There are %d events after data is loaded in workspace %s." % (
=======
                self.log().debug("F1141C There are %d events after data is loaded in workspace %s." % (
>>>>>>> 3b423227
                    temp.getNumberEvents(), str(temp)))

            if self._info is None:
                if not self._infodict.has_key(int(runnumber)):
                    self._info = self._getinfo(temp)
                    self._infodict[int(runnumber)] = self._info
<<<<<<< HEAD
                    self.log().information("[DB1012] Add info for run number %d." % (int(runnumber)))
=======
                    self.log().debug("[F1012] Add info for run number %d." % (int(runnumber)))
>>>>>>> 3b423227

            # Filtering... 
            tempwslist = []
            if not "histo" in extension:
                # Filter bad pulses
                if (self._filterBadPulses and filterBadPulsesOverride):
                    temp = api.FilterBadPulses(InputWorkspace=temp, OutputWorkspace=temp)
                    if str(type(temp)).count("IEvent") > 0:
                        # Event workspace 
<<<<<<< HEAD
                        self.log().information("DB1141D There are %d events after FilterBadPulses in workspace %s." % (
=======
                        self.log().information("F1141D There are %d events after FilterBadPulses in workspace %s." % (
>>>>>>> 3b423227
                            temp.getNumberEvents(), str(temp)))

                # Filter to bad 
                if dosplit:
                    # Splitting workspace
                    basename = str(temp) 
                    api.FilterEvents(InputWorkspace=temp, OutputWorkspaceBaseName=basename, 
                            SplitterWorkspace=splitwksp, GroupWorkspaces=True)
                    wsgroup = mtd[basename]
                    tempwsnamelist = wsgroup.getNames()

                    dbstr = "[Fx951] Splitted workspace names: "
                    for wsname in tempwsnamelist:
                        dbstr += "%s, " % (wsname)
                    self.log().debug(dbstr)

                    tempwslist = []
                    # FIXME Keep in mind to use this option. 
                    # keepremainder = self.getProperty("KeepRemainder").value
                    for wsname in tempwsnamelist:
                        tempws = mtd[wsname]
                        if tempws is not None: 
                            if wsname.endswith("_unfiltered") is False: 
                                tempwslist.append(tempws)
                            else:
                                api.DeleteWorkspace(Workspace=tempws)
                    # ENDFOR
                else:
                    # Non-splitting
                    tempwslist.append(temp)
                # ENDIF

                # Update number of workspaces
                numwksp = len(tempwslist)
            else:
                # Histogram data
                tempwslist.append(temp)
            # ENDIF

            msg = "[Fx1142] Workspace of chunk %d is %d/%d. \n" % (ichunk, len(tempwslist), numwksp)
            for iws in xrange(len(tempwslist)):
                ws = tempwslist[iws]
                msg += "%s\t\t" % (str(ws))
                if iws %5 == 4:
                    msg += "\n"
<<<<<<< HEAD
            self.log().information(msg)
=======
            self.log().debug(msg)
>>>>>>> 3b423227

            for itemp in xrange(numwksp):
                temp = tempwslist[itemp]
                # Align and focus
<<<<<<< HEAD
                self.log().information("[DB1141] Align and focus workspace %s; Number of events = %d of chunk %d " % (str(temp), temp.getNumberEvents(), ichunk))
                print "[DB1141] Align and focus workspace %s; Number of events = %d of chunk %d " % (str(temp), temp.getNumberEvents(), ichunk)
=======
                self.log().information("[F1141] Align and focus workspace %s; Number of events = %d of chunk %d " % (str(temp), temp.getNumberEvents(), ichunk))
                # print "[DB1141] Align and focus workspace %s; Number of events = %d of chunk %d " % (str(temp), temp.getNumberEvents(), ichunk)
>>>>>>> 3b423227
                temp = api.AlignAndFocusPowder(InputWorkspace=temp, OutputWorkspace=temp, CalFileName=calib,
                    Params=self._binning, ResampleX=self._resampleX, Dspacing=self._bin_in_dspace,
                    DMin=self._info.dmin, DMax=self._info.dmax, TMin=self._info.tmin, TMax=self._info.tmax,
                    PreserveEvents=preserveEvents,
                    RemovePromptPulseWidth=self._removePromptPulseWidth, CompressTolerance=COMPRESS_TOL_TOF,
                    UnwrapRef=self._LRef, LowResRef=self._DIFCref,
                    CropWavelengthMin=self._wavelengthMin, **(self._config.getFocusPos()))
                # try: 
                #     if temp.__class__.__name__.count("IEvent") > 0: 
                #         print "[DB1050-3] Number of events = %d of chunk %d" % (temp.getNumberEvents(), ichunk)
                # except RuntimeError:
                #     print "[DB1050-3] Not an event workspace."
                
                # Rename and/or add to workspace of same splitter but different chunk
                wkspname = wksp
                if numwksp > 1:
                    wkspname += "_%s" % ( (str(temp)).split("_")[-1] )

                if firstChunkList[itemp]:
                    self.log().debug("[F1145] Slot %d is renamed to %s" % (itemp, wkspname))
                    wksplist[itemp] = api.RenameWorkspace(InputWorkspace=temp, OutputWorkspace=wkspname)
                    firstChunkList[itemp] = False
                else:
                    wksplist[itemp] += temp
                    api.DeleteWorkspace(temp)
                # ENDIF
            # ENDFOR (spliited workspaces)
        # ENDFOR  Chunk

        self.log().information("[F1207] Number of workspace in workspace list after loading by chunks = %d. " %(len(wksplist)))

        # Sum workspaces for all mpi tasks
        if HAVE_MPI:
            for itemp in xrange(numwksp): 
                wksplist[itemp] = api.GatherWorkspaces(InputWorkspace=wksplist[itemp], 
                        PreserveEvents=preserveEvents, AccumulationMethod="Add", OutputWorkspace=wksplist[itemp])
        # ENDIF MPI

        if self._chunks > 0:
            # When chunks are added, proton charge is summed for all chunks
            for itemp in xrange(numwksp): 
                wksplist[itemp].getRun().integrateProtonCharge()
        # ENDIF

        if (self._config.iparmFile is not None) and (len(self._config.iparmFile) > 0):
            # When chunks are added, add iparamFile
            for itemp in xrange(numwksp): 
                wksplist[itemp].getRun()['iparm_file'] = self._config.iparmFile

        api.DeleteWorkspace('Chunks')

        for itemp in xrange(numwksp): 
            #if wksplist[itemp].__class__.__name__.count("Event") > 0: 
            #    try: 
            #        print "[DB1050-X] Number of events = %d of split-workspace %d" % (wksplist[itemp].getNumberEvents(), itemp)
            #    except Exception as e:
            #        print e
            if preserveEvents and not "histo" in extension:
                wksplist[itemp] = api.CompressEvents(InputWorkspace=wksplist[itemp], 
                    OutputWorkspace=wksplist[itemp], Tolerance=COMPRESS_TOL_TOF) # 100ns

            if normByCurrent:
                try:
                    wksplist[itemp] = api.NormaliseByCurrent(InputWorkspace=wksplist[itemp], 
                            OutputWorkspace=wksplist[itemp])
                    wksplist[itemp].getRun()['gsas_monitor'] = 1
                except Exception, e:
                    self.log().warning(str(e))

            self._save(wksplist[itemp], self._info, False, True)
            self.log().information("Done focussing data of %d." % (itemp))
           
            #if wksplist[itemp].__class__.__name__.count("Event") > 0: 
            #    try: 
            #        print "[DB1050-Z] Number of events = %d of split-workspace %d" % (wksplist[itemp].getNumberEvents(), itemp)
            #    except Exception as e:
            #        print e

        self.log().information("[F1207] Number of workspace in workspace list after clean = %d. " %(len(wksplist)))

        # About return
        if splitwksp is None:
            returnee = wksplist[0]
        else:
            returnee = wksplist

        return returnee

    def _getinfo(self, wksp):
        logs = wksp.getRun()
        # get the frequency
        frequency = None
        if "SpeedRequest1" in logs.keys():
            frequency = logs['SpeedRequest1']
            # f5aa61589450be6e43ee592a4aadc63926a83f82 
            if frequency.getStatistics().mean == 0.: 
                self.log().information("'SpeedRequest1' mean value is zero")                
                frequency = None 
        else:
            self.log().information("'SpeedRequest1' is not specified in logs")
        # f5aa61589450be6e43ee592a4aadc63926a83f82
        if frequency is None and "Speed1" in logs.keys():
            frequency = logs['Speed1']
            if frequency.getStatistics().mean == 0.:
                self.log().information("'Speed1' mean value is zero")
                frequency = None
        else:
            self.log().information("'Speed1' is not specified in logs")
        if frequency is None: 
            if "frequency" in logs.keys():
                frequency = logs['frequency']
            else:
                self.log().information("'frequency' is not specified in logs")
                return self._config.getInfo(None, None)
        if frequency.units != "Hz":
            raise RuntimeError("Only know how to deal with frequency in Hz, not %s" % frequency.units)
        frequency = frequency.getStatistics().mean

        if not "LambdaRequest" in logs.keys():
            self.log().information("'LambdaRequest' is not in the datafile")
            return self._config.getInfo(None, None)
        wavelength = logs['LambdaRequest']
        if wavelength.units != "Angstrom":
            raise RuntimeError("Only know how to deal with LambdaRequest in Angstrom, not $s" % wavelength)
        wavelength = wavelength.getStatistics().mean

        self.log().information("Frequency: " + str(frequency) + " Hz center wavelength:" + str(wavelength) + " Angstrom")
        return self._config.getInfo(frequency, wavelength)

    def _save(self, wksp, info, normalized, pdfgetn): 
        prefix = str(wksp)        
        if len(self._outPrefix) > 0: # non-empty string            
            prefix = self._outPrefix 
        filename = os.path.join(self._outDir, prefix) 
        if pdfgetn:
            if "pdfgetn" in self._outTypes:
                pdfwksp = str(wksp)+"_norm"
                pdfwksp = api.SetUncertainties(InputWorkspace=wksp, OutputWorkspace=pdfwksp, SetError="sqrt")
                api.SaveGSS(InputWorkspace=pdfwksp, Filename=filename+".getn", SplitFiles="False", Append=False,
                        MultiplyByBinWidth=False, Bank=info.bank, Format="SLOG", ExtendedHeader=True)
                api.DeleteWorkspace(pdfwksp)
            return # don't do the other bits of saving
        if "gsas" in self._outTypes:
            api.SaveGSS(InputWorkspace=wksp, Filename=filename+".gsa", SplitFiles="False", Append=False, 
                    MultiplyByBinWidth=normalized, Bank=info.bank, Format="SLOG", ExtendedHeader=True)
        if "fullprof" in self._outTypes:
            api.SaveFocusedXYE(InputWorkspace=wksp, StartAtBankNumber=info.bank, Filename=filename+".dat")          
        if "NeXus" in self._outTypes:
            api.ConvertUnits(InputWorkspace=wksp, OutputWorkspace=wksp, Target=self.getProperty("FinalDataUnits").value)
            #api.Rebin(InputWorkspace=wksp, OutputWorkspace=wksp, Params=self._binning) # crop edges
            api.SaveNexus(InputWorkspace=wksp, Filename=filename+".nxs")

        # always save python script
        api.GeneratePythonScript(InputWorkspace=wksp, Filename=filename+".py")

        return

    def _getTimeFilterWall(self, splitws, samrun, extension):
        """ Get filter wall from splitter workspace, i.e., 
        get the earlies and latest TIME stamp in input splitter workspace

        Arguments:
         - splitws      : splitters workspace
         - runstarttime : total nanoseconds of run start time (Mantid DateAndTime)

        Return: tuple of start-time and stop-time relative to run start time and in unit of second 
                If there is no split workspace defined, filter is (0., 0.) as the default
        """
        # None case
        if splitws is None:
            self.log().warning("Split workspace is None.  Unable to make a filter wall.  Return with default value. ")
            return (0.0, 0.0)

        # Load data
        name = "%s_%d" % (self._instrument, samrun)
        filename = name + extension
        metawsname = "temp_"+name
            
        metawksp = api.Load(Filename=str(filename), OutputWorkspace=str(metawsname), MetaDataOnly=True)
        if metawksp is None:
            self.log().warning("Unable to open file %s" % (filename))
            return (0.0, 0.0)

        # Get start time
        runstarttimens = metawksp.getRun().startTime().totalNanoseconds()

        numrow = splitws.rowCount()

        # Searching for the 
        tmin_absns = splitws.cell(0,0)
        tmax_absns = splitws.cell(0,1)

        for r in xrange(1, numrow):
            timestart = splitws.cell(r, 0)
            timeend = splitws.cell(r, 1)
            if timestart < tmin_absns:
                tmin_absns = timestart
            if timeend > tmax_absns:
                tmax_absns = timeend
        # ENDFOR

        tmin = (tmin_absns - runstarttimens) * 1.0E-9
        tmax = (tmax_absns - runstarttimens) * 1.0E-9

        filterWall = (tmin, tmax)

        api.DeleteWorkspace(Workspace=metawsname)

        return filterWall


    def getNumberOfSplittedWorkspace(self, splitwksp):
        """ Get number of splitted workspaces due to input splitwksp

        Return : integer
        """
        # splitws = mtd["PG3_9829_event_splitters"]
        splitws = AnalysisDataService.retrieve(str(splitwksp))
        numrows = splitws.rowCount()
        wscountdict = {}
        for r in xrange(numrows): 
            wsindex = splitws.cell(r,2) 
            wscountdict[wsindex] = 0

        return len(wscountdict.keys())
        
# Register algorthm with Mantid.
AlgorithmFactory.subscribe(SNSPowderReduction)<|MERGE_RESOLUTION|>--- conflicted
+++ resolved
@@ -332,11 +332,6 @@
                         preserveEvents=preserveEvents, normByCurrent=normbycurrent)
                 tempinfo = self._getinfo(temp)
 
-<<<<<<< HEAD
-                # print "Run %s Focused result of type %s" % (str(runnumber), str(temp))
-
-=======
->>>>>>> 3b423227
                 if samRun is None:
                     samRun = temp
                     info = tempinfo
@@ -394,30 +389,17 @@
         for samRun in samwksplist:
             samRun = mtd[str(samRun)] 
             try: 
-<<<<<<< HEAD
-                self.log().information("[DBx1136] Sample Run %s:  number of events = %d" % (str(samRun), samRun.getNumberEvents()))
-            except Exception as e:
-                self.log().information("[DBx1136] Unable to get number of events of sample run %s.  Error message: %s" % (str(samRun), str(e)))
-=======
                 self.log().information("[F1136] Sample Run %s:  number of events = %d" % (str(samRun), samRun.getNumberEvents()))
             except Exception as e:
                 self.log().information("[F1136] Unable to get number of events of sample run %s.  Error message: %s" % (str(samRun), str(e)))
->>>>>>> 3b423227
 
             # Get run number
             runnumber = samRun.getRunNumber()
             if self._infodict.has_key(runnumber): 
-<<<<<<< HEAD
-                self.log().information("[DB1022A] Found run number %d in info dict." % (runnumber))
-                self._info = self._infodict[runnumber]
-            else:
-                self.log().information("[DB1022B] Unable to find _info for run number %d in info dict. "% (runnumber)) 
-=======
                 self.log().debug("[F1022A] Found run number %d in info dict." % (runnumber))
                 self._info = self._infodict[runnumber]
             else:
                 self.log().debug("[F1022B] Unable to find _info for run number %d in info dict. "% (runnumber)) 
->>>>>>> 3b423227
                 self._info = self._getinfo(samRun)
 
             # process the container
@@ -452,15 +434,6 @@
 
             # process the vanadium run
             vanRun = self.getProperty("VanadiumNumber").value
-<<<<<<< HEAD
-            self.log().information("DBx313A:  Correction SamRun = %s, VanRun = %s of type %s" % (str(samRun), str(vanRun), str(type(vanRun))))
-            if vanRun == 0: # use the version in the info
-                vanRun = self._info.van
-                self.log().information("DBx313B: Van Correction SamRun = %s, VanRun = %s" % (str(samRun), str(vanRun)))
-            elif vanRun < 0: # turn off the correction
-                vanRun = 0
-            self.log().information("DBx313C:  Correction SamRun = %s, VanRun = %s of type %s" % (str(samRun), str(vanRun), str(type(vanRun))))
-=======
             self.log().information("F313A:  Correction SamRun = %s, VanRun = %s of type %s" % (str(samRun), str(vanRun), str(type(vanRun))))
             if vanRun == 0: # use the version in the info
                 vanRun = self._info.van
@@ -468,7 +441,6 @@
             elif vanRun < 0: # turn off the correction
                 vanRun = 0
             self.log().information("F313C:  Correction SamRun = %s, VanRun = %s of type %s" % (str(samRun), str(vanRun), str(type(vanRun))))
->>>>>>> 3b423227
             if vanRun > 0:
                 vanFile = "%s_%d" % (self._instrument, vanRun)+".nxs"
                 if HAVE_MPI and os.path.exists(vanFile):
@@ -722,20 +694,12 @@
             firstChunkList.append(True)
             wksplist.append(None)
 
-<<<<<<< HEAD
-        self.log().information("DB1141A: Number of workspace to process = %d" %(numwksp))
-=======
         self.log().debug("F1141A: Number of workspace to process = %d" %(numwksp))
->>>>>>> 3b423227
 
         # reduce data by chunks
         ichunk = -1
         for chunk in strategy:
-<<<<<<< HEAD
-            self.log().information("DB1141B: Start of Chunk %s" % (str(chunk)))
-=======
             self.log().debug("F1141B: Start of Chunk %s" % (str(chunk)))
->>>>>>> 3b423227
             ichunk += 1
 
             # Log information
@@ -748,22 +712,14 @@
             temp = self._loadData(runnumber, extension, filterWall, **chunk)
             if str(type(temp)).count("IEvent") > 0:
                 # Event workspace 
-<<<<<<< HEAD
-                self.log().information("DB1141C There are %d events after data is loaded in workspace %s." % (
-=======
                 self.log().debug("F1141C There are %d events after data is loaded in workspace %s." % (
->>>>>>> 3b423227
                     temp.getNumberEvents(), str(temp)))
 
             if self._info is None:
                 if not self._infodict.has_key(int(runnumber)):
                     self._info = self._getinfo(temp)
                     self._infodict[int(runnumber)] = self._info
-<<<<<<< HEAD
-                    self.log().information("[DB1012] Add info for run number %d." % (int(runnumber)))
-=======
                     self.log().debug("[F1012] Add info for run number %d." % (int(runnumber)))
->>>>>>> 3b423227
 
             # Filtering... 
             tempwslist = []
@@ -773,11 +729,7 @@
                     temp = api.FilterBadPulses(InputWorkspace=temp, OutputWorkspace=temp)
                     if str(type(temp)).count("IEvent") > 0:
                         # Event workspace 
-<<<<<<< HEAD
-                        self.log().information("DB1141D There are %d events after FilterBadPulses in workspace %s." % (
-=======
                         self.log().information("F1141D There are %d events after FilterBadPulses in workspace %s." % (
->>>>>>> 3b423227
                             temp.getNumberEvents(), str(temp)))
 
                 # Filter to bad 
@@ -823,22 +775,13 @@
                 msg += "%s\t\t" % (str(ws))
                 if iws %5 == 4:
                     msg += "\n"
-<<<<<<< HEAD
-            self.log().information(msg)
-=======
             self.log().debug(msg)
->>>>>>> 3b423227
 
             for itemp in xrange(numwksp):
                 temp = tempwslist[itemp]
                 # Align and focus
-<<<<<<< HEAD
-                self.log().information("[DB1141] Align and focus workspace %s; Number of events = %d of chunk %d " % (str(temp), temp.getNumberEvents(), ichunk))
-                print "[DB1141] Align and focus workspace %s; Number of events = %d of chunk %d " % (str(temp), temp.getNumberEvents(), ichunk)
-=======
                 self.log().information("[F1141] Align and focus workspace %s; Number of events = %d of chunk %d " % (str(temp), temp.getNumberEvents(), ichunk))
                 # print "[DB1141] Align and focus workspace %s; Number of events = %d of chunk %d " % (str(temp), temp.getNumberEvents(), ichunk)
->>>>>>> 3b423227
                 temp = api.AlignAndFocusPowder(InputWorkspace=temp, OutputWorkspace=temp, CalFileName=calib,
                     Params=self._binning, ResampleX=self._resampleX, Dspacing=self._bin_in_dspace,
                     DMin=self._info.dmin, DMax=self._info.dmax, TMin=self._info.tmin, TMax=self._info.tmax,
