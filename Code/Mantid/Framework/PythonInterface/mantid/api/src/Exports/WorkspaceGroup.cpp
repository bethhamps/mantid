#include "MantidAPI/WorkspaceGroup.h"
#include "MantidPythonInterface/kernel/Policies/ToWeakPtr.h"
#include "MantidPythonInterface/kernel/Registry/RegisterWorkspacePtrToPython.h"

#include <boost/python/class.hpp>
#include <boost/python/return_value_policy.hpp>

using namespace Mantid::API;
using namespace Mantid::PythonInterface;
using namespace boost::python;

<<<<<<< HEAD
// clang-format off
void export_WorkspaceGroup()
// clang-format on
{
=======
void export_WorkspaceGroup() {
>>>>>>> cc19d806
  class_<WorkspaceGroup, bases<Workspace>, boost::noncopyable>("WorkspaceGroup",
                                                               no_init)
      .def("getNumberOfEntries", &WorkspaceGroup::getNumberOfEntries,
           "Returns the number of entries in the group")
      .def("getNames", &WorkspaceGroup::getNames,
           "Returns the names of the entries in the group")
      .def("contains",
           (bool (WorkspaceGroup::*)(const std::string &wsName) const) &
               WorkspaceGroup::contains,
           "Returns true if the given name is in the group")
      .def("add", &WorkspaceGroup::add, "Add a name to the group")
      .def("size", &WorkspaceGroup::size,
           "Returns the number of workspaces contained in the group")
      .def("remove", &WorkspaceGroup::remove, "Remove a name from the group")
      .def("getItem", (Workspace_sptr (WorkspaceGroup::*)(const size_t) const) &
                          WorkspaceGroup::getItem,
<<<<<<< HEAD
           return_value_policy<Policies::ToWeakPtr>(),
=======
           return_value_policy<Policies::ToWeakPtrWithDowncast>(),
>>>>>>> cc19d806
           "Returns the item at the given index")
      .def("isMultiPeriod", &WorkspaceGroup::isMultiperiod,
           "Retuns true if the workspace group is multi-period")
      // ------------ Operators --------------------------------
      .def("__len__", &WorkspaceGroup::getNumberOfEntries)
      .def("__contains__",
           (bool (WorkspaceGroup::*)(const std::string &wsName) const) &
               WorkspaceGroup::contains)
      .def("__getitem__",
           (Workspace_sptr (WorkspaceGroup::*)(const size_t) const) &
               WorkspaceGroup::getItem,
<<<<<<< HEAD
           return_value_policy<Policies::ToWeakPtr>());

  //-----------------------------------------------------------------------------------------------

  Registry::RegisterWorkspacePtrToPython<WorkspaceGroup>();
=======
           return_value_policy<Policies::ToWeakPtrWithDowncast>());

  //-----------------------------------------------------------------------------------------------

  DataItemInterface<WorkspaceGroup>().castFromID("WorkspaceGroup");
>>>>>>> cc19d806
}<|MERGE_RESOLUTION|>--- conflicted
+++ resolved
@@ -9,14 +9,7 @@
 using namespace Mantid::PythonInterface;
 using namespace boost::python;
 
-<<<<<<< HEAD
-// clang-format off
-void export_WorkspaceGroup()
-// clang-format on
-{
-=======
 void export_WorkspaceGroup() {
->>>>>>> cc19d806
   class_<WorkspaceGroup, bases<Workspace>, boost::noncopyable>("WorkspaceGroup",
                                                                no_init)
       .def("getNumberOfEntries", &WorkspaceGroup::getNumberOfEntries,
@@ -33,11 +26,7 @@
       .def("remove", &WorkspaceGroup::remove, "Remove a name from the group")
       .def("getItem", (Workspace_sptr (WorkspaceGroup::*)(const size_t) const) &
                           WorkspaceGroup::getItem,
-<<<<<<< HEAD
            return_value_policy<Policies::ToWeakPtr>(),
-=======
-           return_value_policy<Policies::ToWeakPtrWithDowncast>(),
->>>>>>> cc19d806
            "Returns the item at the given index")
       .def("isMultiPeriod", &WorkspaceGroup::isMultiperiod,
            "Retuns true if the workspace group is multi-period")
@@ -49,17 +38,7 @@
       .def("__getitem__",
            (Workspace_sptr (WorkspaceGroup::*)(const size_t) const) &
                WorkspaceGroup::getItem,
-<<<<<<< HEAD
            return_value_policy<Policies::ToWeakPtr>());
 
-  //-----------------------------------------------------------------------------------------------
-
   Registry::RegisterWorkspacePtrToPython<WorkspaceGroup>();
-=======
-           return_value_policy<Policies::ToWeakPtrWithDowncast>());
-
-  //-----------------------------------------------------------------------------------------------
-
-  DataItemInterface<WorkspaceGroup>().castFromID("WorkspaceGroup");
->>>>>>> cc19d806
 }