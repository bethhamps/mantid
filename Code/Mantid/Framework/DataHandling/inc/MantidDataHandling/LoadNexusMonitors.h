#ifndef MANTID_DATAHANDLING_LOADNEXUSMONITORS_H_
#define MANTID_DATAHANDLING_LOADNEXUSMONITORS_H_

#include "MantidAPI/Algorithm.h"
#include "MantidAPI/MatrixWorkspace.h"
#include <boost/scoped_array.hpp>
#include <nexus/NeXusFile.hpp>
#include <nexus/NeXusException.hpp>

namespace Mantid
{

  namespace DataHandling
  {
  /** @class LoadNexusMonitors LoadNexusMonitors.h DataHandling/LoadNexusMonitors.h

  Load Monitors from NeXus files.

  Required Properties:
  <UL>
  <LI> Filename - The name of and path to the input NeXus file </LI>
  <LI> Workspace - The name of the workspace to output</LI>
  </UL>

  @author Michael Reuter, SNS
  @date October 25, 2010

  Copyright &copy; 2010 ISIS Rutherford Appleton Laboratory & NScD Oak Ridge National Laboratory

  This file is part of Mantid.

  Mantid is free software; you can redistribute it and/or modify
  it under the terms of the GNU General Public License as published by
  the Free Software Foundation; either version 3 of the License, or
  (at your option) any later version.

  Mantid is distributed in the hope that it will be useful,
  but WITHOUT ANY WARRANTY; without even the implied warranty of
  MERCHANTABILITY or FITNESS FOR A PARTICULAR PURPOSE.  See the
  GNU General Public License for more details.

  You should have received a copy of the GNU General Public License
  along with this program.  If not, see <http://www.gnu.org/licenses/>.

  File change history is stored at: <https://github.com/mantidproject/mantid>
  */
  class DLLExport LoadNexusMonitors : public API::Algorithm
  {
  public:
    /// Default constructor
    LoadNexusMonitors();
    /// Destructor
    virtual ~LoadNexusMonitors();
    /// Algorithm's name for identification overriding a virtual method
    virtual const std::string name() const { return "LoadNexusMonitors"; };
    ///Summary of algorithms purpose
    virtual const std::string summary() const {return "Load all monitors from a NeXus file into a workspace.";}

    /// Algorithm's version for identification overriding a virtual method
    virtual int version() const { return 1; };
    /// Algorithm's category for identification overriding a virtual method
    virtual const std::string category() const { return "DataHandling\\Nexus"; }

  private:
    
    /// Intialisation code
    void init();
    /// Execution code
    void exec();

    // Fix the detector numbers if the defaults are not correct
    void fixUDets(boost::scoped_array<detid_t> &det_ids, ::NeXus::File & file,
                  const boost::scoped_array<specid_t> &spec_ids, const size_t nmonitors) const;
    /// Load the logs
    void runLoadLogs(const std::string filename,
        API::MatrixWorkspace_sptr localWorkspace);
<<<<<<< HEAD

    bool allMonitorsHaveHistoData(::NeXus::File& file,
                                  const std::vector<std::string>& monitorNames);
=======
    /// is it possible to open the file?
    bool canOpenAsNeXus(const std::string& fname);
>>>>>>> a5bd7908

    /// The name and path of the input file
    std::string filename;
    /// The workspace being filled out
    API::MatrixWorkspace_sptr WS;
    /// Number of monitors
    size_t nMonitors;
    /// name of top level NXentry to use
    std::string m_top_entry_name;
  };

  }
}
#endif /* MANTID_DATAHANDLING_LOADNEXUSMONITORS_H_ */<|MERGE_RESOLUTION|>--- conflicted
+++ resolved
@@ -74,14 +74,10 @@
     /// Load the logs
     void runLoadLogs(const std::string filename,
         API::MatrixWorkspace_sptr localWorkspace);
-<<<<<<< HEAD
-
     bool allMonitorsHaveHistoData(::NeXus::File& file,
                                   const std::vector<std::string>& monitorNames);
-=======
     /// is it possible to open the file?
     bool canOpenAsNeXus(const std::string& fname);
->>>>>>> a5bd7908
 
     /// The name and path of the input file
     std::string filename;
