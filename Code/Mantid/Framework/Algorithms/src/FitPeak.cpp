--- conflicted
+++ resolved
@@ -134,14 +134,8 @@
 
     m_peakWindowSet = true;
 
-<<<<<<< HEAD
-    static vector<string> peakFullNames = addFunctionParameterNames(FunctionFactory::Instance().getFunctionNames<IPeakFunction>());
-    declareProperty("PeakFunctionType", "", boost::make_shared<StringListValidator>(peakFullNames),
-                    "Peak function type. ");
-=======
-    return;
-  }
->>>>>>> 20c0cadd
+    return;
+  }
 
   //----------------------------------------------------------------------------------------------
   /** Set the range of peak, which served as
