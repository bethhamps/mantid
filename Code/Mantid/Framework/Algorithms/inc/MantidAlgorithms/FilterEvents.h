--- conflicted
+++ resolved
@@ -51,13 +51,9 @@
     virtual ~FilterEvents();
     
     /// Algorithm's name for identification overriding a virtual method
-<<<<<<< HEAD
     virtual const std::string name() const { return "FilterEvents";};
     ///Summary of algorithms purpose
     virtual const std::string summary() const {return "Filter events from an EventWorkspace to one or multiple EventWorkspaces according to a series of splitters.";}
-=======
-    virtual const std::string name() const { return "FilterEvents";}
->>>>>>> 9781bbed
 
     /// Algorithm's version for identification overriding a virtual method
     virtual int version() const { return 1;}
