<?xml version="1.0" encoding="UTF-8" ?>
<parameter-file instrument = "TOSCA" valid-from = "2011-01-19T00:00:00">

<component-link name = "TOSCA">

<parameter name="deltaE-mode" type="string">
    <value val="indirect"/>
</parameter>

<!-- These properties are neceessary for use in the Indirect CTE interface. -->
<parameter name="analysers" type="string">
    <value val="graphite" />
</parameter>
<parameter name="refl-graphite" type="string">
    <value val="002" />
</parameter>
<!-- Available options are "Show" or "Hide". -->
<parameter name="cm-1-convert-choice" type="string">
    <value val="Show" />
</parameter>
<parameter name="save-aclimax-choice" type="string">
    <value val="Show" />
</parameter>
  
<!-- This parameter will be taken as a default value for the rebinning of
        the data in DeltaE. The existence of the parameter will make rebinning
        the default, as opposed to not rebinning.
        This is necessary so that the spectra can be grouped.
-->
<parameter name="rebin-default" type="string">
    <value val="-2.5,0.015,3,-0.005,1000" />
</parameter>

<!-- Reduction workflow parameters under this line -->
<parameter name="Workflow.InfoTable" type="string">
    <value val="inst_abrv, run_number, user_name, run_title, hd_dur" />
</parameter>
<<<<<<< HEAD
=======
<parameter name="Workflow.Monitor1-ID" >
  <value val="0" />
</parameter>
>>>>>>> d75759dc
<parameter name="Workflow.Monitor1-Area" >
    <value val="5.391011e-5" />
</parameter>
<parameter name="Workflow.Monitor1-Thickness" >
    <value val="0.013" />
</parameter>
<parameter name="Workflow.Monitor1-ScalingFactor">
    <value val="1e9" />
</parameter>
<parameter name="Workflow.Monitor1-Attenuation" >
  <value val="8.3" />
</parameter>
<parameter name="Workflow.UnwrapMonitor" type="string">
    <value val="Never" />
</parameter>
<parameter name="Workflow.ChopDataIfGreaterThan">
    <value val="40000" />
</parameter>
<parameter name="Workflow.GroupingMethod" type="string">
    <value val="Fixed" />
</parameter>
<parameter name="Workflow.FixedGrouping" type="string">
    <value val="0-69,70-139,0-139" />
</parameter>
<parameter name="Workflow.Masking" type="string">
    <value val="IdentifyNoisyDetectors" />
</parameter>
  
</component-link>

</parameter-file><|MERGE_RESOLUTION|>--- conflicted
+++ resolved
@@ -35,12 +35,9 @@
 <parameter name="Workflow.InfoTable" type="string">
     <value val="inst_abrv, run_number, user_name, run_title, hd_dur" />
 </parameter>
-<<<<<<< HEAD
-=======
 <parameter name="Workflow.Monitor1-ID" >
   <value val="0" />
 </parameter>
->>>>>>> d75759dc
 <parameter name="Workflow.Monitor1-Area" >
     <value val="5.391011e-5" />
 </parameter>
