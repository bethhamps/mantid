.. algorithm::

.. summary::

.. alias::

.. properties::

Description
-----------

Uses :math:`E=\frac{1}{2}mv^2`
to calculate the energy of neutrons leaving the
source. The velocity is calculated from the time it takes for the
neutron pulse to travel between the two monitors whose spectra were
specified. If no spectra are specified, the algorithm will use the
defaults for the instrument.

An initial energy guess is required for the algorithm to find the
correct peak. The analysis will be done on the highest peak that is
within 8% of the estimated TOF given by the estimate. If no initial
guess is given, the algorithm will try to get it from the workspace,
from a sample log variable called *EnergyRequest*.

Not all neutrons arrive at the monitors at the same time because their
kinetic energies, and therefore velocities, are all different. The time
of arrival of the neutron pulse is taken to be the mean of the two half
peak height locations. The half height points are found as follows:

#. the peak height is the largest number of counts above the background
   in any bin in the window
#. the half height is half the above number
#. examine bins to the left of the bin with the highest number of counts
   looking for a bin with less than half that number above background
#. interpolate between this point bin and the one immediately previous
   to find the first half height location
#. repeat the steps 3 and 4 looking to the right of the highest point to
   get the second half height point
#. the mean of the X-values of the two half height points is the TOF
   arrival time of the neutrons

The above process is illustrated on a peak is shown below in the image
<<<<<<< HEAD
below.

.. image:: /images/Monitorspect_getei.jpg
   :align: center
   :width: 618 px
   :alt: Monitor Peak	
=======
below

.. image:: /images/Monitorspect_getei.jpg
    :align: center
    :alt: Monitor Peak
    :width: 618px
>>>>>>> 031c8311

The distances between the monitors are read from the instrument
definition file. It is assumed that the source and the monitors all lie
on one line and that the monitors have the same delay time.

.. categories::<|MERGE_RESOLUTION|>--- conflicted
+++ resolved
@@ -40,21 +40,12 @@
    arrival time of the neutrons
 
 The above process is illustrated on a peak is shown below in the image
-<<<<<<< HEAD
 below.
 
 .. image:: /images/Monitorspect_getei.jpg
-   :align: center
-   :width: 618 px
-   :alt: Monitor Peak	
-=======
-below
-
-.. image:: /images/Monitorspect_getei.jpg
     :align: center
+    :width: 618px
     :alt: Monitor Peak
-    :width: 618px
->>>>>>> 031c8311
 
 The distances between the monitors are read from the instrument
 definition file. It is assumed that the source and the monitors all lie
