#!/bin/bash -ex
###############################################################################
# LINUX/MAC SCRIPT TO DRIVE THE JENKINS BUILDS OF MANTID.
#
# Notes:
#
# WORKSPACE, JOB_NAME, NODE_LABEL GIT_COMMIT are environment variables that 
# are set by Jenkins. The last one corresponds to any labels set on a slave.
# BUILD_THREADS & PARAVIEW_DIR should be set in the configuration of each
# slave.
###############################################################################
SCRIPT_DIR=$(dirname "$0")
# Package by default
BUILDPKG=true

###############################################################################
# If pvnext in JOB_NAME, use PARAVIEW_NEXT_DIR for PARAVIEW_DIR and add suffix # to the UNSTABLE_NAME
###############################################################################
if [[ ${JOB_NAME} == *pvnext* ]]; then
  export PARAVIEW_DIR=${PARAVIEW_NEXT_DIR}
fi

###############################################################################
# Print out the versions of things we are using
###############################################################################
cmake --version
echo "SHA1=${sha1}"

###############################################################################
# Setup clang
###############################################################################
if [[ ${JOB_NAME} == *clang* ]]; then
  USE_CLANG=true
elif [[ $(uname) == 'Darwin' ]] ; then
  if [[ ! $(command -v icpc) ]] ; then
    USE_CLANG=true
  fi
fi  

if [[ $USE_CLANG ]]; then
  # Assuming we are using the clang compiler
  echo "Using clang/llvm compiler."
  clang --version
  export CC=clang
  export CXX=clang++
  #check if CMakeCache.txt exists and if so that the cxx compiler is clang++
  #only needed with incremental builds. Clean builds delete this directory in a later step. 
  if [[ -e $WORKSPACE/build/CMakeCache.txt ]] && [[ ${JOB_NAME} != *clean* ]]; then
    COMPILERFILEPATH=`grep 'CMAKE_CXX_COMPILER:FILEPATH' $WORKSPACE/build/CMakeCache.txt` 
    if [[ $COMPILERFILEPATH != *clang++* ]]; then 
      # Removing the build directory entirely guarantees clang is used.
      rm -rf $WORKSPACE/build
    fi
  fi 
fi

###############################################################################
# OS X 10.8 setup steps
###############################################################################
if [[ $(uname) == 'Darwin' ]] && [[ ! $USE_CLANG ]]; then
  # Assuming we are using the Intel compiler
  cd $WORKSPACE/Code
  ./fetch_Third_Party.sh
  cd $WORKSPACE
  # Setup environment variables
  source /opt/intel/bin/iccvars.sh intel64
  export DYLD_LIBRARY_PATH=$DYLD_LIBRARY_PATH:$WORKSPACE/Code/Third_Party/lib/mac64:/Library/Frameworks
  # Make sure we pick up the Intel compiler
  export CC=icc
  export CXX=icpc
  echo "Using Intel compiler."
  icpc --version
fi

###############################################################################
# Set up the location for the local object store outside of the build and
# source tree, which can be shared by multiple builds.
# It defaults to a MantidExternalData directory within the HOME directory.
# It can be overridden by setting the MANTID_DATA_STORE environment variable.
###############################################################################
if [ -z "$MANTID_DATA_STORE" ]; then
  export MANTID_DATA_STORE=$HOME/MantidExternalData
fi

###############################################################################
# RHEL6 setup steps - nodes must have a "rhel6" label set (in lowercase)
###############################################################################
if [[ ${NODE_LABELS} == *rhel6* ]]; then
  SCL_ON_RHEL6="scl enable mantidlibs"
  ON_RHEL6=true
else
  SCL_ON_RHEL6="eval"
fi

###############################################################################
# Check job requirements from the name
###############################################################################
if [[ ${JOB_NAME} == *clean* ]]; then
  CLEANBUILD=true
fi

if [[ -e $WORKSPACE/build/CMakeCache.txt ]]; then
  # Temporary while the builds flick between old & new TestingTools locations
  TESTINGTOOLS_DIR=$(grep 'Code/Mantid/TestingTools/cxxtest' $WORKSPACE/build/CMakeCache.txt || true)
  if [ ! -z "$TESTINGTOOLS_DIR"  ]; then
    rm -fr $WORKSPACE/build
  fi
fi

###############################################################################
# Packaging options
###############################################################################
if [[ "$BUILDPKG" == true ]]; then
  # Set some variables relating to the linux packages
  if [[ $(uname) != 'Darwin' ]]; then
    # Use different suffix for linux builds
    if [[ ${JOB_NAME} == *release* ]]; then
      PACKAGINGVARS="-DENVVARS_ON_INSTALL=True -DCPACK_SET_DESTDIR=ON -DPACKAGE_DOCS=ON"
    elif [[ ${JOB_NAME} == *master* ]]; then
      PACKAGINGVARS="-DENVVARS_ON_INSTALL=False -DCMAKE_INSTALL_PREFIX=/opt/mantidnightly -DCPACK_PACKAGE_SUFFIX=nightly -DCPACK_SET_DESTDIR=OFF -DPACKAGE_DOCS=ON"
    else
      PACKAGINGVARS="-DENVVARS_ON_INSTALL=False -DCMAKE_INSTALL_PREFIX=/opt/mantidunstable -DCPACK_PACKAGE_SUFFIX=unstable -DCPACK_SET_DESTDIR=OFF -DPACKAGE_DOCS=ON"
<<<<<<< HEAD
    elif [[ ${JOB_NAME} == *release* ]]; then
      PACKAGINGVARS="-DENVVARS_ON_INSTALL=True -DCPACK_SET_DESTDIR=ON -DPACKAGE_DOCS=ON"
    elif [[ ${JOB_NAME} == *pvnext* ]]; then
      PACKAGINGVARS="-DENVVARS_ON_INSTALL=False -DCMAKE_INSTALL_PREFIX=/opt/mantidunstable-pvnext -DCPACK_PACKAGE_SUFFIX=unstable-pvnext -DCPACK_SET_DESTDIR=OFF"
=======
>>>>>>> de25462e
    fi
  else
    # Mac packaging
    PACKAGINGVARS="-DPACKAGE_DOCS=ON"
  fi
fi

###############################################################################
# Setup the build directory
###############################################################################
if [[ "$CLEANBUILD" == true ]]; then
  rm -rf $WORKSPACE/build
fi
[ -d $WORKSPACE/build ] || mkdir $WORKSPACE/build
cd $WORKSPACE/build

###############################################################################
# Clean up any artifacts from last build so that if it fails
# they don't get archived again
###############################################################################
rm -f *.dmg *.rpm *.deb *.tar.gz

###############################################################################
## Check the required build configuration
###############################################################################
if [[ ${JOB_NAME} == *debug* ]]; then
  BUILD_CONFIG="Debug"
elif [[ ${JOB_NAME} == *relwithdbg* ]]; then
  BUILD_CONFIG="RelWithDbg"
else
  BUILD_CONFIG="Release"
fi

###############################################################################
# CMake configuration
###############################################################################
$SCL_ON_RHEL6 "cmake -DCMAKE_BUILD_TYPE=${BUILD_CONFIG} -DENABLE_CPACK=ON -DMAKE_VATES=ON -DParaView_DIR=${PARAVIEW_DIR} -DMANTID_DATA_STORE=${MANTID_DATA_STORE} -DDOCS_HTML=ON ${PACKAGINGVARS} ../Code/Mantid"

###############################################################################
# Coverity build should exit early
###############################################################################
if [[ ${JOB_NAME} == *coverity_build_and_submit* ]]; then
  ${COVERITY_DIR}/cov-build --dir cov-int scl enable mantidlibs "make -j${BUILD_THREADS}"
  tar czvf mantid.tgz cov-int
  status=$(curl --form token=$COVERITY_TOKEN --form email=mantidproject@gmail.com \
       --form file=@mantid.tgz --form version=$GIT_COMMIT \
       https://scan.coverity.com/builds?project=mantidproject%2Fmantid)
  status=$(echo ${status} | sed -e 's/^ *//' -e 's/ *$//')
  if [[ -z $status ]]; then
    exit 0
  else
    echo "$status"
    exit 1
  fi
fi

###############################################################################
# Build step
###############################################################################
$SCL_ON_RHEL6 "cmake --build . -- -j$BUILD_THREADS"
$SCL_ON_RHEL6 "cmake --build . --target AllTests -- -j$BUILD_THREADS"

###############################################################################
# Run the tests
###############################################################################
# Remove any Mantid.user.properties file
userprops=~/.mantid/Mantid.user.properties
rm -f $userprops
$SCL_ON_RHEL6 "ctest -j$BUILD_THREADS --schedule-random --output-on-failure"

###############################################################################
# Create the install kit if required. This includes building the Qt help
# documentation
###############################################################################
if [[ "$BUILDPKG" == true ]]; then
  # Workaround so that the target can find the properties file
  # CMake doesn't easily allow environment variables on custom targets
  if [[ $(uname) == 'Darwin' ]]; then
    export MANTIDPATH=$PWD/bin
  fi
  $SCL_ON_RHEL6 "cmake --build . --target docs-qthelp"
  $SCL_ON_RHEL6 "cpack"

  # Source tarball on clean build (arbitrarily choose rhel6)
  # Also, parcel up the documentation into a tar file that is easier to move around
  # and labelled by the commit id it was built with. This assumes the Jenkins git plugin
  # has set the GIT_COMMIT environment variable
  if [[ "$CLEANBUILD" == true && "$ON_RHEL6" == true ]]; then
    $SCL_ON_RHEL6 "cmake --build . --target docs-html"
    tar -cjf mantiddocs-g${GIT_COMMIT:0:7}.tar.bz2 --exclude='*.buildinfo' --exclude="MantidProject.q*" docs/html
    # The ..._PREFIX argument avoids opt/Mantid directories at the top of the tree
    $SCL_ON_RHEL6 "cpack --config CPackSourceConfig.cmake -D CPACK_PACKAGING_INSTALL_PREFIX="
  fi
fi

###############################################################################
# Run the system tests on RHEL6 when doing a pull request build. Run
# from a package to have at least one Linux checks it install okay
###############################################################################
if [[ "${ON_RHEL6}" == true ]] && [[ ${JOB_NAME} == *pull_requests* ]]; then
  $SCRIPT_DIR/systemtests
fi<|MERGE_RESOLUTION|>--- conflicted
+++ resolved
@@ -118,15 +118,10 @@
       PACKAGINGVARS="-DENVVARS_ON_INSTALL=True -DCPACK_SET_DESTDIR=ON -DPACKAGE_DOCS=ON"
     elif [[ ${JOB_NAME} == *master* ]]; then
       PACKAGINGVARS="-DENVVARS_ON_INSTALL=False -DCMAKE_INSTALL_PREFIX=/opt/mantidnightly -DCPACK_PACKAGE_SUFFIX=nightly -DCPACK_SET_DESTDIR=OFF -DPACKAGE_DOCS=ON"
+    elif [[ ${JOB_NAME} == *pvnext* ]]; then
+      PACKAGINGVARS="-DENVVARS_ON_INSTALL=False -DCMAKE_INSTALL_PREFIX=/opt/mantidunstable-pvnext -DCPACK_PACKAGE_SUFFIX=unstable-pvnext -DCPACK_SET_DESTDIR=OFF"
     else
       PACKAGINGVARS="-DENVVARS_ON_INSTALL=False -DCMAKE_INSTALL_PREFIX=/opt/mantidunstable -DCPACK_PACKAGE_SUFFIX=unstable -DCPACK_SET_DESTDIR=OFF -DPACKAGE_DOCS=ON"
-<<<<<<< HEAD
-    elif [[ ${JOB_NAME} == *release* ]]; then
-      PACKAGINGVARS="-DENVVARS_ON_INSTALL=True -DCPACK_SET_DESTDIR=ON -DPACKAGE_DOCS=ON"
-    elif [[ ${JOB_NAME} == *pvnext* ]]; then
-      PACKAGINGVARS="-DENVVARS_ON_INSTALL=False -DCMAKE_INSTALL_PREFIX=/opt/mantidunstable-pvnext -DCPACK_PACKAGE_SUFFIX=unstable-pvnext -DCPACK_SET_DESTDIR=OFF"
-=======
->>>>>>> de25462e
     fi
   else
     # Mac packaging
