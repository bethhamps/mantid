--- conflicted
+++ resolved
@@ -341,15 +341,11 @@
   if ( (workspaceName.contains("_Raw") ) || (workspaceName.contains("MuonAnalysis") ) )
     return false;
 
-<<<<<<< HEAD
-  if (dynamic_cast<MatrixWorkspace*>(ws.get()) != 0)
-=======
   // Exclude fitting results
   if ( workspaceName.endsWith("_Workspace") )
     return false;
 
-  if (dynamic_cast<Mantid::API::MatrixWorkspace*>(ws.get()) != 0)
->>>>>>> 0c49b3cd
+  if (dynamic_cast<MatrixWorkspace*>(ws.get()) != 0)
     return true;
   else
     return false;
