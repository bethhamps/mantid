set ( SRC_FILES 
                src/ApproachDialog.cpp
                src/background.cpp
                src/ConvertToEnergy.cpp
                src/CreateMDWorkspace.cpp
                src/deltaECalc.cpp
                src/Homer.cpp
                src/Indirect.cpp
                src/IndirectDataAnalysis.cpp
                src/IndirectDiffractionReduction.cpp
                src/IO_MuonGrouping.cpp
                src/InelasticISIS.cpp
                src/QtWorkspaceMementoModel.cpp
                src/LatticePresenter.cpp
                src/LoanedMemento.cpp
                src/LogPresenter.cpp
                src/MuonAnalysis.cpp
                src/MuonAnalysisHelper.cpp
                src/MuonAnalysisOptionTab.cpp
                src/ParameterisedLatticeView.cpp
                src/SANSAddFiles.cpp
                src/SANSPlotSpecial.cpp
                src/SANSRunWindow.cpp
                src/SANSDiagnostics.cpp
                src/SingleOwnerLock.cpp
                #src/StandardLogView.cpp
                src/WorkspaceMementoCollection.cpp
                src/WorkspaceMementoService.cpp
                src/WorkspaceMemento.cpp
)

# Include files aren't required, but this makes them appear in Visual Studio
set ( INC_FILES 
                inc/MantidQtCustomInterfaces/AbstractMementoItem.h
                inc/MantidQtCustomInterfaces/Approach.h
                inc/MantidQtCustomInterfaces/ApproachDialog.h
                inc/MantidQtCustomInterfaces/Background.h
                inc/MantidQtCustomInterfaces/ConvertToEnergy.h
                inc/MantidQtCustomInterfaces/CreateMDWorkspace.h
                inc/MantidQtCustomInterfaces/deltaECalc.h
                inc/MantidQtCustomInterfaces/Updateable.h
                inc/MantidQtCustomInterfaces/Homer.h
                inc/MantidQtCustomInterfaces/Indirect.h
                inc/MantidQtCustomInterfaces/IndirectDataAnalysis.h
                inc/MantidQtCustomInterfaces/IndirectDiffractionReduction.h
                inc/MantidQtCustomInterfaces/IO_MuonGrouping.h
                inc/MantidQtCustomInterfaces/InelasticISIS.h
                inc/MantidQtCustomInterfaces/LatticePresenter.h
                inc/MantidQtCustomInterfaces/LatticeView.h
                inc/MantidQtCustomInterfaces/LoanedMemento.h
                inc/MantidQtCustomInterfaces/LogPresenter.h
                inc/MantidQtCustomInterfaces/LogView.h
                inc/MantidQtCustomInterfaces/MuonAnalysis.h
                inc/MantidQtCustomInterfaces/MuonAnalysisHelper.h
                inc/MantidQtCustomInterfaces/MuonAnalysisOptionTab.h
                inc/MantidQtCustomInterfaces/ParameterisedLatticeView.h
                inc/MantidQtCustomInterfaces/QtWorkspaceMementoModel.h
                inc/MantidQtCustomInterfaces/SANSAddFiles.h
                inc/MantidQtCustomInterfaces/SANSPlotSpecial.h
                inc/MantidQtCustomInterfaces/SANSRunWindow.h
                inc/MantidQtCustomInterfaces/SANSDiagnostics.h
                inc/MantidQtCustomInterfaces/SingleOwnerLock.h
                #inc/MantidQtCustomInterfaces/StandardLogView.h
                inc/MantidQtCustomInterfaces/WorkspaceMementoCollection.h
                inc/MantidQtCustomInterfaces/WorkspaceMementoLock.h
                inc/MantidQtCustomInterfaces/WorkspaceMemento.h
                inc/MantidQtCustomInterfaces/WorkspaceMementoService.h
                inc/MantidQtCustomInterfaces/WorkspaceMementoItem.h
)

set ( SRC_UNITY_IGNORE_FILES )

set ( MOC_FILES inc/MantidQtCustomInterfaces/ApproachDialog.h
                inc/MantidQtCustomInterfaces/Background.h
                inc/MantidQtCustomInterfaces/ConvertToEnergy.h
                inc/MantidQtCustomInterfaces/CreateMDWorkspace.h
                inc/MantidQtCustomInterfaces/Homer.h
                inc/MantidQtCustomInterfaces/Indirect.h
                inc/MantidQtCustomInterfaces/IndirectDataAnalysis.h
                inc/MantidQtCustomInterfaces/IndirectDiffractionReduction.h
                inc/MantidQtCustomInterfaces/MuonAnalysis.h
                inc/MantidQtCustomInterfaces/MuonAnalysisOptionTab.h
                inc/MantidQtCustomInterfaces/ParameterisedLatticeView.h
                inc/MantidQtCustomInterfaces/SANSAddFiles.h
                inc/MantidQtCustomInterfaces/SANSPlotSpecial.h
                inc/MantidQtCustomInterfaces/SANSRunWindow.h
                inc/MantidQtCustomInterfaces/SANSDiagnostics.h
<<<<<<< HEAD
				        #inc/MantidQtCustomInterfaces/StandardLogView.h
=======
				inc/MantidQtCustomInterfaces/StandardLogView.h
>>>>>>> e8eebf7e
)

set ( UI_FILES inc/MantidQtCustomInterfaces/ConvertToEnergy.ui
               inc/MantidQtCustomInterfaces/CreateMDWorkspace.ui
               inc/MantidQtCustomInterfaces/IndirectDataAnalysis.ui
               inc/MantidQtCustomInterfaces/IndirectDiffractionReduction.ui
               inc/MantidQtCustomInterfaces/MuonAnalysis.ui
               inc/MantidQtCustomInterfaces/SANSPlotSpecial.ui
               inc/MantidQtCustomInterfaces/SANSRunWindow.ui
)

set( TEST_FILES
               test/AbstractMementoItemTest.h
               test/LatticePresenterTest.h
               test/LoanedMementoTest.h
               test/LogPresenterTest.h
               test/InelasticISISTest.h
               test/SingleOwnerLockTest.h
               test/WorkspaceMementoCollectionTest.h
               test/WorkspaceMementoItemTest.h
               test/WorkspaceMementoTest.h
               test/WorkspaceMementoServiceTest.h
)

include_directories ( inc )
include_directories ( ../MantidWidgets/inc )
include_directories ( ${CMAKE_CURRENT_BINARY_DIR}/../MantidWidgets )
include_directories ( ${CMAKE_CURRENT_BINARY_DIR}/../API )
include_directories ( ${QWT_INCLUDE_DIR} )
include_directories ( ../../QtPropertyBrowser/src )

qt4_wrap_cpp ( MOCCED_FILES ${MOC_FILES} )

set ( ALL_SRC ${SRC_FILES} ${MOCCED_FILES} )

qt4_wrap_ui ( UI_HDRS ${UI_FILES} ) 
include_directories ( ${CMAKE_CURRENT_BINARY_DIR} )

if(UNITY_BUILD)
  include(UnityBuild)
  enable_unity_build(CustomInterfaces SRC_FILES SRC_UNITY_IGNORE_FILES 10)
endif(UNITY_BUILD)

# Use a precompiled header where they are supported
ADD_PRECOMPILED_HEADER( inc/MantidQtCustomInterfaces/PrecompiledHeader.h MantidQtCustomInterfaces src/PrecompiledHeader.cpp ALL_SRC INC_FILES )
add_library ( CustomInterfaces ${ALL_SRC} ${INC_FILES} ${UI_HDRS} )
# Set the name of the generated library
set_target_properties ( CustomInterfaces PROPERTIES OUTPUT_NAME MantidQtCustomInterfaces )

target_link_libraries ( CustomInterfaces MantidQtAPI MantidWidgets QtPropertyBrowser )

if ( CXXTEST_FOUND )
  
  include_directories( inc ../../Framework/TestHelpers/inc ../../Framework/DataObjects/inc )
  if ( GMOCK_FOUND AND GTEST_FOUND )
    cxxtest_add_test ( CustomInterfacesTest ${TEST_FILES} ${GMOCK_TEST_FILES} )
    target_link_libraries( CustomInterfacesTest CustomInterfaces ${MANTIDLIBS}
         ${GMOCK_LIBRARIES} ${GTEST_LIBRARIES}
         TestHelpers DataObjects)

    add_dependencies( FrameworkTests CustomInterfacesTest )
    # Add to the 'UnitTests' group in VS
    set_property( TARGET CustomInterfacesTest PROPERTY FOLDER "UnitTests" )
  endif ()

endif ()

###########################################################################
# Installation settings
###########################################################################

install ( TARGETS CustomInterfaces DESTINATION ${PLUGINS_DIR}/qtplugins/mantid )<|MERGE_RESOLUTION|>--- conflicted
+++ resolved
@@ -85,11 +85,7 @@
                 inc/MantidQtCustomInterfaces/SANSPlotSpecial.h
                 inc/MantidQtCustomInterfaces/SANSRunWindow.h
                 inc/MantidQtCustomInterfaces/SANSDiagnostics.h
-<<<<<<< HEAD
-				        #inc/MantidQtCustomInterfaces/StandardLogView.h
-=======
-				inc/MantidQtCustomInterfaces/StandardLogView.h
->>>>>>> e8eebf7e
+				#inc/MantidQtCustomInterfaces/StandardLogView.h
 )
 
 set ( UI_FILES inc/MantidQtCustomInterfaces/ConvertToEnergy.ui
