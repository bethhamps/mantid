--- conflicted
+++ resolved
@@ -160,12 +160,10 @@
   connect(m_resultTableTab, SIGNAL(runPythonCode(const QString&, bool)),
                       this, SIGNAL(runAsPythonScript(const QString&, bool)));
 
-<<<<<<< HEAD
+  setCurrentDataName(NOT_AVAILABLE);
+
   // Add the graphs back to mantid if the user selects not to hide graphs on settings tab.
   connect(m_optionTab, SIGNAL(notHidingGraphs()), this, SLOT(showAllPlotWindows()));
-=======
-  setCurrentDataName(NOT_AVAILABLE);
->>>>>>> 02fffbe2
 
   // connect guess alpha
   connect(m_uiForm.guessAlphaButton, SIGNAL(clicked()), this, SLOT(guessAlphaClicked()));
@@ -2229,21 +2227,11 @@
  */
 void MuonAnalysis::showPlot(const QString& wsName)
 {
-<<<<<<< HEAD
   // TODO: use selected wsIndex, as two groups might be in one ws (before we make ws contain 
   //       only one groups)
 
   // TODO: if we are using Python, can first check if window exists, and just show it in that case
 
-  m_currentDataName = wsName;
-
-  closePlotWindow(m_currentDataName);
-  plotSpectrum(m_currentDataName, 0, false);
-
-  // Change the plot style of the graph so that it matches what is selected on
-  // the plot options tab.
-  setPlotStyle(m_currentDataName, getPlotStyleParams(m_currentDataName, 0));
-=======
   // If empty -> no workspaces available to choose (e.g. all were deleted)
   if(wsName.isEmpty())
   {
@@ -2260,14 +2248,12 @@
   {
     setCurrentDataName(wsName);
 
-    emit closeGraph(m_currentDataName + "-1");
+    closePlotWindow(m_currentDataName);
     plotSpectrum(m_currentDataName, 0, false);
->>>>>>> 02fffbe2
 
     // Change the plot style of the graph so that it matches what is selected on
     // the plot options tab.
-    QStringList plotDetails = m_fitDataTab->getAllPlotDetails(m_currentDataName);
-    changePlotType(plotDetails);
+    setPlotStyle(m_currentDataName, getPlotStyleParams(m_currentDataName, 0));
 
     emit activatePPTool(m_currentDataName + "-1");
   }
@@ -3731,13 +3717,7 @@
 {
   // Show the toolbars
   if (m_uiForm.hideToolbars->isChecked())
-<<<<<<< HEAD
     setToolbarsHidden(false);
-
-  // delete the peak picker tool because it is no longer needed.
-  emit fittingRequested(m_uiForm.fitBrowser, "");
-=======
-    emit showToolbars();
 
   // If closed while on DA tab, reassign fit property browser to default one
   if(m_tabNumber == 3)
@@ -3746,7 +3726,6 @@
   // Delete the peak picker tool because it is no longer needed.
   emit activatePPTool("");
 
->>>>>>> 02fffbe2
   e->accept();
 }
 
@@ -3770,11 +3749,7 @@
 
   // Hide the toolbars
   if (m_uiForm.hideToolbars->isChecked() )
-<<<<<<< HEAD
     setToolbarsHidden(true);
-=======
-    emit hideToolbars();
->>>>>>> 02fffbe2
 
   e->accept();
 }
