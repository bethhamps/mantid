#include "MantidQtCustomInterfaces/FuryFit.h"

#include "MantidQtCustomInterfaces/UserInputValidator.h"
#include "MantidQtMantidWidgets/RangeSelector.h"

#include "MantidAPI/AlgorithmManager.h"
#include "MantidAPI/AnalysisDataService.h"
#include "MantidAPI/FunctionFactory.h"
#include "MantidAPI/FunctionDomain1D.h"

#include <math.h>
#include <QFileInfo>
#include <QMenu>

#include <qwt_plot.h>
#include <qwt_plot_curve.h>

namespace MantidQt
{
namespace CustomInterfaces
{
namespace IDA
{
  FuryFit::FuryFit(QWidget * parent) :
    IDATab(parent), m_intVal(NULL), m_stringManager(NULL), m_ffTree(NULL), m_groupManager(NULL), m_ffDblMng(NULL),
    m_ffRangeManager(NULL), m_ffProp(), m_fixedProps(), m_ffPlot(NULL), m_ffDataCurve(NULL), m_ffFitCurve(NULL),
    m_ffRangeS(NULL), m_ffBackRangeS(NULL), m_ffInputWS(), m_ffOutputWS(), m_ffInputWSName(), m_ties()
  {}

  void FuryFit::setup()
  {
    m_intVal = new QIntValidator(this);

    m_stringManager = new QtStringPropertyManager(this);

    m_ffTree = new QtTreePropertyBrowser(this);
    uiForm().furyfit_properties->addWidget(m_ffTree);

    // Setup FuryFit Plot Window
    m_ffPlot = new QwtPlot(this);
    m_ffPlot->setAxisFont(QwtPlot::xBottom, this->font());
    m_ffPlot->setAxisFont(QwtPlot::yLeft, this->font());
    uiForm().furyfit_vlPlot->addWidget(m_ffPlot);
    m_ffPlot->setCanvasBackground(QColor(255,255,255));

    m_ffRangeS = new MantidQt::MantidWidgets::RangeSelector(m_ffPlot);
    connect(m_ffRangeS, SIGNAL(minValueChanged(double)), this, SLOT(xMinSelected(double)));
    connect(m_ffRangeS, SIGNAL(maxValueChanged(double)), this, SLOT(xMaxSelected(double)));

    m_ffBackRangeS = new MantidQt::MantidWidgets::RangeSelector(m_ffPlot,
      MantidQt::MantidWidgets::RangeSelector::YSINGLE);
    m_ffBackRangeS->setRange(0.0,1.0);
    m_ffBackRangeS->setColour(Qt::darkGreen);
    connect(m_ffBackRangeS, SIGNAL(minValueChanged(double)), this, SLOT(backgroundSelected(double)));

    // setupTreePropertyBrowser
    m_groupManager = new QtGroupPropertyManager(this);
    m_ffDblMng = new QtDoublePropertyManager(this);
    m_ffRangeManager = new QtDoublePropertyManager(this);

    m_ffTree->setFactoryForManager(m_ffDblMng, doubleEditorFactory());
    m_ffTree->setFactoryForManager(m_ffRangeManager, doubleEditorFactory());

    m_ffProp["StartX"] = m_ffRangeManager->addProperty("StartX");
    m_ffRangeManager->setDecimals(m_ffProp["StartX"], NUM_DECIMALS);
    m_ffProp["EndX"] = m_ffRangeManager->addProperty("EndX");
    m_ffRangeManager->setDecimals(m_ffProp["EndX"], NUM_DECIMALS);

    connect(m_ffRangeManager, SIGNAL(valueChanged(QtProperty*, double)), this, SLOT(propertyChanged(QtProperty*, double)));
    connect(m_ffDblMng, SIGNAL(valueChanged(QtProperty*, double)), this, SLOT(propertyChanged(QtProperty*, double)));

    m_ffProp["LinearBackground"] = m_groupManager->addProperty("LinearBackground");
    m_ffProp["BackgroundA0"] = m_ffRangeManager->addProperty("A0");
    m_ffRangeManager->setDecimals(m_ffProp["BackgroundA0"], NUM_DECIMALS);
    m_ffProp["LinearBackground"]->addSubProperty(m_ffProp["BackgroundA0"]);

    m_ffProp["Exponential1"] = createExponential("Exponential1");
    m_ffProp["Exponential2"] = createExponential("Exponential2");

    m_ffProp["StretchedExp"] = createStretchedExp("StretchedExp");

    m_ffRangeManager->setMinimum(m_ffProp["BackgroundA0"], 0);
    m_ffRangeManager->setMaximum(m_ffProp["BackgroundA0"], 1);

    m_ffDblMng->setMinimum(m_ffProp["Exponential1.Intensity"], 0);
    m_ffDblMng->setMaximum(m_ffProp["Exponential1.Intensity"], 1);

    m_ffDblMng->setMinimum(m_ffProp["Exponential2.Intensity"], 0);
    m_ffDblMng->setMaximum(m_ffProp["Exponential2.Intensity"], 1);

    m_ffDblMng->setMinimum(m_ffProp["StretchedExp.Intensity"], 0);
    m_ffDblMng->setMaximum(m_ffProp["StretchedExp.Intensity"], 1);

    typeSelection(uiForm().furyfit_cbFitType->currentIndex());

    // Connect to PlotGuess checkbox
    connect(m_ffDblMng, SIGNAL(propertyChanged(QtProperty*)), this, SLOT(plotGuess(QtProperty*)));

    // Signal/slot ui connections
    connect(uiForm().furyfit_inputFile, SIGNAL(fileEditingFinished()), this, SLOT(plotInput()));
    connect(uiForm().furyfit_cbFitType, SIGNAL(currentIndexChanged(int)), this, SLOT(typeSelection(int)));
    connect(uiForm().furyfit_leSpecNo, SIGNAL(editingFinished()), this, SLOT(plotInput()));
<<<<<<< HEAD
    connect(uiForm().furyfit_cbInputType, SIGNAL(currentIndexChanged(int)), uiForm().furyfit_swInput, SLOT(setCurrentIndex(int)));
    connect(uiForm().furyfit_pbSeqFit, SIGNAL(clicked()), this, SLOT(sequential()));
=======
    connect(uiForm().furyfit_cbInputType, SIGNAL(currentIndexChanged(int)), uiForm().furyfit_swInput, SLOT(setCurrentIndex(int)));  
    connect(uiForm().furyfit_pbSingle, SIGNAL(clicked()), this, SLOT(singleFit()));
>>>>>>> fd3f6aac

    //plot input connections
    connect(uiForm().furyfit_inputFile, SIGNAL(filesFound()), this, SLOT(plotInput()));
    connect(uiForm().furyfit_wsIqt, SIGNAL(currentIndexChanged(int)), this, SLOT(plotInput()));
    connect(uiForm().furyfit_pbPlotInput, SIGNAL(clicked()), this, SLOT(plotInput()));
    connect(uiForm().furyfit_cbInputType, SIGNAL(currentIndexChanged(int)), this, SLOT(plotInput()));

    // apply validators - furyfit
    uiForm().furyfit_leSpecNo->setValidator(m_intVal);

    // Set a custom handler for the QTreePropertyBrowser's ContextMenu event
    m_ffTree->setContextMenuPolicy(Qt::CustomContextMenu);
    connect(m_ffTree, SIGNAL(customContextMenuRequested(const QPoint &)), this, SLOT(fitContextMenu(const QPoint &)));
  }

  void FuryFit::run()
  {
<<<<<<< HEAD
    // First create the function
    auto function = createFunction();

    uiForm().furyfit_ckPlotGuess->setChecked(false);

    const int fitType = uiForm().furyfit_cbFitType->currentIndex();
    if ( uiForm().furyfit_ckConstrainIntensities->isChecked() )
=======
    const QString error = validate();
    if( ! error.isEmpty() )
>>>>>>> fd3f6aac
    {
      showInformationBox(error);
      return;
    }
    
    if ( m_ffInputWS == NULL )
    {
      return;
    }

    const bool constrainBeta = uiForm().furyfit_ckConstrainBeta->isChecked();
    const bool constrainIntens = uiForm().furyfit_ckConstrainIntensities->isChecked();
    Mantid::API::CompositeFunction_sptr func = createFunction();
    func->tie("f0.A1", "0");
    
    if ( constrainIntens )
    {
      constrainIntensities(func);
    }
    
    func->applyTies();
    
    std::string function = std::string(func->asString());
    QString pyInput = "from IndirectDataAnalysis import furyfitSeq, furyfitMult\n"
      "input = '" + m_ffInputWSName + "'\n"
      "func = r'" + QString::fromStdString(function) + "'\n"
      "ftype = '"   + fitTypeString() + "'\n"
      "startx = " + m_ffProp["StartX"]->valueText() + "\n"
      "endx = " + m_ffProp["EndX"]->valueText() + "\n"
      "plot = '" + uiForm().furyfit_cbPlotOutput->currentText() + "'\n";
    
    if (constrainIntens) pyInput += "constrain_intens = True \n";
    else pyInput += "constrain_intens = False \n";

    if ( uiForm().furyfit_ckVerbose->isChecked() ) pyInput += "verbose = True\n";
    else pyInput += "verbose = False\n";

    if ( uiForm().furyfit_ckSaveSeq->isChecked() ) pyInput += "save = True\n";
    else pyInput += "save = False\n";

<<<<<<< HEAD
    m_ffRangeManager->setValue(m_ffProp["BackgroundA0"], parameters["f0.A0"]);

    if ( fitType != 2 )
    {
      // Exp 1
      m_ffDblMng->setValue(m_ffProp["Exponential1.Intensity"], parameters["f1.Intensity"]);
      m_ffDblMng->setValue(m_ffProp["Exponential1.Tau"], parameters["f1.Tau"]);

      if ( fitType == 1 )
      {
        // Exp 2
        m_ffDblMng->setValue(m_ffProp["Exponential2.Intensity"], parameters["f2.Intensity"]);
        m_ffDblMng->setValue(m_ffProp["Exponential2.Tau"], parameters["f2.Tau"]);
      }
    }

    if ( fitType > 1 )
    {
      // Str
      QString fval;
      if ( fitType == 2 ) { fval = "f1."; }
      else { fval = "f2."; }

      m_ffDblMng->setValue(m_ffProp["StretchedExp.Intensity"], parameters[fval+"Intensity"]);
      m_ffDblMng->setValue(m_ffProp["StretchedExp.Tau"], parameters[fval+"Tau"]);
      m_ffDblMng->setValue(m_ffProp["StretchedExp.Beta"], parameters[fval+"Beta"]);
=======
    if( !constrainBeta )
    {
      pyInput += "furyfitSeq(input, func, ftype, startx, endx, constrain_intens, Save=save, Plot=plot, Verbose=verbose)\n";
>>>>>>> fd3f6aac
    }
    else
    {
      pyInput += "furyfitMult(input, func, ftype, startx, endx, constrain_intens, Save=save, Plot=plot, Verbose=verbose)\n";
    }
  
    QString pyOutput = runPythonCode(pyInput);
  }

  QString FuryFit::validate()
  {
    using Mantid::API::AnalysisDataService;
    UserInputValidator uiv;

    switch( uiForm().furyfit_cbInputType->currentIndex() )
    {
    case 0:
      uiv.checkMWRunFilesIsValid("Input", uiForm().furyfit_inputFile);

      //file should already be loaded by this point, but attempt to recover if not.
      if(!AnalysisDataService::Instance().doesExist(m_ffInputWSName.toStdString()))
      {
        //attempt to reload the nexus file.
        QString filename = uiForm().furyfit_inputFile->getFirstFilename();
        QFileInfo fi(filename);
        QString wsname = fi.baseName();

        m_ffInputWS = runLoadNexus(filename, wsname);
        m_ffInputWSName = wsname;
      }

      break;
    case 1:
      uiv.checkWorkspaceSelectorIsNotEmpty("Input", uiForm().furyfit_wsIqt); break;
    }

    auto range = std::make_pair(m_ffRangeManager->value(m_ffProp["StartX"]), m_ffRangeManager->value(m_ffProp["EndX"]));
    uiv.checkValidRange("Ranges", range);

    return uiv.generateErrorMessage();
  }

  void FuryFit::loadSettings(const QSettings & settings)
  {
    uiForm().furyfit_inputFile->readSettings(settings.group());
  }

  Mantid::API::CompositeFunction_sptr FuryFit::createFunction(bool tie)
  {
    Mantid::API::CompositeFunction_sptr result( new Mantid::API::CompositeFunction );
    QString fname;
    const int fitType = uiForm().furyfit_cbFitType->currentIndex();

    Mantid::API::IFunction_sptr func = Mantid::API::FunctionFactory::Instance().createFunction("LinearBackground");
    func->setParameter("A0", m_ffRangeManager->value(m_ffProp["BackgroundA0"]));
    result->addFunction(func);
    result->tie("f0.A1", "0");
    if ( tie ) { result->tie("f0.A0", m_ffProp["BackgroundA0"]->valueText().toStdString()); }

    if ( fitType == 2 ) { fname = "StretchedExp"; }
    else { fname = "Exponential1"; }

    result->addFunction(createUserFunction(fname, tie));

    if ( fitType == 1 || fitType == 3 )
    {
      if ( fitType == 1 ) { fname = "Exponential2"; }
      else { fname = "StretchedExp"; }
      result->addFunction(createUserFunction(fname, tie));
    }

    // Return CompositeFunction object to caller.
    result->applyTies();
    return result;
  }

  Mantid::API::IFunction_sptr FuryFit::createUserFunction(const QString & name, bool tie)
  {
    Mantid::API::IFunction_sptr result = Mantid::API::FunctionFactory::Instance().createFunction("UserFunction");
    std::string formula;

    if ( name.startsWith("Exp") ) { formula = "Intensity*exp(-(x/Tau))"; }
    else { formula = "Intensity*exp(-(x/Tau)^Beta)"; }

    Mantid::API::IFunction::Attribute att(formula);
    result->setAttribute("Formula", att);

    QList<QtProperty*> props = m_ffProp[name]->subProperties();
    for ( int i = 0; i < props.size(); i++ )
    {
      std::string name = props[i]->propertyName().toStdString();
      result->setParameter(name, m_ffDblMng->value(props[i]));

      //add tie if parameter is fixed
      if ( tie || ! props[i]->subProperties().isEmpty() )
      {
        std::string value = props[i]->valueText().toStdString();
        result->tie(name, value);
      }
    }

    result->applyTies();
    return result;
  }

  QtProperty* FuryFit::createExponential(const QString & name)
  {
    QtProperty* expGroup = m_groupManager->addProperty(name);
    m_ffProp[name+".Intensity"] = m_ffDblMng->addProperty("Intensity");
    m_ffDblMng->setDecimals(m_ffProp[name+".Intensity"], NUM_DECIMALS);
    m_ffProp[name+".Tau"] = m_ffDblMng->addProperty("Tau");
    m_ffDblMng->setDecimals(m_ffProp[name+".Tau"], NUM_DECIMALS);
    expGroup->addSubProperty(m_ffProp[name+".Intensity"]);
    expGroup->addSubProperty(m_ffProp[name+".Tau"]);
    return expGroup;
  }

  QtProperty* FuryFit::createStretchedExp(const QString & name)
  {
    QtProperty* prop = m_groupManager->addProperty(name);
    m_ffProp[name+".Intensity"] = m_ffDblMng->addProperty("Intensity");
    m_ffProp[name+".Tau"] = m_ffDblMng->addProperty("Tau");
    m_ffProp[name+".Beta"] = m_ffDblMng->addProperty("Beta");
    m_ffDblMng->setRange(m_ffProp[name+".Beta"], 0, 1);
    m_ffDblMng->setDecimals(m_ffProp[name+".Intensity"], NUM_DECIMALS);
    m_ffDblMng->setDecimals(m_ffProp[name+".Tau"], NUM_DECIMALS);
    m_ffDblMng->setDecimals(m_ffProp[name+".Beta"], NUM_DECIMALS);
    prop->addSubProperty(m_ffProp[name+".Intensity"]);
    prop->addSubProperty(m_ffProp[name+".Tau"]);
    prop->addSubProperty(m_ffProp[name+".Beta"]);
    return prop;
  }

  QString FuryFit::fitTypeString() const
  {
    switch ( uiForm().furyfit_cbFitType->currentIndex() )
    {
    case 0:
      return "1E_s";
    case 1:
      return "2E_s";
    case 2:
      return "1S_s";
    case 3:
      return "1E1S_s";
    default:
      return "s";
    };
  }

  void FuryFit::typeSelection(int index)
  {
    m_ffTree->clear();

    m_ffTree->addProperty(m_ffProp["StartX"]);
    m_ffTree->addProperty(m_ffProp["EndX"]);
    m_ffTree->addProperty(m_ffProp["LinearBackground"]);

    //option should only be available with a single stretched exponential
    uiForm().furyfit_ckConstrainBeta->setEnabled((index == 2));
    if (!uiForm().furyfit_ckConstrainBeta->isEnabled())
    {
      uiForm().furyfit_ckConstrainBeta->setChecked(false);
    }

    switch ( index )
    {
    case 0:
      m_ffTree->addProperty(m_ffProp["Exponential1"]);

      //remove option to plot beta
      uiForm().furyfit_cbPlotOutput->removeItem(3);
      break;
    case 1:
      m_ffTree->addProperty(m_ffProp["Exponential1"]);
      m_ffTree->addProperty(m_ffProp["Exponential2"]);

      //remove option to plot beta
      uiForm().furyfit_cbPlotOutput->removeItem(3);
      break;
    case 2:
      m_ffTree->addProperty(m_ffProp["StretchedExp"]);

      //add option to plot beta
      if(uiForm().furyfit_cbPlotOutput->count() == 3)
      {
        uiForm().furyfit_cbPlotOutput->addItem("Beta");
      }

      break;
    case 3:
      m_ffTree->addProperty(m_ffProp["Exponential1"]);
      m_ffTree->addProperty(m_ffProp["StretchedExp"]);

      //add option to plot beta
      if(uiForm().furyfit_cbPlotOutput->count() == 3)
      {
        uiForm().furyfit_cbPlotOutput->addItem("Beta");
      }

      break;
    }

    plotGuess(NULL);
  }

  void FuryFit::plotInput()
  {
    using namespace Mantid::API;
    switch ( uiForm().furyfit_cbInputType->currentIndex() )
    {
    case 0: // "File"
      {
        if ( ! uiForm().furyfit_inputFile->isValid() )
        {
          return;
        }
        else
        {
          QFileInfo fi(uiForm().furyfit_inputFile->getFirstFilename());
          QString wsname = fi.baseName();
          if ( (m_ffInputWS == NULL) || ( wsname != m_ffInputWSName ) )
          {
            m_ffInputWSName = wsname;
            QString filename = uiForm().furyfit_inputFile->getFirstFilename();
            // get the output workspace
            m_ffInputWS = runLoadNexus(filename, m_ffInputWSName);
            if(!m_ffInputWS)
            {
              return;
            }
          }
        }
      }
      break;
    case 1: // Workspace
      {
        m_ffInputWSName = uiForm().furyfit_wsIqt->currentText();
        if(m_ffInputWSName.isEmpty())
        {
          return;
        }
        try
        {
          m_ffInputWS = AnalysisDataService::Instance().retrieveWS<const MatrixWorkspace>(m_ffInputWSName.toStdString());
        }
        catch ( Mantid::Kernel::Exception::NotFoundError & )
        {
          QString msg = "Workspace: '" + m_ffInputWSName + "' could not be "
            "found in the Analysis Data Service.";
          showInformationBox(msg);
          return;
        }
      }
      break;
    }

    int specNo = uiForm().furyfit_leSpecNo->text().toInt();
    int nHist = static_cast<int>(m_ffInputWS->getNumberHistograms());

    if( specNo < 0 || specNo >= nHist )
    {
      if (specNo < 0)
      {
        specNo = 0;
      }
      else
      {
        specNo = nHist-1;
      }
      uiForm().furyfit_leSpecNo->setText(QString::number(specNo));
    }

    m_ffDataCurve = plotMiniplot(m_ffPlot, m_ffDataCurve, m_ffInputWS, specNo);
    try
    {
      const std::pair<double, double> range = getCurveRange(m_ffDataCurve);
      m_ffRangeS->setRange(range.first, range.second);
      m_ffRangeManager->setRange(m_ffProp["StartX"], range.first, range.second);
      m_ffRangeManager->setRange(m_ffProp["EndX"], range.first, range.second);

      setDefaultParameters("Exponential1");
      setDefaultParameters("Exponential2");
      setDefaultParameters("StretchedExp");

      m_ffPlot->setAxisScale(QwtPlot::xBottom, range.first, range.second);
      m_ffPlot->setAxisScale(QwtPlot::yLeft, 0.0, 1.0);
      m_ffPlot->replot();
    }
    catch(std::invalid_argument & exc)
    {
      showInformationBox(exc.what());
    }
  }

  void FuryFit::setDefaultParameters(const QString& name)
  {
    double background = m_ffDblMng->value(m_ffProp["BackgroundA0"]);
    //intensity is always 1-background
    m_ffDblMng->setValue(m_ffProp[name+".Intensity"], 1.0-background);
    auto x = m_ffInputWS->readX(0);
    auto y = m_ffInputWS->readY(0);
    double tau = 0;

    if (x.size() > 4)
    {
      tau = -x[4] / log(y[4]);
    }

    m_ffDblMng->setValue(m_ffProp[name+".Tau"], tau);
    m_ffDblMng->setValue(m_ffProp[name+".Beta"], 1.0);
  }

  void FuryFit::xMinSelected(double val)
  {
    m_ffRangeManager->setValue(m_ffProp["StartX"], val);
  }

  void FuryFit::xMaxSelected(double val)
  {
    m_ffRangeManager->setValue(m_ffProp["EndX"], val);
  }

  void FuryFit::backgroundSelected(double val)
  {
    m_ffRangeManager->setValue(m_ffProp["BackgroundA0"], val);
    m_ffDblMng->setValue(m_ffProp["Exponential1.Intensity"], 1.0-val);
    m_ffDblMng->setValue(m_ffProp["Exponential2.Intensity"], 1.0-val);
    m_ffDblMng->setValue(m_ffProp["StretchedExp.Intensity"], 1.0-val);
  }

  void FuryFit::propertyChanged(QtProperty* prop, double val)
  {
    if ( prop == m_ffProp["StartX"] )
    {
      m_ffRangeS->setMinimum(val);
    }
    else if ( prop == m_ffProp["EndX"] )
    {
      m_ffRangeS->setMaximum(val);
    }
    else if ( prop == m_ffProp["BackgroundA0"])
    {
      m_ffBackRangeS->setMinimum(val);
      m_ffDblMng->setValue(m_ffProp["Exponential1.Intensity"], 1.0-val);
      m_ffDblMng->setValue(m_ffProp["Exponential2.Intensity"], 1.0-val);
      m_ffDblMng->setValue(m_ffProp["StretchedExp.Intensity"], 1.0-val);
    }
    else if( prop == m_ffProp["Exponential1.Intensity"]
      || prop == m_ffProp["Exponential2.Intensity"]
      || prop == m_ffProp["StretchedExp.Intensity"])
    {
      m_ffBackRangeS->setMinimum(1.0-val);
      m_ffDblMng->setValue(m_ffProp["Exponential1.Intensity"], val);
      m_ffDblMng->setValue(m_ffProp["Exponential2.Intensity"], val);
      m_ffDblMng->setValue(m_ffProp["StretchedExp.Intensity"], val);
    }
  }

  void FuryFit::constrainIntensities(Mantid::API::CompositeFunction_sptr func)
  {
    std::string paramName = "f1.Intensity";
    size_t index = func->parameterIndex(paramName);

    switch ( uiForm().furyfit_cbFitType->currentIndex() )
    {
    case 0: // 1 Exp
    case 2: // 1 Str
      if(!func->isFixed(index))
      {
        func->tie(paramName, "1-f0.A0");
      }
      else
      {
        std::string paramValue = boost::lexical_cast<std::string>(func->getParameter(paramName));
        func->tie(paramName, paramValue);
        func->tie("f0.A0", "1-"+paramName);
      }
      break;
    case 1: // 2 Exp
    case 3: // 1 Exp & 1 Str
      if(!func->isFixed(index))
      {
        func->tie(paramName,"1-f2.Intensity-f0.A0");
      }
      else
      {
        std::string paramValue = boost::lexical_cast<std::string>(func->getParameter(paramName));
        func->tie(paramName,"1-f2.Intensity-f0.A0");
        func->tie(paramName, paramValue);
      }
      break;
    }
  }

  void FuryFit::singleFit()
  {
    const QString error = validate();
    if( ! error.isEmpty() )
    {
      showInformationBox(error);
      return;
    }

<<<<<<< HEAD
=======
    // First create the function
    auto function = createFunction();

    uiForm().furyfit_ckPlotGuess->setChecked(false);
    
    const int fitType = uiForm().furyfit_cbFitType->currentIndex();
    if ( uiForm().furyfit_ckConstrainIntensities->isChecked() )
    {
      switch ( fitType )
      {
      case 0: // 1 Exp
      case 2: // 1 Str
        m_ties = "f1.Intensity = 1-f0.A0";
        break;
      case 1: // 2 Exp
      case 3: // 1 Exp & 1 Str
        m_ties = "f1.Intensity=1-f2.Intensity-f0.A0";
        break;
      default:
        break;
      }
    }
    QString ftype = fitTypeString();

    plotInput();
>>>>>>> fd3f6aac
    if ( m_ffInputWS == NULL )
    {
      return;
    }

<<<<<<< HEAD
    const bool constrainBeta = uiForm().furyfit_ckConstrainBeta->isChecked();
    const bool constrainIntens = uiForm().furyfit_ckConstrainIntensities->isChecked();
    Mantid::API::CompositeFunction_sptr func = createFunction();
    func->tie("f0.A1", "0");

    if ( constrainIntens )
=======
    QString pyInput = "from IndirectCommon import getWSprefix\nprint getWSprefix('%1')\n";
    pyInput = pyInput.arg(m_ffInputWSName);
    QString outputNm = runPythonCode(pyInput).trimmed();
    outputNm += QString("fury_") + ftype + uiForm().furyfit_leSpecNo->text();
    std::string output = outputNm.toStdString();

    // Create the Fit Algorithm
    Mantid::API::IAlgorithm_sptr alg = Mantid::API::AlgorithmManager::Instance().create("Fit");
    alg->initialize();
    alg->setPropertyValue("Function", function->asString());
    alg->setPropertyValue("InputWorkspace", m_ffInputWSName.toStdString());
    alg->setProperty("WorkspaceIndex", uiForm().furyfit_leSpecNo->text().toInt());
    alg->setProperty("StartX", m_ffRangeManager->value(m_ffProp["StartX"]));
    alg->setProperty("EndX", m_ffRangeManager->value(m_ffProp["EndX"]));
    alg->setProperty("Ties", m_ties.toStdString());
    alg->setPropertyValue("Output", output);
    alg->execute();

    if ( ! alg->isExecuted() )
>>>>>>> fd3f6aac
    {
      QString msg = "There was an error executing the fitting algorithm. Please see the "
        "Results Log pane for more details.";
      showInformationBox(msg);
      return;
    }
<<<<<<< HEAD

    func->applyTies();

    std::string function = std::string(func->asString());
    QString pyInput = "from IndirectDataAnalysis import furyfitSeq, furyfitMult\n"
      "input = '" + m_ffInputWSName + "'\n"
      "func = r'" + QString::fromStdString(function) + "'\n"
      "ftype = '"   + fitTypeString() + "'\n"
      "startx = " + m_ffProp["StartX"]->valueText() + "\n"
      "endx = " + m_ffProp["EndX"]->valueText() + "\n"
      "plot = '" + uiForm().furyfit_cbPlotOutput->currentText() + "'\n";

    if (constrainIntens) pyInput += "constrain_intens = True \n";
    else pyInput += "constrain_intens = False \n";
=======
>>>>>>> fd3f6aac

    // Now show the fitted curve of the mini plot
    m_ffFitCurve = plotMiniplot(m_ffPlot, m_ffFitCurve, outputNm+"_Workspace", 1);
    QPen fitPen(Qt::red, Qt::SolidLine);
    m_ffFitCurve->setPen(fitPen);
    m_ffPlot->replot();

    Mantid::API::IFunction_sptr outputFunc = alg->getProperty("Function");

    // Get params.
    QMap<QString,double> parameters;
    std::vector<std::string> parNames = outputFunc->getParameterNames();
    std::vector<double> parVals;

    for( size_t i = 0; i < parNames.size(); ++i )
      parVals.push_back(outputFunc->getParameter(parNames[i]));

    for ( size_t i = 0; i < parNames.size(); ++i )
      parameters[QString(parNames[i].c_str())] = parVals[i];

    m_ffRangeManager->setValue(m_ffProp["BackgroundA0"], parameters["f0.A0"]);
  
    if ( fitType != 2 )
    {
      // Exp 1
      m_ffDblMng->setValue(m_ffProp["Exponential1.Intensity"], parameters["f1.Intensity"]);
      m_ffDblMng->setValue(m_ffProp["Exponential1.Tau"], parameters["f1.Tau"]);
    
      if ( fitType == 1 )
      {
        // Exp 2
        m_ffDblMng->setValue(m_ffProp["Exponential2.Intensity"], parameters["f2.Intensity"]);
        m_ffDblMng->setValue(m_ffProp["Exponential2.Tau"], parameters["f2.Tau"]);
      }
    }
  
    if ( fitType > 1 )
    {
      // Str
      QString fval;
      if ( fitType == 2 ) { fval = "f1."; }
      else { fval = "f2."; }
    
      m_ffDblMng->setValue(m_ffProp["StretchedExp.Intensity"], parameters[fval+"Intensity"]);
      m_ffDblMng->setValue(m_ffProp["StretchedExp.Tau"], parameters[fval+"Tau"]);
      m_ffDblMng->setValue(m_ffProp["StretchedExp.Beta"], parameters[fval+"Beta"]);
    }

    if ( uiForm().furyfit_ckPlotOutput->isChecked() )
    {
      QString pyInput = "from mantidplot import *\n"
        "plotSpectrum('" + QString::fromStdString(output) + "_Workspace', [0,1,2])\n";
      QString pyOutput = runPythonCode(pyInput);
    }
<<<<<<< HEAD

    QString pyOutput = runPythonCode(pyInput);
=======
>>>>>>> fd3f6aac
  }

  void FuryFit::plotGuess(QtProperty*)
  {
    if ( ! uiForm().furyfit_ckPlotGuess->isChecked() || m_ffDataCurve == NULL )
    {
      return;
    }

    Mantid::API::CompositeFunction_sptr function = createFunction(true);

    // Create the double* array from the input workspace
    const size_t binIndxLow = m_ffInputWS->binIndexOf(m_ffRangeManager->value(m_ffProp["StartX"]));
    const size_t binIndxHigh = m_ffInputWS->binIndexOf(m_ffRangeManager->value(m_ffProp["EndX"]));
    const size_t nData = binIndxHigh - binIndxLow;

    std::vector<double> inputXData(nData);

    const Mantid::MantidVec& XValues = m_ffInputWS->readX(0);

    const bool isHistogram = m_ffInputWS->isHistogramData();

    for ( size_t i = 0; i < nData ; i++ )
    {
      if ( isHistogram )
        inputXData[i] = 0.5*(XValues[binIndxLow+i]+XValues[binIndxLow+i+1]);
      else
        inputXData[i] = XValues[binIndxLow+i];
    }

    Mantid::API::FunctionDomain1DVector domain(inputXData);
    Mantid::API::FunctionValues outputData(domain);
    function->function(domain, outputData);

    QVector<double> dataX;
    QVector<double> dataY;

    for ( size_t i = 0; i < nData; i++ )
    {
      dataX.append(inputXData[i]);
      dataY.append(outputData.getCalculated(i));
    }

    // Create the curve
    if ( m_ffFitCurve != NULL )
    {
      m_ffFitCurve->attach(0);
      delete m_ffFitCurve;
      m_ffFitCurve = 0;
    }

    m_ffFitCurve = new QwtPlotCurve();
    m_ffFitCurve->setData(dataX, dataY);
    m_ffFitCurve->attach(m_ffPlot);
    QPen fitPen(Qt::red, Qt::SolidLine);
    m_ffFitCurve->setPen(fitPen);
    m_ffPlot->replot();
  }

  void FuryFit::fitContextMenu(const QPoint &)
  {
    QtBrowserItem* item(NULL);

    item = m_ffTree->currentItem();

    if ( ! item )
      return;

    // is it a fit property ?
    QtProperty* prop = item->property();

    // is it already fixed?
    bool fixed = prop->propertyManager() != m_ffDblMng;

    if ( fixed && prop->propertyManager() != m_stringManager )
      return;

    // Create the menu
    QMenu* menu = new QMenu("FuryFit", m_ffTree);
    QAction* action;

    if ( ! fixed )
    {
      action = new QAction("Fix", this);
      connect(action, SIGNAL(triggered()), this, SLOT(fixItem()));
    }
    else
    {
      action = new QAction("Remove Fix", this);
      connect(action, SIGNAL(triggered()), this, SLOT(unFixItem()));
    }

    menu->addAction(action);

    // Show the menu
    menu->popup(QCursor::pos());
  }

  void FuryFit::fixItem()
  {
    QtBrowserItem* item = m_ffTree->currentItem();

    // Determine what the property is.
    QtProperty* prop = item->property();

    QtProperty* fixedProp = m_stringManager->addProperty( prop->propertyName() );
    QtProperty* fprlbl = m_stringManager->addProperty("Fixed");
    fixedProp->addSubProperty(fprlbl);
    m_stringManager->setValue(fixedProp, prop->valueText());

    item->parent()->property()->addSubProperty(fixedProp);
    m_fixedProps[fixedProp] = prop;
    item->parent()->property()->removeSubProperty(prop);
  }

  void FuryFit::unFixItem()
  {
    QtBrowserItem* item = m_ffTree->currentItem();

    QtProperty* prop = item->property();
    if ( prop->subProperties().empty() )
    {
      item = item->parent();
      prop = item->property();
    }

    item->parent()->property()->addSubProperty(m_fixedProps[prop]);
    item->parent()->property()->removeSubProperty(prop);
    m_fixedProps.remove(prop);
    QtProperty* proplbl = prop->subProperties()[0];
    delete proplbl;
    delete prop;
  }

} // namespace IDA
} // namespace CustomInterfaces
} // namespace MantidQt<|MERGE_RESOLUTION|>--- conflicted
+++ resolved
@@ -21,28 +21,28 @@
 {
 namespace IDA
 {
-  FuryFit::FuryFit(QWidget * parent) :
+  FuryFit::FuryFit(QWidget * parent) : 
     IDATab(parent), m_intVal(NULL), m_stringManager(NULL), m_ffTree(NULL), m_groupManager(NULL), m_ffDblMng(NULL),
     m_ffRangeManager(NULL), m_ffProp(), m_fixedProps(), m_ffPlot(NULL), m_ffDataCurve(NULL), m_ffFitCurve(NULL),
     m_ffRangeS(NULL), m_ffBackRangeS(NULL), m_ffInputWS(), m_ffOutputWS(), m_ffInputWSName(), m_ties()
   {}
-
+      
   void FuryFit::setup()
   {
     m_intVal = new QIntValidator(this);
-
+    
     m_stringManager = new QtStringPropertyManager(this);
 
     m_ffTree = new QtTreePropertyBrowser(this);
     uiForm().furyfit_properties->addWidget(m_ffTree);
-
+  
     // Setup FuryFit Plot Window
     m_ffPlot = new QwtPlot(this);
     m_ffPlot->setAxisFont(QwtPlot::xBottom, this->font());
     m_ffPlot->setAxisFont(QwtPlot::yLeft, this->font());
     uiForm().furyfit_vlPlot->addWidget(m_ffPlot);
     m_ffPlot->setCanvasBackground(QColor(255,255,255));
-
+  
     m_ffRangeS = new MantidQt::MantidWidgets::RangeSelector(m_ffPlot);
     connect(m_ffRangeS, SIGNAL(minValueChanged(double)), this, SLOT(xMinSelected(double)));
     connect(m_ffRangeS, SIGNAL(maxValueChanged(double)), this, SLOT(xMaxSelected(double)));
@@ -57,7 +57,7 @@
     m_groupManager = new QtGroupPropertyManager(this);
     m_ffDblMng = new QtDoublePropertyManager(this);
     m_ffRangeManager = new QtDoublePropertyManager(this);
-
+  
     m_ffTree->setFactoryForManager(m_ffDblMng, doubleEditorFactory());
     m_ffTree->setFactoryForManager(m_ffRangeManager, doubleEditorFactory());
 
@@ -76,7 +76,7 @@
 
     m_ffProp["Exponential1"] = createExponential("Exponential1");
     m_ffProp["Exponential2"] = createExponential("Exponential2");
-
+  
     m_ffProp["StretchedExp"] = createStretchedExp("StretchedExp");
 
     m_ffRangeManager->setMinimum(m_ffProp["BackgroundA0"], 0);
@@ -100,13 +100,8 @@
     connect(uiForm().furyfit_inputFile, SIGNAL(fileEditingFinished()), this, SLOT(plotInput()));
     connect(uiForm().furyfit_cbFitType, SIGNAL(currentIndexChanged(int)), this, SLOT(typeSelection(int)));
     connect(uiForm().furyfit_leSpecNo, SIGNAL(editingFinished()), this, SLOT(plotInput()));
-<<<<<<< HEAD
-    connect(uiForm().furyfit_cbInputType, SIGNAL(currentIndexChanged(int)), uiForm().furyfit_swInput, SLOT(setCurrentIndex(int)));
-    connect(uiForm().furyfit_pbSeqFit, SIGNAL(clicked()), this, SLOT(sequential()));
-=======
     connect(uiForm().furyfit_cbInputType, SIGNAL(currentIndexChanged(int)), uiForm().furyfit_swInput, SLOT(setCurrentIndex(int)));  
     connect(uiForm().furyfit_pbSingle, SIGNAL(clicked()), this, SLOT(singleFit()));
->>>>>>> fd3f6aac
 
     //plot input connections
     connect(uiForm().furyfit_inputFile, SIGNAL(filesFound()), this, SLOT(plotInput()));
@@ -124,18 +119,8 @@
 
   void FuryFit::run()
   {
-<<<<<<< HEAD
-    // First create the function
-    auto function = createFunction();
-
-    uiForm().furyfit_ckPlotGuess->setChecked(false);
-
-    const int fitType = uiForm().furyfit_cbFitType->currentIndex();
-    if ( uiForm().furyfit_ckConstrainIntensities->isChecked() )
-=======
     const QString error = validate();
     if( ! error.isEmpty() )
->>>>>>> fd3f6aac
     {
       showInformationBox(error);
       return;
@@ -176,38 +161,9 @@
     if ( uiForm().furyfit_ckSaveSeq->isChecked() ) pyInput += "save = True\n";
     else pyInput += "save = False\n";
 
-<<<<<<< HEAD
-    m_ffRangeManager->setValue(m_ffProp["BackgroundA0"], parameters["f0.A0"]);
-
-    if ( fitType != 2 )
-    {
-      // Exp 1
-      m_ffDblMng->setValue(m_ffProp["Exponential1.Intensity"], parameters["f1.Intensity"]);
-      m_ffDblMng->setValue(m_ffProp["Exponential1.Tau"], parameters["f1.Tau"]);
-
-      if ( fitType == 1 )
-      {
-        // Exp 2
-        m_ffDblMng->setValue(m_ffProp["Exponential2.Intensity"], parameters["f2.Intensity"]);
-        m_ffDblMng->setValue(m_ffProp["Exponential2.Tau"], parameters["f2.Tau"]);
-      }
-    }
-
-    if ( fitType > 1 )
-    {
-      // Str
-      QString fval;
-      if ( fitType == 2 ) { fval = "f1."; }
-      else { fval = "f2."; }
-
-      m_ffDblMng->setValue(m_ffProp["StretchedExp.Intensity"], parameters[fval+"Intensity"]);
-      m_ffDblMng->setValue(m_ffProp["StretchedExp.Tau"], parameters[fval+"Tau"]);
-      m_ffDblMng->setValue(m_ffProp["StretchedExp.Beta"], parameters[fval+"Beta"]);
-=======
     if( !constrainBeta )
     {
       pyInput += "furyfitSeq(input, func, ftype, startx, endx, constrain_intens, Save=save, Plot=plot, Verbose=verbose)\n";
->>>>>>> fd3f6aac
     }
     else
     {
@@ -225,7 +181,7 @@
     switch( uiForm().furyfit_cbInputType->currentIndex() )
     {
     case 0:
-      uiv.checkMWRunFilesIsValid("Input", uiForm().furyfit_inputFile);
+      uiv.checkMWRunFilesIsValid("Input", uiForm().furyfit_inputFile); 
 
       //file should already be loaded by this point, but attempt to recover if not.
       if(!AnalysisDataService::Instance().doesExist(m_ffInputWSName.toStdString()))
@@ -266,7 +222,7 @@
     result->addFunction(func);
     result->tie("f0.A1", "0");
     if ( tie ) { result->tie("f0.A0", m_ffProp["BackgroundA0"]->valueText().toStdString()); }
-
+  
     if ( fitType == 2 ) { fname = "StretchedExp"; }
     else { fname = "Exponential1"; }
 
@@ -286,13 +242,13 @@
 
   Mantid::API::IFunction_sptr FuryFit::createUserFunction(const QString & name, bool tie)
   {
-    Mantid::API::IFunction_sptr result = Mantid::API::FunctionFactory::Instance().createFunction("UserFunction");
+    Mantid::API::IFunction_sptr result = Mantid::API::FunctionFactory::Instance().createFunction("UserFunction");  
     std::string formula;
 
     if ( name.startsWith("Exp") ) { formula = "Intensity*exp(-(x/Tau))"; }
     else { formula = "Intensity*exp(-(x/Tau)^Beta)"; }
 
-    Mantid::API::IFunction::Attribute att(formula);
+    Mantid::API::IFunction::Attribute att(formula);  
     result->setAttribute("Formula", att);
 
     QList<QtProperty*> props = m_ffProp[name]->subProperties();
@@ -300,7 +256,7 @@
     {
       std::string name = props[i]->propertyName().toStdString();
       result->setParameter(name, m_ffDblMng->value(props[i]));
-
+      
       //add tie if parameter is fixed
       if ( tie || ! props[i]->subProperties().isEmpty() )
       {
@@ -308,7 +264,7 @@
         result->tie(name, value);
       }
     }
-
+    
     result->applyTies();
     return result;
   }
@@ -365,7 +321,7 @@
     m_ffTree->addProperty(m_ffProp["StartX"]);
     m_ffTree->addProperty(m_ffProp["EndX"]);
     m_ffTree->addProperty(m_ffProp["LinearBackground"]);
-
+    
     //option should only be available with a single stretched exponential
     uiForm().furyfit_ckConstrainBeta->setEnabled((index == 2));
     if (!uiForm().furyfit_ckConstrainBeta->isEnabled())
@@ -396,7 +352,7 @@
       {
         uiForm().furyfit_cbPlotOutput->addItem("Beta");
       }
-
+      
       break;
     case 3:
       m_ffTree->addProperty(m_ffProp["Exponential1"]);
@@ -488,7 +444,7 @@
       m_ffRangeS->setRange(range.first, range.second);
       m_ffRangeManager->setRange(m_ffProp["StartX"], range.first, range.second);
       m_ffRangeManager->setRange(m_ffProp["EndX"], range.first, range.second);
-
+      
       setDefaultParameters("Exponential1");
       setDefaultParameters("Exponential2");
       setDefaultParameters("StretchedExp");
@@ -556,8 +512,8 @@
       m_ffDblMng->setValue(m_ffProp["Exponential2.Intensity"], 1.0-val);
       m_ffDblMng->setValue(m_ffProp["StretchedExp.Intensity"], 1.0-val);
     }
-    else if( prop == m_ffProp["Exponential1.Intensity"]
-      || prop == m_ffProp["Exponential2.Intensity"]
+    else if( prop == m_ffProp["Exponential1.Intensity"] 
+      || prop == m_ffProp["Exponential2.Intensity"] 
       || prop == m_ffProp["StretchedExp.Intensity"])
     {
       m_ffBackRangeS->setMinimum(1.0-val);
@@ -583,7 +539,7 @@
       else
       {
         std::string paramValue = boost::lexical_cast<std::string>(func->getParameter(paramName));
-        func->tie(paramName, paramValue);
+        func->tie(paramName, paramValue); 
         func->tie("f0.A0", "1-"+paramName);
       }
       break;
@@ -612,8 +568,6 @@
       return;
     }
 
-<<<<<<< HEAD
-=======
     // First create the function
     auto function = createFunction();
 
@@ -639,20 +593,11 @@
     QString ftype = fitTypeString();
 
     plotInput();
->>>>>>> fd3f6aac
     if ( m_ffInputWS == NULL )
     {
       return;
     }
 
-<<<<<<< HEAD
-    const bool constrainBeta = uiForm().furyfit_ckConstrainBeta->isChecked();
-    const bool constrainIntens = uiForm().furyfit_ckConstrainIntensities->isChecked();
-    Mantid::API::CompositeFunction_sptr func = createFunction();
-    func->tie("f0.A1", "0");
-
-    if ( constrainIntens )
-=======
     QString pyInput = "from IndirectCommon import getWSprefix\nprint getWSprefix('%1')\n";
     pyInput = pyInput.arg(m_ffInputWSName);
     QString outputNm = runPythonCode(pyInput).trimmed();
@@ -672,30 +617,12 @@
     alg->execute();
 
     if ( ! alg->isExecuted() )
->>>>>>> fd3f6aac
     {
       QString msg = "There was an error executing the fitting algorithm. Please see the "
         "Results Log pane for more details.";
       showInformationBox(msg);
       return;
     }
-<<<<<<< HEAD
-
-    func->applyTies();
-
-    std::string function = std::string(func->asString());
-    QString pyInput = "from IndirectDataAnalysis import furyfitSeq, furyfitMult\n"
-      "input = '" + m_ffInputWSName + "'\n"
-      "func = r'" + QString::fromStdString(function) + "'\n"
-      "ftype = '"   + fitTypeString() + "'\n"
-      "startx = " + m_ffProp["StartX"]->valueText() + "\n"
-      "endx = " + m_ffProp["EndX"]->valueText() + "\n"
-      "plot = '" + uiForm().furyfit_cbPlotOutput->currentText() + "'\n";
-
-    if (constrainIntens) pyInput += "constrain_intens = True \n";
-    else pyInput += "constrain_intens = False \n";
-=======
->>>>>>> fd3f6aac
 
     // Now show the fitted curve of the mini plot
     m_ffFitCurve = plotMiniplot(m_ffPlot, m_ffFitCurve, outputNm+"_Workspace", 1);
@@ -750,11 +677,6 @@
         "plotSpectrum('" + QString::fromStdString(output) + "_Workspace', [0,1,2])\n";
       QString pyOutput = runPythonCode(pyInput);
     }
-<<<<<<< HEAD
-
-    QString pyOutput = runPythonCode(pyInput);
-=======
->>>>>>> fd3f6aac
   }
 
   void FuryFit::plotGuess(QtProperty*)
@@ -829,7 +751,7 @@
     // is it already fixed?
     bool fixed = prop->propertyManager() != m_ffDblMng;
 
-    if ( fixed && prop->propertyManager() != m_stringManager )
+    if ( fixed && prop->propertyManager() != m_stringManager ) 
       return;
 
     // Create the menu
@@ -876,7 +798,7 @@
 
     QtProperty* prop = item->property();
     if ( prop->subProperties().empty() )
-    {
+    { 
       item = item->parent();
       prop = item->property();
     }
@@ -888,7 +810,6 @@
     delete proplbl;
     delete prop;
   }
-
 } // namespace IDA
 } // namespace CustomInterfaces
 } // namespace MantidQt