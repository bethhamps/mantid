#include "MantidQtCustomInterfaces/IndirectTab.h"

#include "MantidAPI/AlgorithmManager.h"
#include "MantidKernel/Logger.h"
#include "MantidQtAPI/AlgorithmDialog.h"
#include "MantidQtAPI/InterfaceManager.h"

using namespace Mantid::API;
using namespace Mantid::Geometry;
using namespace Mantid::Kernel;

namespace
{
  Mantid::Kernel::Logger g_log("IndirectTab");
}

namespace MantidQt
{
namespace CustomInterfaces
{
  //----------------------------------------------------------------------------------------------
  /** Constructor
   */
  IndirectTab::IndirectTab(QObject* parent) : QObject(parent),
      m_plots(), m_curves(), m_rangeSelectors(),
      m_properties(),
      m_dblManager(new QtDoublePropertyManager()), m_blnManager(new QtBoolPropertyManager()), m_grpManager(new QtGroupPropertyManager()),
      m_dblEdFac(new DoubleEditorFactory()),
<<<<<<< HEAD
      m_tabStartTime(DateAndTime::getCurrentTime()), m_tabEndTime(DateAndTime::maximum())
=======
      m_pythonRunner()
>>>>>>> 2a98c5c2
  {
    m_parentWidget = dynamic_cast<QWidget *>(parent);

    m_batchAlgoRunner = new MantidQt::API::BatchAlgorithmRunner(m_parentWidget);
    m_valInt = new QIntValidator(m_parentWidget);
    m_valDbl = new QDoubleValidator(m_parentWidget);
    m_valPosDbl = new QDoubleValidator(m_parentWidget);

    const double tolerance = 0.00001;
    m_valPosDbl->setBottom(tolerance);

    connect(m_batchAlgoRunner, SIGNAL(batchComplete(bool)), this, SLOT(algorithmFinished(bool)));
    connect(&m_pythonRunner, SIGNAL(runAsPythonScript(const QString&, bool)), this, SIGNAL(runAsPythonScript(const QString&, bool)));
  }

  //----------------------------------------------------------------------------------------------
  /** Destructor
   */
  IndirectTab::~IndirectTab()
  {
  }

  void IndirectTab::runTab()
  {
    if(validate())
    {
      m_tabStartTime = DateAndTime::getCurrentTime();
      run();
    }
    else
    {
      g_log.warning("Failed to validate indirect tab input!");
    }
  }

  void IndirectTab::setupTab()
  {
    setup();
  }

  bool IndirectTab::validateTab()
  {
    return validate();
  }

  /**
   * Handles generating a Python script for the algorithms run on the current tab.
   */
  void IndirectTab::exportPythonScript()
  {
    g_log.information() << "Python export for workspace: " << m_pythonExportWsName <<
      ", between " << m_tabStartTime << " and " << m_tabEndTime << std::endl;

    // Take the search times to be a second either side of the actual times, just in case
    DateAndTime startSearchTime = m_tabStartTime - 1.0;
    DateAndTime endSearchTime = m_tabEndTime + 1.0;

    // Don't let the user change the time range
    QStringList enabled;
    enabled << "Filename" << "InputWorkspace" << "UnrollAll" << "SpecifyAlgorithmVersions";

    // Give some indication to the user that they will have to specify the workspace
    if(m_pythonExportWsName.empty())
      g_log.warning("This tab has not specified a result workspace name.");

    // Set default properties
    QHash<QString, QString> props;
    props["Filename"] = "IndirectInterfacePythonExport.py";
    props["InputWorkspace"] = QString::fromStdString(m_pythonExportWsName);
    props["SpecifyAlgorithmVersions"] = "Specify All";
    props["UnrollAll"] = "1";
    props["StartTimestamp"] = QString::fromStdString(startSearchTime.toISO8601String());
    props["EndTimestamp"] = QString::fromStdString(endSearchTime.toISO8601String());

    // Create an algorithm dialog for the script export algorithm
    MantidQt::API::InterfaceManager interfaceManager;
    MantidQt::API::AlgorithmDialog *dlg = interfaceManager.createDialogFromName("GeneratePythonScript", -1,
        NULL, false, props, "", enabled);

    // Show the dialog
    dlg->show();
    dlg->raise();
    dlg->activateWindow();
  }

  /**
   * Run the load algorithm with the supplied filename and spectrum range
   *
   * @param filename :: The name of the file to load
   * @param outputName :: The name of the output workspace
   * @param specMin :: Lower spectra bound
   * @param specMax :: Upper spectra bound
   * @return If the algorithm was successful
   */
  bool IndirectTab::loadFile(const QString& filename, const QString& outputName,
      const int specMin, const int specMax)
  {
    Algorithm_sptr load = AlgorithmManager::Instance().createUnmanaged("Load", -1);
    load->initialize();

    load->setProperty("Filename", filename.toStdString());
    load->setProperty("OutputWorkspace", outputName.toStdString());

    if(specMin != -1)
      load->setProperty("SpectrumMin", specMin);

    if(specMax != -1)
      load->setProperty("SpectrumMax", specMax);

    load->execute();

    //If reloading fails we're out of options
    return load->isExecuted();
  }

  /**
   * Gets the range of the curve plotted in the mini plot
   *
   * @param curveID :: The string index of the curve in the m_curves map
   * @return A pair containing the maximum and minimum points of the curve
   */
  std::pair<double, double> IndirectTab::getCurveRange(const QString& curveID)
  {
    size_t npts = m_curves[curveID]->data().size();

    if( npts < 2 )
      throw std::invalid_argument("Too few points on data curve to determine range.");

    return std::make_pair(m_curves[curveID]->data().x(0), m_curves[curveID]->data().x(npts-1));
  }

  /**
   * Set the range of an axis on a miniplot
   *
   * @param plotID :: Index of plot in m_plots map
   * @param axis :: ID of axis to set range of
   * @param range :: Pair of double values specifying range
   */
  void IndirectTab::setAxisRange(const QString& plotID, QwtPlot::Axis axis,
      std::pair<double, double> range)
  {
    m_plots[plotID]->setAxisScale(axis, range.first, range.second);
  }

  /**
   * Sets the X axis of a plot to match the range of x values on a curve
   *
   * @param plotID :: Index of plot in m_plots map
   * @param curveID :: Index of curve in m_curves map
   */
  void IndirectTab::setXAxisToCurve(const QString& plotID, const QString& curveID)
  {
    auto range = getCurveRange(curveID);
    setAxisRange(plotID, QwtPlot::xBottom, range);
  }

  /**
   * Plot a workspace to the miniplot given a workspace name and
   * a specturm index.
   *
   * This method uses the analysis data service to retrieve the workspace.
   *
   * @param workspace :: The name of the workspace
   * @param index :: The spectrum index of the workspace
   * @param plotID :: String index of the plot in the m_plots map
   * @param curveID :: String index of the curve in the m_curves map, defaults to plot ID
   */
  void IndirectTab::plotMiniPlot(const QString& workspace, size_t index,
      const QString& plotID, const QString& curveID)
  {
    auto ws = AnalysisDataService::Instance().retrieveWS<const MatrixWorkspace>(workspace.toStdString());
    plotMiniPlot(ws, index, plotID, curveID);
  }

  /**
   * Replot a given mini plot
   *
   * @param plotID :: ID of plot in m_plots map
   */
  void IndirectTab::replot(const QString& plotID)
  {
    m_plots[plotID]->replot();
  }

  /**
   * Removes a curve from a mini plot and deletes it.
   *
   * @param curveID :: ID of plot in m_plots map
   */
  void IndirectTab::removeCurve(const QString& curveID)
  {
    if(m_curves[curveID] == NULL)
      return;

    m_curves[curveID]->attach(0);
    delete m_curves[curveID];
    m_curves[curveID] = NULL;
  }

  /**
   * Plot a workspace to the miniplot given a workspace pointer and
   * a specturm index.
   *
   * @param workspace :: Pointer to the workspace
   * @param wsIndex :: The spectrum index of the workspace
   * @param plotID :: String index of the plot in the m_plots map
   * @param curveID :: String index of the curve in the m_curves map, defaults to plot ID
   */
  void IndirectTab::plotMiniPlot(const Mantid::API::MatrixWorkspace_const_sptr & workspace, size_t wsIndex,
      const QString& plotID, const QString& curveID)
  {
    using Mantid::MantidVec;

    QString cID = curveID;
    if(cID == "")
      cID = plotID;

    //check if we can plot
    if( wsIndex >= workspace->getNumberHistograms() || workspace->readX(0).size() < 2 )
      return;

    QwtWorkspaceSpectrumData wsData(*workspace, static_cast<int>(wsIndex), false);

    removeCurve(cID);

    size_t nhist = workspace->getNumberHistograms();
    if ( wsIndex >= nhist )
    {
      emit showMessageBox("Error: Workspace index out of range.");
    }
    else
    {
      m_curves[cID] = new QwtPlotCurve();
      m_curves[cID]->setData(wsData);
      m_curves[cID]->attach(m_plots[plotID]);

      m_plots[plotID]->replot();
    }
  }

  /**
   * Sets the edge bounds of plot to prevent the user inputting invalid values
   * Also sets limits for range selector movement
   *
   * @param rsID :: The string index of the range selector in the map m_rangeSelectors
   * @param min :: The lower bound property in the property browser
   * @param max :: The upper bound property in the property browser
   * @param bounds :: The upper and lower bounds to be set
   */
  void IndirectTab::setPlotRange(const QString& rsID, QtProperty* min, QtProperty* max,
      const std::pair<double, double>& bounds)
  {
    m_dblManager->setMinimum(min, bounds.first);
    m_dblManager->setMaximum(min, bounds.second);
    m_dblManager->setMinimum(max, bounds.first);
    m_dblManager->setMaximum(max, bounds.second);
    m_rangeSelectors[rsID]->setRange(bounds.first, bounds.second);
  }

  /**
   * Set the position of the guides on the mini plot
   *
   * @param rsID :: The string index of the range selector in the map m_rangeSelectors
   * @param lower :: The lower bound property in the property browser
   * @param upper :: The upper bound property in the property browser
   * @param bounds :: The upper and lower bounds to be set
   */
  void IndirectTab::setMiniPlotGuides(const QString& rsID, QtProperty* lower, QtProperty* upper,
      const std::pair<double, double>& bounds)
  {
    m_dblManager->setValue(lower, bounds.first);
    m_dblManager->setValue(upper, bounds.second);
    m_rangeSelectors[rsID]->setMinimum(bounds.first);
    m_rangeSelectors[rsID]->setMaximum(bounds.second);
  }

  /**
   * Runs an algorithm async
   *
   * @param algorithm :: The algorithm to be run
   */
  void IndirectTab::runAlgorithm(const Mantid::API::IAlgorithm_sptr algorithm)
  {
    algorithm->setRethrows(true);

    // There should never really be unexecuted algorithms in the queue, but it is worth warning in case of possible weirdness
    size_t batchQueueLength = m_batchAlgoRunner->queueLength();
    if(batchQueueLength > 0)
      g_log.warning() << "Batch queue already contains " << batchQueueLength << " algorithms!" << std::endl;

    m_batchAlgoRunner->addAlgorithm(algorithm);
    m_batchAlgoRunner->executeBatchAsync();
  }

  /**
   * Handles getting the results of an algorithm running async
   *
   * @param error :: True if execution failed, false otherwise
   */
  void IndirectTab::algorithmFinished(bool error)
  {
    m_tabEndTime = DateAndTime::getCurrentTime();

    if(error)
    {
      emit showMessageBox("Error running algorithm. \nSee results log for details.");
    }
  }

  /**
   * Run Python code and return anything printed to stdout.
   *
   * @param code Python code the execute
   * @param no_output Enable to ignore any output
   * @returns What was printed to stdout
   */
  QString IndirectTab::runPythonCode(QString code, bool no_output)
  {
    return m_pythonRunner.runPythonCode(code, no_output);
  }

} // namespace CustomInterfaces
} // namespace Mantid<|MERGE_RESOLUTION|>--- conflicted
+++ resolved
@@ -26,11 +26,8 @@
       m_properties(),
       m_dblManager(new QtDoublePropertyManager()), m_blnManager(new QtBoolPropertyManager()), m_grpManager(new QtGroupPropertyManager()),
       m_dblEdFac(new DoubleEditorFactory()),
-<<<<<<< HEAD
-      m_tabStartTime(DateAndTime::getCurrentTime()), m_tabEndTime(DateAndTime::maximum())
-=======
+      m_tabStartTime(DateAndTime::getCurrentTime()), m_tabEndTime(DateAndTime::maximum()),
       m_pythonRunner()
->>>>>>> 2a98c5c2
   {
     m_parentWidget = dynamic_cast<QWidget *>(parent);
 
