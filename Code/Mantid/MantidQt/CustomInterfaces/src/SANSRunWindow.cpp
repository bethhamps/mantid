--- conflicted
+++ resolved
@@ -4321,7 +4321,108 @@
 }
 
 /**
-<<<<<<< HEAD
+ * Check tha the Settings are valid. We need to do this for inputs which cannot
+ * be checked with simple validators
+ */
+bool SANSRunWindow::areSettingsValid() {
+  bool isValid = true;
+  QString message;
+  // ------------ GUI INPUT CHECKS ------------
+
+  // R_MAX -- can be only >0 or -1
+  auto r_max = m_uiForm.rad_max->text().simplified().toDouble();
+  if ((r_max < 0.0) && (r_max != -1)) {
+    isValid = false;
+    message += "R_max issue: Only values >= 0 and -1 are allowed.\n";
+  }
+
+  // WAVELENGTH
+  checkWaveLengthAndQValues(isValid, message, m_uiForm.wav_min,
+                            m_uiForm.wav_max, m_uiForm.wav_dw_opt,
+                            "Wavelength");
+
+  // QX
+  checkWaveLengthAndQValues(isValid, message, m_uiForm.q_min,
+                            m_uiForm.q_max, m_uiForm.q_dq_opt,
+                            "Qx");
+
+  // TRANS SAMPLE
+  checkWaveLengthAndQValues(isValid, message, m_uiForm.trans_min,
+                            m_uiForm.trans_max, m_uiForm.trans_opt,
+                            "Trans");
+
+  // TRANS CAN
+  if (m_uiForm.trans_selector_opt->currentText().toUpper().contains("SEPARATE")) {
+    checkWaveLengthAndQValues(isValid, message, m_uiForm.trans_min_can,
+                              m_uiForm.trans_max_can, m_uiForm.trans_opt_can,
+                              "Trans Can");
+  }
+
+  // Geometry
+  if (m_uiForm.sample_thick->text().simplified().toDouble() == 0.0) {
+    isValid = false;
+    message += "Sample height issue: Only values > 0 are allowed.\n";
+  }
+
+  if (m_uiForm.sample_height->text().simplified().toDouble() == 0.0) {
+    isValid = false;
+    message += "Sample height issue: Only values > 0 are allowed.\n";
+  }
+
+  if (m_uiForm.sample_width->text().simplified().toDouble() == 0.0) {
+    isValid = false;
+    message += "Sample width issue: Only values > 0 are allowed.\n";
+  }
+
+  // Print the error message if there are any
+  if (!message.isEmpty()) {
+    QString warning = "Please correct these settings before proceeding:\n";
+    warning += message;
+    QMessageBox::warning(this, "Inconsistent input", warning);
+  }
+
+  return isValid;
+}
+
+/**
+ * Check the wavelength and Q values
+ * @param isValid: flag by reference to set the check if invalid
+ * @param message: the message to display
+ * @param min: the min line edit field
+ * @param max: the max line edit field
+ * @param selection: the combo box which is being querried
+ * @param type: message type
+ */
+void SANSRunWindow::checkWaveLengthAndQValues(bool &isValid, QString &message,
+                                              QLineEdit *min, QLineEdit *max,
+                                              QComboBox *selection, QString type) {
+  auto min_value = min->text().simplified().toDouble();
+  auto max_value = max->text().simplified().toDouble();
+
+  // Make sure that min<=max
+  if (min_value > max_value) {
+    isValid = false;
+    message += type;
+    message +=
+        " issue: The min value is larger than the max value. \n";
+  }
+
+  // Make sure that when selecting log, then we don't have 0 values
+  if (selection->currentText().toUpper().contains("LOG") &&
+      (min_value == 0.0 || max_value == 0.0)) {
+    isValid = false;
+    message += type;
+    message +=
+        " issue: Trying to use Logarithmic steps and values which are <= 0.0. \n";
+  }
+}
+   
+   
+   
+   
+   
+   
+/**
  * Retrieves the Q resolution settings and apply them to the GUI
  */
 void SANSRunWindow::retrieveQResolutionSettings() {
@@ -4622,102 +4723,6 @@
   // Set the ToolTip for a2
   m_uiForm.q_resolution_a2_h2_input->setToolTip(m_constants.getQResolutionA2ToolTipText());
   m_uiForm.q_resolution_a2_h2_label->setToolTip(m_constants.getQResolutionA2ToolTipText());
-=======
- * Check tha the Settings are valid. We need to do this for inputs which cannot
- * be checked with simple validators
- */
-bool SANSRunWindow::areSettingsValid() {
-  bool isValid = true;
-  QString message;
-  // ------------ GUI INPUT CHECKS ------------
-
-  // R_MAX -- can be only >0 or -1
-  auto r_max = m_uiForm.rad_max->text().simplified().toDouble();
-  if ((r_max < 0.0) && (r_max != -1)) {
-    isValid = false;
-    message += "R_max issue: Only values >= 0 and -1 are allowed.\n";
-  }
-
-  // WAVELENGTH
-  checkWaveLengthAndQValues(isValid, message, m_uiForm.wav_min,
-                            m_uiForm.wav_max, m_uiForm.wav_dw_opt,
-                            "Wavelength");
-
-  // QX
-  checkWaveLengthAndQValues(isValid, message, m_uiForm.q_min,
-                            m_uiForm.q_max, m_uiForm.q_dq_opt,
-                            "Qx");
-
-  // TRANS SAMPLE
-  checkWaveLengthAndQValues(isValid, message, m_uiForm.trans_min,
-                            m_uiForm.trans_max, m_uiForm.trans_opt,
-                            "Trans");
-
-  // TRANS CAN
-  if (m_uiForm.trans_selector_opt->currentText().toUpper().contains("SEPARATE")) {
-    checkWaveLengthAndQValues(isValid, message, m_uiForm.trans_min_can,
-                              m_uiForm.trans_max_can, m_uiForm.trans_opt_can,
-                              "Trans Can");
-  }
-
-  // Geometry
-  if (m_uiForm.sample_thick->text().simplified().toDouble() == 0.0) {
-    isValid = false;
-    message += "Sample height issue: Only values > 0 are allowed.\n";
-  }
-
-  if (m_uiForm.sample_height->text().simplified().toDouble() == 0.0) {
-    isValid = false;
-    message += "Sample height issue: Only values > 0 are allowed.\n";
-  }
-
-  if (m_uiForm.sample_width->text().simplified().toDouble() == 0.0) {
-    isValid = false;
-    message += "Sample width issue: Only values > 0 are allowed.\n";
-  }
-
-  // Print the error message if there are any
-  if (!message.isEmpty()) {
-    QString warning = "Please correct these settings before proceeding:\n";
-    warning += message;
-    QMessageBox::warning(this, "Inconsistent input", warning);
-  }
-
-  return isValid;
-}
-
-/**
- * Check the wavelength and Q values
- * @param isValid: flag by reference to set the check if invalid
- * @param message: the message to display
- * @param min: the min line edit field
- * @param max: the max line edit field
- * @param selection: the combo box which is being querried
- * @param type: message type
- */
-void SANSRunWindow::checkWaveLengthAndQValues(bool &isValid, QString &message,
-                                              QLineEdit *min, QLineEdit *max,
-                                              QComboBox *selection, QString type) {
-  auto min_value = min->text().simplified().toDouble();
-  auto max_value = max->text().simplified().toDouble();
-
-  // Make sure that min<=max
-  if (min_value > max_value) {
-    isValid = false;
-    message += type;
-    message +=
-        " issue: The min value is larger than the max value. \n";
-  }
-
-  // Make sure that when selecting log, then we don't have 0 values
-  if (selection->currentText().toUpper().contains("LOG") &&
-      (min_value == 0.0 || max_value == 0.0)) {
-    isValid = false;
-    message += type;
-    message +=
-        " issue: Trying to use Logarithmic steps and values which are <= 0.0. \n";
-  }
->>>>>>> 179e43f5
 }
 
 } //namespace CustomInterfaces
