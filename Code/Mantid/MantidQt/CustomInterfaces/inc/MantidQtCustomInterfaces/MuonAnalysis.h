#ifndef MANTIDQTCUSTOMINTERFACES_MUONANALYSIS_H_
#define MANTIDQTCUSTOMINTERFACES_MUONANALYSIS_H_

//----------------------
// Includes
//----------------------
#include "ui_MuonAnalysis.h"

#include "MantidAPI/AnalysisDataService.h"
#include "MantidAPI/MatrixWorkspace.h"
#include "MantidAPI/ITableWorkspace.h"

#include "MantidGeometry/Instrument.h"

#include "MantidQtAPI/UserSubWindow.h"
#include "MantidQtMantidWidgets/pythonCalc.h"
#include "MantidQtMantidWidgets/MWDiag.h"

#include <map>

namespace MantidQt
{
namespace CustomInterfaces
{

using namespace Mantid;
using namespace Mantid::Kernel;
using namespace Mantid::API;
using namespace Mantid::Geometry;

namespace Muon
{
  // Tab classes
  class MuonAnalysisOptionTab;
  class MuonAnalysisFitDataTab;
  class MuonAnalysisResultTableTab;
  struct Grouping;

  struct LoadResult {
    Workspace_sptr loadedWorkspace;
    Workspace_sptr loadedGrouping;
    Workspace_sptr loadedDeadTimes;
    std::string mainFieldDirection;
    double timeZero;
    double firstGoodData;
  };

  struct GroupResult {
    bool usedExistGrouping;
    boost::shared_ptr<Grouping> groupingUsed;
    Workspace_sptr groupedWorkspace;
  };
}

using namespace Muon;

/** 
This is the main class for the MuonAnalysis interface
see <http://www.mantidproject.org/MuonAnalysis>.    

@author Anders Markvardsen, ISIS, RAL

Copyright &copy; 2010 ISIS Rutherford Appleton Laboratory & NScD Oak Ridge National Laboratory

This file is part of Mantid.

Mantid is free software; you can redistribute it and/or modify
it under the terms of the GNU General Public License as published by
the Free Software Foundation; either version 3 of the License, or
(at your option) any later version.

Mantid is distributed in the hope that it will be useful,
but WITHOUT ANY WARRANTY; without even the implied warranty of
MERCHANTABILITY or FITNESS FOR A PARTICULAR PURPOSE.  See the
GNU General Public License for more details.

You should have received a copy of the GNU General Public License
along with this program.  If not, see <http://www.gnu.org/licenses/>.

File change history is stored at: <https://github.com/mantidproject/mantid>
Code Documentation is available at: <http://doxygen.mantidproject.org>    
*/


class MuonAnalysis : public MantidQt::API::UserSubWindow
{
  Q_OBJECT

public:
  /// Name of the interface
  static std::string name() { return "Muon Analysis"; }
  // This interface's categories.
  static QString categoryInfo() { return "Muon"; }

  /// Default Constructor
  MuonAnalysis(QWidget *parent = 0);

signals:
  /// Request to hide/show Mantid toolbars
  void setToolbarsHidden(bool isHidden); 

private slots:
  /// Guess Alpha clicked
  void guessAlphaClicked();

  /// Checks whether two specified periods are equal and, if they are, sets second one to None
  void checkForEqualPeriods();

  /// Input file changed in MWRunFiles widget
  void inputFileChanged_MWRunFiles();

  // Load current file.
  void runLoadCurrent();

  /// group table changed
  void groupTableChanged(int row, int column);

  // group table clicked
  void groupTableClicked(int row, int column);

  // group table vertical label clicked
  void groupTableClicked(int row);

  /// group table changed
  void pairTableChanged(int row, int column);

  // pair table clicked
  void pairTableClicked(int row, int column);

  // pair table vertical lable clicked
  void pairTableClicked(int row);

  /// group table plot button
  void runGroupTablePlotButton();

  /// group table plot button
  void runPairTablePlotButton();

  /// Save grouping button
  void runSaveGroupButton();

  /// Load grouping button
  void runLoadGroupButton();

  /// Clear grouping button
  void runClearGroupingButton(); 

  /// User select instrument
  void userSelectInstrument(const QString& prefix);

  /// Hide/show MantidPlot toolbars
  void doSetToolbarsHidden(bool hidden);

  /// Run the plot button on the home tab.
  void runFrontPlotButton();

  /// Creates a plot of selected group/pair.
  void plotSelectedItem();

  /// Link to the wiki for the home tab
  void muonAnalysisHelpClicked();

  /// Link to the wiki for the grouping tab.
  void muonAnalysisHelpGroupingClicked();

  /// Check to see if the user want to append the previous run and set accordingly
  void checkAppendingPreviousRun();

  /// Check to see if the user want to append the next run and set accordingly
  void checkAppendingNextRun();

  /// When the tab has changed.
  void changeTab(int newTabIndex);

  /// Update the plot based on changes on the front tab
  void homeTabUpdatePlot();

  /// Update the plot based on changes on the settings tab
  void settingsTabUpdatePlot();

  /// Update the plot based on changes on the grouping options tab
  void groupTabUpdatePlot();

  /// Sets plot type combo box on the Home tab to the same value as the one under Group Table
  void syncGroupTablePlotTypeWithHome();

  /// Updates the style of the current plot according to actual parameters on settings tab.
  void updateCurrentPlotStyle();

  /// Checks whether plots should be auto-updated when some settings change.
  bool isAutoUpdateEnabled();

  /// Whether Overwrite option is enabled on the Settings tab.
  bool isOverwriteEnabled();

  /// Checks if the plot for the workspace does exist.
  bool plotExists(const QString& wsName);

  /// Enable PP tool for the plot of the given WS
  void selectMultiPeak(const QString& wsName);

  /// Disable tools for all the graphs within MantidPlot
  void disableAllTools();

  /// Hides all the plot windows (MultiLayer ones)
  void hideAllPlotWindows();

  /// Shows all the plot windows (MultiLayer ones)
  void showAllPlotWindows();

  /// Called when dead time correction type is changed.
  void onDeadTimeTypeChanged(int choice);

  /// Auto-update the plot after user has changed dead time correction type.
  void deadTimeTypeAutoUpdate(int choice);

  /// Change to the dead time file, make sure graph is updated next time it is plotted.
  void deadTimeFileSelected();

  /// Updates the enabled-state and value of Time Zero using "auto" check-box state
  void setTimeZeroState(int checkBoxState = -1);

  /// Updates the enabled-state and value of First Good Data using "auto" check-box state
  void setFirstGoodDataState(int checkBoxState = -1);

  /// Saves the value of the widget which called the slot
  void saveWidgetValue();

  /// Opens a sequential fit dialog
  void openSequentialFitDialog();

  /// Update front
  void updateFront();

  /// Opens the managed directory dialog for easier access for the user.
  void openDirectoryDialog();

private:
 
  // Types of entities we are dealing with
  enum ItemType { Pair, Group };
  
  // Possible plot types users might request
  enum PlotType { Asymmetry, Counts, Logorithm };

  // Types of periods
  enum PeriodType { First, Second };

  /// Initialize local Python environment
  void initLocalPython();

  /// Initialize the layout
  void initLayout();

  /// Set start up interface look
  void startUpLook();

  /// Change the connected data name
  void setCurrentDataName(const QString& name);

  /// Executed when interface gets hidden or closed
  void hideEvent(QHideEvent *e);
  
  /// Executed when interface gets shown
  void showEvent(QShowEvent *e);

  /// Input file changed - update GUI accordingly
  void inputFileChanged(const QStringList& filenames);

  /// Loads the given list of files
  boost::shared_ptr<LoadResult> load(const QStringList& files) const;

  /// Groups the loaded workspace
  boost::shared_ptr<GroupResult> group(boost::shared_ptr<LoadResult> loadResult) const;

  /// Set whether the loading buttons and MWRunFiles widget are enabled.
  void allowLoading(bool enabled);

  /// Return the pair which is in focus and -1 if none
  int pairInFocus();

  /// is grouping set
  bool isGroupingSet() const;

  /// Crop/rebins/offsets the workspace according to interface settings. 
  MatrixWorkspace_sptr prepareAnalysisWorkspace(MatrixWorkspace_sptr ws, bool isRaw);

  /// Creates workspace for specified group/pair and plots it 
  void plotItem(ItemType itemType, int tableRow, PlotType plotType);
  
  /// Creates workspace ready for analysis and plotting
  MatrixWorkspace_sptr createAnalysisWorkspace(ItemType itemType, int tableRow, PlotType type,
    bool isRaw = false);

  /// Returns PlotType as chosen using given selector 
  PlotType parsePlotType(QComboBox* selector);

  /// Finds a name for new analysis workspace 
  std::string getNewAnalysisWSName(const std::string& runLabel, ItemType itemType, int tableRow,
    PlotType plotType);

  /// Selects a workspace from the group according to what is selected on the interface for the period
  MatrixWorkspace_sptr getPeriodWorkspace(PeriodType periodType, WorkspaceGroup_sptr group);

  /// Update front anc pair combo box
  void updateFrontAndCombo();

  /// Updates widgets related to period algebra
  void updatePeriodWidgets(size_t numPeriods);

  /// Calculate number of detectors from string of type 1-3, 5, 10-15
  int numOfDetectors(const std::string& str) const;

  void changeCurrentRun(std::string& workspaceGroupName);

  /// is string a number?
  bool isNumber(const std::string& s) const;

  /// Clear tables and front combo box
  void clearTablesAndCombo();

  /// Sums a given list of workspaces
  Workspace_sptr sumWorkspaces(const std::vector<Workspace_sptr>& workspaces) const;

  /// Deletes a workspace _or_ a workspace group with the given name, if one exists
  void deleteWorkspaceIfExists(const std::string& wsName);

  /// Get group workspace name
  QString getGroupName();

  /// Get a name for the ranged workspace.
  std::string getRangedName();

  /// Check if grouping in table is consistent with data file
  std::string isGroupingAndDataConsistent();

  ///Return true if data are loaded
  bool areDataLoaded();

  /// Return number of pairs
  int numPairs();

  /// Return number of groups defined (not including pairs)
  int numGroups();

  /// Returns custom dead time table file name as set on the interface
  std::string deadTimeFilename() const;

  /// Loads dead time table (group of tables) from the file.
  Workspace_sptr loadDeadTimes(const std::string& filename) const;

  /// Applies dead time correction to the loaded workspace
  void applyDeadTimeCorrection(boost::shared_ptr<LoadResult> loadResult) const;

  /// Creates and algorithm with all the properties set according to widget values on the interface
  Algorithm_sptr createLoadAlgorithm();

  /// Plots specific WS spectrum (used by plotPair and plotGroup)
  void plotSpectrum(const QString& wsName, bool logScale = false);

  /// Get current plot style parameters. wsName and wsIndex are used to get default values if 
  /// something is not specified
  QMap<QString, QString> getPlotStyleParams(const QString& wsName);

  /// get period labels
  QStringList getPeriodLabels() const;

  // The form generated by Qt Designer
  Ui::MuonAnalysis m_uiForm;

  /// group plot functions
  QStringList m_groupPlotFunc;

  /// pair plot functions
  QStringList m_pairPlotFunc;

  /// The last directory that was viewed
  QString m_last_dir;

  /// Name of the loaded workspace
  std::string m_workspace_name;

  /// Name of the loaded AND grouped workspace
  std::string m_grouped_name;

  /// name of the loaded data
  QString m_currentDataName;

  /// which group table row has the user last clicked on
  int m_groupTableRowInFocus;

  /// which pair table row has the user last clicked on
  int m_pairTableRowInFocus;

  /// Widget of the current tab
  QWidget* m_currentTab;

  /// used to test that a new filename has been entered 
  QStringList m_previousFilenames;

  /// List of current group names 
  std::vector<std::string> m_groupNames;

  /// Deal with input file changes.
  void handleInputFileChanges();

  ///
  void updatePairTable();

  /// Currently selected instrument
  QString m_curInterfaceSetup;

  /// tell which group is in which row
  std::vector<int> m_pairToRow;

  /// tell which group is in which row
  std::vector<int> m_groupToRow;

  ///
  void checkIf_ID_dublicatesInTable(const int row);

  /// Return the group-number for the group in a row. 
  /// Return -1 if invalid group in row
  int getGroupNumberFromRow(int row);

  /// Return the pair-number for the pair in a row. 
  /// Return -1 if invalid pair in row
  int getPairNumberFromRow(int row);

  /// first good bin returned in ms
  QString firstGoodBin();

  /// According to Plot Options what is the time to plot from in ms
  double plotFromTime();

  /// According to Plot Options what is the time to plot to in ms
  double plotToTime();

  /// time zero returned in ms
  double timeZero();

  /// title of run
  std::string m_title;

  /// group defaults are saved to
  QString m_settingsGroup;

  /// Boolean to show whether the gui is being updated
  bool m_updating;

  /// Flag to indicate that grouping table is being updated
  bool m_updatingGrouping;

  /// Boolean to show when data has been loaded. (Can't auto-update data that hasn't been loaded)
  bool m_loaded;

  /// If the dead times have changed.
  bool m_deadTimesChanged;

  /// The working run or directory displayed in mwRunFiles
  QString m_textToDisplay;

  /// Load auto saved values
  void loadAutoSavedValues(const QString& group);

  /// connect the settings for the fit function to their respective slots
  void loadFittings();

  /// Add or take one away from the range of files
  void setAppendingRun(int inc);

  /// change and load the run depending on the value passed as a parameter
  void changeRun(int amountToChange);

  /// Separate the muon file. The current File will remove the path (i.e MUSR002413.nxs)
  void separateMuonFile(QString & filePath, QString & currentFile, QString & run, int & runSize);

  /// Include the 0's fromt eh beginning of the file that were lost in conversion from QString to int
  void getFullCode(int originalSize, QString & run);

  /// Setup the signals for updating
  void connectAutoUpdate();

  /// Setup connects for saving values using QSettings
  void connectAutoSave();

  /// Saves the value of the widget which called the slot
  void loadWidgetValue(QWidget* target, const QVariant& defaultValue);

  /// Groups the workspace
  Workspace_sptr groupWorkspace(Workspace_sptr ws, Workspace_sptr grouping) const;

  /// Groups the workspace
  Workspace_sptr groupWorkspace(const std::string& wsName, const std::string& groupingName) const;

  /// Groups loaded workspace using information from Grouping Options tab
  void groupLoadedWorkspace();

  /// Parses grouping information from the UI table.
  ITableWorkspace_sptr parseGrouping();  

  /// When no data loaded set various buttons etc to inactive
  void noDataAvailable();

  /// When data loaded set various buttons etc to active
  void nowDataAvailable();

  /// handles option tab work
  MantidQt::CustomInterfaces::Muon::MuonAnalysisOptionTab* m_optionTab;
  /// handles fit data work
  MantidQt::CustomInterfaces::Muon::MuonAnalysisFitDataTab* m_fitDataTab;
  /// handles result table tab work
  MantidQt::CustomInterfaces::Muon::MuonAnalysisResultTableTab* m_resultTableTab;

  /// Time Zero as loaded from Data file
  double m_dataTimeZero;

  /// First Good Data time as loaded from Data file
  double m_dataFirstGoodData;

  static const QString NOT_AVAILABLE;

  //A reference to a logger
  static Mantid::Kernel::Logger & g_log;
<<<<<<< HEAD

  /// Creates new double validator which accepts numbers in standard notation only.
  static QDoubleValidator* createDoubleValidator(QObject* parent);

  /// Returns a first period MatrixWorkspace in a run workspace
  /// TODO: Move to MuonAnalysisHelper
  static MatrixWorkspace_sptr firstPeriod(Workspace_sptr ws);

  /// Returns a number of periods in a run workspace
  /// TODO: Move to MuonAnalysisHelper
  static size_t numPeriods(Workspace_sptr ws);

  /// Print various information about the run
  /// TODO: Move to MuonAnalysisHelper
  static void printRunInfo(MatrixWorkspace_sptr runWs, std::ostringstream& out);
=======
>>>>>>> cb2a158f
};

}
}

#endif //MANTIDQTCUSTOMINTERFACES_MUONANALYSIS_H_<|MERGE_RESOLUTION|>--- conflicted
+++ resolved
@@ -522,10 +522,6 @@
 
   //A reference to a logger
   static Mantid::Kernel::Logger & g_log;
-<<<<<<< HEAD
-
-  /// Creates new double validator which accepts numbers in standard notation only.
-  static QDoubleValidator* createDoubleValidator(QObject* parent);
 
   /// Returns a first period MatrixWorkspace in a run workspace
   /// TODO: Move to MuonAnalysisHelper
@@ -538,8 +534,6 @@
   /// Print various information about the run
   /// TODO: Move to MuonAnalysisHelper
   static void printRunInfo(MatrixWorkspace_sptr runWs, std::ostringstream& out);
-=======
->>>>>>> cb2a158f
 };
 
 }
