#ifndef SLICE_VIEWER_PEAKS_PRESENTER_TEST_H_
#define SLICE_VIEWER_PEAKS_PRESENTER_TEST_H_

#include "MantidAPI/ExperimentInfo.h"
#include "MantidAPI/FrameworkManager.h"
#include "MantidDataObjects/Peak.h"
#include "MantidDataObjects/PeakShapeSpherical.h"
#include "MantidDataObjects/PeaksWorkspace.h"
#include "MantidGeometry/Crystal/IPeak.h"
#include "MantidGeometry/Crystal/PeakTransformFactory.h"
#include "MantidKernel/SpecialCoordinateSystem.h"
#include "MantidQtWidgets/SliceViewer/ConcretePeaksPresenter.h"
#include "MantidQtWidgets/SliceViewer/PeakOverlayViewFactory.h"
#include "MantidTestHelpers/WorkspaceCreationHelper.h"
#include "MockObjects.h"
#include <algorithm>
#include <boost/make_shared.hpp>
#include <cxxtest/TestSuite.h>
#include <string>

using namespace MantidQt::SliceViewer;
using namespace Mantid::API;
using namespace Mantid::Geometry;
using namespace Mantid::Kernel;
using namespace testing;
using boost::regex;

// Alias.
using MDGeometry_sptr = boost::shared_ptr<Mantid::API::MDGeometry>;

class ConcretePeaksPresenterTest : public CxxTest::TestSuite {
  /// Alias.
  using ConcretePeaksPresenter_sptr =
      boost::shared_ptr<MantidQt::SliceViewer::ConcretePeaksPresenter>;

  /// Helper method to create a good 'Integrated' peaks workspace
  Mantid::API::IPeaksWorkspace_sptr
  createPeaksWorkspace(const int nPeaks, const double radius = 1) {
    Mantid::API::IPeaksWorkspace_sptr peaksWS =
        WorkspaceCreationHelper::createPeaksWorkspace(nPeaks);
    peaksWS->mutableRun().addProperty("PeaksIntegrated", true);
    peaksWS->mutableRun().addProperty("PeakRadius", radius);
    peaksWS->mutableRun().addProperty("BackgroundInnerRadius", radius + 1);
    peaksWS->mutableRun().addProperty("BackgroundOuterRadius", radius + 2);
    return peaksWS;
  }

  /// Helper method to create a mock MDDimension.
  IMDDimension_sptr createExpectedMDDimension(const std::string returnLabel) {
    auto *pDim = new NiceMock<MockIMDDimension>;
    IMDDimension_sptr dim(pDim);
    EXPECT_CALL(*pDim, getName()).WillRepeatedly(Return(returnLabel));
    return dim;
  }

  /// Helper method to create an expected MDGeometry (we call it MDWorkspace
  /// here).
  MDGeometry_sptr createExpectedMDWorkspace() {
    // Create a mock H Dim
    IMDDimension_sptr HDim = createExpectedMDDimension("H");
    // Create a mock K Dim
    IMDDimension_sptr KDim = createExpectedMDDimension("K");
    // Create a mock L Dim
    IMDDimension_sptr LDim = createExpectedMDDimension("L");

    // Create the mock MD geometry
    MockMDGeometry *pGeometry = new MockMDGeometry;
    EXPECT_CALL(*pGeometry, getNumDims()).WillRepeatedly(Return(3));
    EXPECT_CALL(*pGeometry, getDimension(0)).WillRepeatedly(Return(HDim));
    EXPECT_CALL(*pGeometry, getDimension(1)).WillRepeatedly(Return(KDim));
    EXPECT_CALL(*pGeometry, getDimension(2)).WillRepeatedly(Return(LDim));

    return boost::shared_ptr<MockMDGeometry>(pGeometry);
  }

  /** Make the tests easier to write and understand by utilising
  a builder. This means that we can create a standard product in one line of
  test code, but explicilty override
  constructor inputs as the test requires.
  */
  class ConcretePeaksPresenterBuilder {
  private:
    PeakOverlayViewFactory_sptr m_viewFactory;
    IPeaksWorkspace_sptr m_peaksWS;
    boost::shared_ptr<MDGeometry> m_mdWS;
    PeakTransformFactory_sptr m_transformFactory;

  public:
    ConcretePeaksPresenterBuilder() {}

    ConcretePeaksPresenterBuilder(const ConcretePeaksPresenterBuilder &other) {
      m_viewFactory = other.m_viewFactory;
      m_peaksWS = other.m_peaksWS;
      m_mdWS = other.m_mdWS;
      m_transformFactory = other.m_transformFactory;
    }

    void withViewFactory(PeakOverlayViewFactory_sptr val) {
      m_viewFactory = val;
    }
    void withPeaksWorkspace(IPeaksWorkspace_sptr val) { m_peaksWS = val; }
    void withMDWorkspace(boost::shared_ptr<MDGeometry> val) { m_mdWS = val; }
    void withTransformFactory(PeakTransformFactory_sptr val) {
      m_transformFactory = val;
    }

    ConcretePeaksPresenter_sptr create() {
      return boost::make_shared<ConcretePeaksPresenter>(
          m_viewFactory, m_peaksWS, m_mdWS, m_transformFactory);
    }
  };

  /**
  Helper method that will produce a customisable object (builder) for making
  ConcretePeaks presenter.
  1) All constructor parameters can be overriden using methods with....() on the
  returned builder object
  2) The default builder has been set up to create a ubiquitious
  ConcretePeaksPresenter product.
  */
  ConcretePeaksPresenterBuilder
  createStandardBuild(const int expectedNumberPeaks = 5,
                      const double radius = 0.0,
                      const SpecialCoordinateSystem frame = QLab) {
    // Map enum to string.
    std::string frame_str = "Q (lab frame)";
    if (frame == Mantid::Kernel::HKL) {
      frame_str = "HKL";
    } else if (frame == QSample) {
      frame_str = "Q (sample frame)";
    }

    // Create a mock view object that will be returned by the mock factory.
    auto mockView = boost::make_shared<NiceMock<MockPeakOverlayView>>();
    EXPECT_CALL(*mockView.get(), getRadius()).WillRepeatedly(Return(radius));

    // Create a widget factory mock
    auto pMockViewFactory = new MockPeakOverlayFactory;

    PeakOverlayViewFactory_sptr mockViewFactory =
        PeakOverlayViewFactory_sptr(pMockViewFactory);
    EXPECT_CALL(*pMockViewFactory, createView(_, _))
        .WillRepeatedly(Return(mockView));
    EXPECT_CALL(*pMockViewFactory, getPlotXLabel()).WillRepeatedly(Return("H"));
    EXPECT_CALL(*pMockViewFactory, getPlotYLabel()).WillRepeatedly(Return("K"));

    // Create an input MODEL Peaks workspace (INTEGRATED)
    Mantid::API::IPeaksWorkspace_sptr peaksWS =
        createPeaksWorkspace(expectedNumberPeaks);
    // Create an input MODEL IMDWorkspace (Geom)
    MDGeometry_sptr mdWS = createExpectedMDWorkspace();

    // Create a mock transform object.
    auto pMockTransform = new NiceMock<MockPeakTransform>;
    PeakTransform_sptr mockTransform(pMockTransform);
    EXPECT_CALL(*pMockTransform, transformPeak(_))
        .WillRepeatedly(Return(V3D()));
    EXPECT_CALL(*pMockTransform, getFriendlyName())
        .WillRepeatedly(Return(frame_str));
    EXPECT_CALL(*pMockTransform, getCoordinateSystem())
        .WillRepeatedly(Return(frame));

    // Create a mock transform factory.
    auto pMockTransformFactory = new NiceMock<MockPeakTransformFactory>;
    PeakTransformFactory_sptr peakTransformFactory(pMockTransformFactory);
    EXPECT_CALL(*pMockTransformFactory, createDefaultTransform())
        .WillRepeatedly(Return(mockTransform));
    EXPECT_CALL(*pMockTransformFactory, createTransform(_, _))
        .WillRepeatedly(Return(mockTransform));

    // Create and return a configurable builder.
    ConcretePeaksPresenterBuilder builder;
    builder.withViewFactory(mockViewFactory);
    builder.withPeaksWorkspace(peaksWS);
    builder.withMDWorkspace(mdWS);
    builder.withTransformFactory(peakTransformFactory);
    return builder;
  }

public:
  void setUp() override { FrameworkManager::Instance(); }

  void test_construction() {
    // Expected number of peaks to create
    const size_t expectedNumberPeaks = 1;

    // Peaks workspace IS INTEGRATED.
    IPeaksWorkspace_sptr peaksWS = createPeaksWorkspace(expectedNumberPeaks);

    // Create an MDWorkspace
    MDGeometry_sptr mdWS = createExpectedMDWorkspace();

    // Mock View Factory Product
    auto pMockView = new NiceMock<MockPeakOverlayView>;
    auto mockView = boost::shared_ptr<NiceMock<MockPeakOverlayView>>(pMockView);

    // Mock View Factory for integrated peaks. We expect that this will never be
    // used.
    auto pMockViewFactory = new MockPeakOverlayFactory;
    PeakOverlayViewFactory_sptr mockViewFactory(pMockViewFactory);
    EXPECT_CALL(*pMockViewFactory, createView(_, _))
        .Times(1)
        .WillRepeatedly(
            Return(mockView)); // Create a single widget/view for all peaks
    EXPECT_CALL(*pMockViewFactory, getPlotXLabel()).WillOnce(Return("H"));
    EXPECT_CALL(*pMockViewFactory, getPlotYLabel()).WillOnce(Return("K"));

    // Create a mock transform object.
    auto pMockTransform = new NiceMock<MockPeakTransform>;
    PeakTransform_sptr mockTransform(pMockTransform);
    EXPECT_CALL(*pMockTransform, getCoordinateSystem())
        .WillRepeatedly(Return(Mantid::Kernel::QLab));

    // Create a mock transform factory.
    auto pMockTransformFactory = new NiceMock<MockPeakTransformFactory>;
    PeakTransformFactory_sptr peakTransformFactory(pMockTransformFactory);
    EXPECT_CALL(*pMockTransformFactory, createDefaultTransform())
        .WillOnce(Return(mockTransform));
    EXPECT_CALL(*pMockTransformFactory, createTransform(_, _))
        .WillOnce(Return(mockTransform));

    // Construct the presenter.
    ConcretePeaksPresenter presenter(mockViewFactory, peaksWS, mdWS,
                                     peakTransformFactory);

    TSM_ASSERT("View Factory has not been used as expected",
               Mock::VerifyAndClearExpectations(pMockViewFactory));
    TSM_ASSERT("MockView not used as expected.",
               Mock::VerifyAndClearExpectations(pMockView));
    TSM_ASSERT("MockTransformFactory not used as expected",
               Mock::VerifyAndClearExpectations(pMockTransformFactory));
    TSM_ASSERT("MockTransform not used as expected",
               Mock::VerifyAndClearExpectations(pMockTransform));

    auto ownedPeaksWorkspace = presenter.presentedWorkspaces();
    TS_ASSERT_EQUALS(1, ownedPeaksWorkspace.size());
  }

  void test_update() {

    auto pMockViewFactory = new MockPeakOverlayFactory;
    PeakOverlayViewFactory_sptr mockViewFactory(pMockViewFactory);

    // Set the expectation on the number of calls
    const int expectedNumberPeaks = 10;

    // Create a mock view object that will be returned by the mock factory.
    auto pMockView = new NiceMock<MockPeakOverlayView>;
    EXPECT_CALL(*pMockView, updateView())
        .Times(1); // Single view, for this presenter, will only update once.
    auto mockView = boost::shared_ptr<NiceMock<MockPeakOverlayView>>(pMockView);

    EXPECT_CALL(*pMockViewFactory, createView(_, _))
        .WillRepeatedly(Return(mockView));
    EXPECT_CALL(*pMockViewFactory, getPlotXLabel()).WillOnce(Return("H"));
    EXPECT_CALL(*pMockViewFactory, getPlotYLabel()).WillOnce(Return("K"));

    // Create an input MODEL Peaks workspace (INTEGRATED)
    Mantid::API::IPeaksWorkspace_sptr peaksWS =
        createPeaksWorkspace(expectedNumberPeaks);
    // Create an input MODEL IMDWorkspace (Geom)
    MDGeometry_sptr mdWS = createExpectedMDWorkspace();

    // Create a mock transform object.
    auto pMockTransform = new NiceMock<MockPeakTransform>;
    PeakTransform_sptr mockTransform(pMockTransform);
    EXPECT_CALL(*pMockTransform, transformPeak(_))
        .WillRepeatedly(Return(V3D()));
    EXPECT_CALL(*pMockTransform, getCoordinateSystem())
        .WillRepeatedly(Return(Mantid::Kernel::QLab));

    // Create a mock transform factory.
    auto pMockTransformFactory = new NiceMock<MockPeakTransformFactory>;
    PeakTransformFactory_sptr peakTransformFactory(pMockTransformFactory);
    EXPECT_CALL(*pMockTransformFactory, createDefaultTransform())
        .WillOnce(Return(mockTransform));
    EXPECT_CALL(*pMockTransformFactory, createTransform(_, _))
        .WillOnce(Return(mockTransform));

    // Construction should cause the widget factory to be used to generate peak
    // overlay objects.
    ConcretePeaksPresenter presenter(mockViewFactory, peaksWS, mdWS,
                                     peakTransformFactory);

    // Updating should cause all of the held views to be updated too.
    presenter.update();

    TSM_ASSERT("MockView not used as expected.",
               Mock::VerifyAndClearExpectations(pMockView));
  }

  void test_set_slice_point() {
    // Create a widget factory mock
    auto mockViewFactory = new MockPeakOverlayFactory;

    const double slicePoint = 0.1;
    const int expectedNumberPeaks = 10;

    // Create a mock view object that will be returned by the mock factory.
    auto pMockView = new NiceMock<MockPeakOverlayView>;
    EXPECT_CALL(*pMockView, setSlicePoint(slicePoint, _))
        .Times(1); // Only one widget for this presenter
    auto mockView = boost::shared_ptr<NiceMock<MockPeakOverlayView>>(pMockView);

    EXPECT_CALL(*mockViewFactory, createView(_, _))
        .WillRepeatedly(Return(mockView));
    EXPECT_CALL(*mockViewFactory, getPlotXLabel()).WillOnce(Return("H"));
    EXPECT_CALL(*mockViewFactory, getPlotYLabel()).WillOnce(Return("K"));

    // Create an input MODEL Peaks workspace (INTEGRATED)
    Mantid::API::IPeaksWorkspace_sptr peaksWS =
        createPeaksWorkspace(expectedNumberPeaks);
    // Create an input MODEL IMDWorkspace (Geom)
    MDGeometry_sptr mdWS = createExpectedMDWorkspace();

    // Create a mock transform object.
    auto pMockTransform = new NiceMock<MockPeakTransform>;
    PeakTransform_sptr mockTransform(pMockTransform);
    EXPECT_CALL(*pMockTransform, getCoordinateSystem())
        .WillRepeatedly(Return(Mantid::Kernel::HKL));
    EXPECT_CALL(*pMockTransform, getFriendlyName()).WillOnce(Return("HKL"));
    EXPECT_CALL(*pMockTransform, transformPeak(_))
        .WillRepeatedly(Return(V3D()));

    // Create a mock transform factory.
    auto pMockTransformFactory = new NiceMock<MockPeakTransformFactory>;
    PeakTransformFactory_sptr peakTransformFactory(pMockTransformFactory);
    EXPECT_CALL(*pMockTransformFactory, createDefaultTransform())
        .WillOnce(Return(mockTransform));
    EXPECT_CALL(*pMockTransformFactory, createTransform(_, _))
        .WillOnce(Return(mockTransform));

    // Construction should cause the widget factory to be used to generate peak
    // overlay objects.
    ConcretePeaksPresenter presenter(
        PeakOverlayViewFactory_sptr(mockViewFactory), peaksWS, mdWS,
        peakTransformFactory);

    // Updating should cause all of the held views to be updated too.
    PeakBoundingBox region(
        MantidQt::SliceViewer::Left(-1), MantidQt::SliceViewer::Right(1),
        MantidQt::SliceViewer::Top(1), MantidQt::SliceViewer::Bottom(-1),
        MantidQt::SliceViewer::SlicePoint(slicePoint));
    presenter.updateWithSlicePoint(region);

    TSM_ASSERT("MockView not used as expected.",
               Mock::VerifyAndClearExpectations(pMockView));
    TSM_ASSERT("MockTransformFactory not used as expected",
               Mock::VerifyAndClearExpectations(pMockTransformFactory));
  }

  void test_hide_owned_views_on_death() {
    // Create a widget factory mock
    auto mockViewFactory = new MockPeakOverlayFactory;

    const int expectedNumberPeaks = 1;

    // Create a mock view object that will be returned by the mock factory.
    auto pMockView = new NiceMock<MockPeakOverlayView>;
    EXPECT_CALL(*pMockView, hideView()).Times(expectedNumberPeaks);
    auto mockView = boost::shared_ptr<NiceMock<MockPeakOverlayView>>(pMockView);

    EXPECT_CALL(*mockViewFactory, createView(_, _))
        .WillRepeatedly(Return(mockView));
    EXPECT_CALL(*mockViewFactory, getPlotXLabel()).WillOnce(Return("H"));
    EXPECT_CALL(*mockViewFactory, getPlotYLabel()).WillOnce(Return("K"));

    // Create an input MODEL Peaks workspace (INTEGRATED)
    Mantid::API::IPeaksWorkspace_sptr peaksWS =
        createPeaksWorkspace(expectedNumberPeaks);
    // Create an input MODEL IMDWorkspace (Geom)
    MDGeometry_sptr mdWS = createExpectedMDWorkspace();

    // Create a mock transform object.
    auto pMockTransform = new NiceMock<MockPeakTransform>;
    PeakTransform_sptr mockTransform(pMockTransform);
    EXPECT_CALL(*pMockTransform, transformPeak(_))
        .WillRepeatedly(Return(V3D()));

    // Create a mock transform factory.
    auto pMockTransformFactory = new NiceMock<MockPeakTransformFactory>;
    PeakTransformFactory_sptr peakTransformFactory(pMockTransformFactory);
    EXPECT_CALL(*pMockTransform, getCoordinateSystem())
        .WillRepeatedly(Return(Mantid::Kernel::QLab));
    EXPECT_CALL(*pMockTransformFactory, createDefaultTransform())
        .WillOnce(Return(mockTransform));
    EXPECT_CALL(*pMockTransformFactory, createTransform(_, _))
        .WillOnce(Return(mockTransform));

    {
      ConcretePeaksPresenter presenter(
          PeakOverlayViewFactory_sptr(mockViewFactory), peaksWS, mdWS,
          peakTransformFactory);
    } // Guaranteed destruction at this point. Destructor should trigger hide on
    // all owned views.

    TSM_ASSERT("MockView not used as expected.",
               Mock::VerifyAndClearExpectations(pMockView));
    TSM_ASSERT("MockTransformFactory not used as expected",
               Mock::VerifyAndClearExpectations(pMockTransformFactory));
  }

  void test_handle_non_hkl_xy_mappings() {
    // Create a widget factory mock
    auto mockViewFactory = new MockPeakOverlayFactory;

    const int expectedNumberPeaks = 1;

    // Create a mock view object that will be returned by the mock factory.
    auto pMockView = new NiceMock<MockPeakOverlayView>;
    EXPECT_CALL(*pMockView, hideView())
        .Times(expectedNumberPeaks); // This will be called automatically
                                     // because the presenter won't be able to
                                     // map Qx (below).
    auto mockView = boost::shared_ptr<NiceMock<MockPeakOverlayView>>(pMockView);

    EXPECT_CALL(*mockViewFactory, createView(_, _))
        .WillRepeatedly(Return(mockView));
    EXPECT_CALL(*mockViewFactory, getPlotXLabel())
        .WillOnce(Return("Qx")); // Not either H, K or L
    EXPECT_CALL(*mockViewFactory, getPlotYLabel()).WillOnce(Return("K"));
    // Create an input MODEL Peaks workspace (INTEGRATED)
    Mantid::API::IPeaksWorkspace_sptr peaksWS =
        createPeaksWorkspace(expectedNumberPeaks);
    // Create an input MODEL IMDWorkspace (Geom)
    MDGeometry_sptr mdWS = createExpectedMDWorkspace();

    // Create a mock transform object.
    auto pMockTransform = new NiceMock<MockPeakTransform>;
    PeakTransform_sptr mockTransform(pMockTransform);
    EXPECT_CALL(*pMockTransform, getCoordinateSystem())
        .WillRepeatedly(Return(Mantid::Kernel::QLab));
    EXPECT_CALL(*pMockTransform, transformPeak(_))
        .WillRepeatedly(Return(V3D()));

    // Create a mock transform factory.
    auto pMockTransformFactory = new NiceMock<MockPeakTransformFactory>;
    PeakTransformFactory_sptr peakTransformFactory(pMockTransformFactory);
    EXPECT_CALL(*pMockTransformFactory, createDefaultTransform())
        .WillOnce(Return(mockTransform));
    EXPECT_CALL(*pMockTransformFactory, createTransform(_, _))
        .WillRepeatedly(Throw(PeakTransformException())); // The actual
                                                          // transform will
                                                          // throw if a mix of
                                                          // Qx and Qy were
                                                          // used.

    ConcretePeaksPresenter presenter(
        PeakOverlayViewFactory_sptr(mockViewFactory), peaksWS, mdWS,
        peakTransformFactory);
    TSM_ASSERT("MockView not used as expected.",
               Mock::VerifyAndClearExpectations(pMockView));
    TSM_ASSERT("MockTransformFactory not used as expected",
               Mock::VerifyAndClearExpectations(pMockTransformFactory));
  }

  void test_setForegroundColour() {
    const int nPeaks = 2;
    const PeakViewColor colorToChangeTo(Qt::red, Qt::red, Qt::red);

    // Create a mock view object/product that will be returned by the mock
    // factory.
    auto pMockView = new NiceMock<MockPeakOverlayView>;
    auto mockView = boost::shared_ptr<NiceMock<MockPeakOverlayView>>(pMockView);
    EXPECT_CALL(*pMockView, changeForegroundColour(colorToChangeTo))
        .Times(1); // Expect that the foreground colour will be changed.
    EXPECT_CALL(*pMockView, updateView())
        .Times(1); // Only one view for this presenter.
    // Create a widget factory mock
    auto pMockViewFactory = new MockPeakOverlayFactory;
    PeakOverlayViewFactory_sptr mockViewFactory =
        PeakOverlayViewFactory_sptr(pMockViewFactory);
    EXPECT_CALL(*pMockViewFactory, createView(_, _))
        .WillRepeatedly(Return(mockView));
    EXPECT_CALL(*pMockViewFactory, getPlotXLabel()).WillRepeatedly(Return("H"));
    EXPECT_CALL(*pMockViewFactory, getPlotYLabel()).WillRepeatedly(Return("K"));

    auto presenterBuilder = createStandardBuild(
        nPeaks); // Creates a default Concrete presenter product.
    presenterBuilder.withViewFactory(mockViewFactory); // Change the view
                                                       // factories to deliver
                                                       // the expected mock
                                                       // object
    auto concretePresenter = presenterBuilder.create();

    concretePresenter->setForegroundColor(colorToChangeTo);

    TS_ASSERT(Mock::VerifyAndClearExpectations(pMockView));
  }

  void test_setBackgroundColour() {

    const int nPeaks = 2;
    const PeakViewColor colorToChangeTo;

    // Create a mock view object/product that will be returned by the mock
    // factory.
    auto pMockView = new NiceMock<MockPeakOverlayView>;
    auto mockView = boost::shared_ptr<NiceMock<MockPeakOverlayView>>(pMockView);

    EXPECT_CALL(*pMockView, changeBackgroundColour(colorToChangeTo))
        .Times(1); // Expect that the background colour will be changed.
    EXPECT_CALL(*pMockView, updateView())
        .Times(1); // Expect that each widget will be updated.

    // Create a widget factory mock
    auto pMockViewFactory = new MockPeakOverlayFactory;
    PeakOverlayViewFactory_sptr mockViewFactory =
        PeakOverlayViewFactory_sptr(pMockViewFactory);
    EXPECT_CALL(*pMockViewFactory, createView(_, _))
        .WillRepeatedly(Return(mockView));
    EXPECT_CALL(*pMockViewFactory, getPlotXLabel()).WillRepeatedly(Return("H"));
    EXPECT_CALL(*pMockViewFactory, getPlotYLabel()).WillRepeatedly(Return("K"));

    auto presenterBuilder = createStandardBuild(
        nPeaks); // Creates a default Concrete presenter product.
    presenterBuilder.withViewFactory(mockViewFactory); // Change the view
                                                       // factories to deliver
                                                       // the expected mock
                                                       // object
    auto concretePresenter = presenterBuilder.create();

    concretePresenter->setBackgroundColor(colorToChangeTo);

    TS_ASSERT(Mock::VerifyAndClearExpectations(pMockView));
  }

  void test_setShown() {
    const int expectedNumberOfPeaks = 5;
    auto concreteBuilder = createStandardBuild(expectedNumberOfPeaks);

    // Create a mock view object/product that will be returned by the mock
    // factory.
    auto pMockView = new NiceMock<MockPeakOverlayView>;
    auto mockView = boost::shared_ptr<NiceMock<MockPeakOverlayView>>(pMockView);
    EXPECT_CALL(*pMockView, showView())
        .Times(2); // Expect that the view will be forced to SHOW.
    EXPECT_CALL(*pMockView, hideView())
        .Times(1); // Expect that the view will be forced to HIDE.
    EXPECT_CALL(*pMockView, updateView())
        .Times(2); // Expect that each widget will be updated.
    // Create a widget factory mock
    auto pMockViewFactory = new MockPeakOverlayFactory;
    PeakOverlayViewFactory_sptr mockViewFactory =
        PeakOverlayViewFactory_sptr(pMockViewFactory);
    EXPECT_CALL(*pMockViewFactory, createView(_, _))
        .WillRepeatedly(Return(mockView));
    EXPECT_CALL(*pMockViewFactory, getPlotXLabel()).WillRepeatedly(Return("H"));
    EXPECT_CALL(*pMockViewFactory, getPlotYLabel()).WillRepeatedly(Return("K"));

    concreteBuilder.withViewFactory(mockViewFactory);

    auto presenter = concreteBuilder.create();
    presenter->setShown(true);
    presenter->setShown(false);

    TS_ASSERT(Mock::VerifyAndClearExpectations(pMockView));
  }

  void test_getBoundingBox_throws_if_index_too_low() {
    auto concreteBuilder = createStandardBuild();
    ConcretePeaksPresenter_sptr presenter = concreteBuilder.create();

    const int badIndex = -1;
    TSM_ASSERT_THROWS("Index is < 0, should throw",
                      presenter->getBoundingBox(badIndex), std::out_of_range &);
  }

  void test_getBoundingBox_throws_if_index_too_high() {
    auto concreteBuilder = createStandardBuild();
    ConcretePeaksPresenter_sptr presenter = concreteBuilder.create();

    const size_t numberOfPeaks =
        (*presenter->presentedWorkspaces().begin())->rowCount();
    const int badIndex = static_cast<int>(numberOfPeaks) + 1;
    TSM_ASSERT_THROWS("Index is < 0, should throw",
                      presenter->getBoundingBox(badIndex), std::out_of_range &);
  }

  void test_getBoundingBox() {
    const int expectedNumberOfPeaks = 1;
    auto concreteBuilder = createStandardBuild(expectedNumberOfPeaks);

    // Create a mock view object/product that will be returned by the mock
    // factory.
    auto pMockView = new NiceMock<MockPeakOverlayView>;
    auto mockView = boost::shared_ptr<NiceMock<MockPeakOverlayView>>(pMockView);
    EXPECT_CALL(*pMockView, getBoundingBox(_))
        .Times(1)
        .WillOnce(Return(PeakBoundingBox())); // Expect that the bounding box
                                              // will be requested.

    // Create a widget factory mock
    auto pMockViewFactory = new MockPeakOverlayFactory;
    PeakOverlayViewFactory_sptr mockViewFactory =
        PeakOverlayViewFactory_sptr(pMockViewFactory);
    EXPECT_CALL(*pMockViewFactory, createView(_, _))
        .WillRepeatedly(Return(mockView));
    EXPECT_CALL(*pMockViewFactory, getPlotXLabel()).WillRepeatedly(Return("H"));
    EXPECT_CALL(*pMockViewFactory, getPlotYLabel()).WillRepeatedly(Return("K"));

    concreteBuilder.withViewFactory(mockViewFactory);

    auto presenter = concreteBuilder.create();
    presenter->getBoundingBox(0);
    TS_ASSERT(Mock::VerifyAndClearExpectations(pMockView));
  }

  void test_coordinateToString() {
    TS_ASSERT_EQUALS("HKL", coordinateToString(Mantid::Kernel::HKL));
    TS_ASSERT_EQUALS("QLab", coordinateToString(Mantid::Kernel::QLab));
    TS_ASSERT_EQUALS("QSample", coordinateToString(Mantid::Kernel::QSample));
  }

  void test_getPeaksSizeOnProjection() {
    const int nPeaks = 1;
    const double occupancyInView = 0.07;

    // Create a mock view object/product that will be returned by the mock
    // factory.
    auto pMockView = new NiceMock<MockPeakOverlayView>;
    auto mockView = boost::shared_ptr<NiceMock<MockPeakOverlayView>>(pMockView);
    EXPECT_CALL(*pMockView, getOccupancyInView())
        .WillOnce(
            Return(occupancyInView)); // The occupancy that the VIEW returns.
    // Create a widget factory mock
    auto pMockViewFactory = new MockPeakOverlayFactory;
    PeakOverlayViewFactory_sptr mockViewFactory =
        PeakOverlayViewFactory_sptr(pMockViewFactory);
    EXPECT_CALL(*pMockViewFactory, createView(_, _))
        .WillRepeatedly(Return(mockView));
    EXPECT_CALL(*pMockViewFactory, getPlotXLabel()).WillRepeatedly(Return("H"));
    EXPECT_CALL(*pMockViewFactory, getPlotYLabel()).WillRepeatedly(Return("K"));

    auto presenterBuilder = createStandardBuild(
        nPeaks); // Creates a default Concrete presenter product.
    presenterBuilder.withViewFactory(mockViewFactory); // Change the view
                                                       // factories to deliver
                                                       // the expected mock
                                                       // object
    auto concretePresenter = presenterBuilder.create();

    TS_ASSERT_EQUALS(occupancyInView,
                     concretePresenter->getPeakSizeOnProjection());

    TS_ASSERT(Mock::VerifyAndClearExpectations(pMockView));
  }

  void test_getPeaksSizeIntoProjection() {
    const int nPeaks = 1;
    const double occupancyIntoView = 0.05;

    // Create a mock view object/product that will be returned by the mock
    // factory.
    auto pMockView = new NiceMock<MockPeakOverlayView>;
    auto mockView = boost::shared_ptr<NiceMock<MockPeakOverlayView>>(pMockView);
    EXPECT_CALL(*pMockView, getOccupancyIntoView())
        .WillOnce(
            Return(occupancyIntoView)); // The occupancy that the VIEW returns.
    // Create a widget factory mock
    auto pMockViewFactory = new MockPeakOverlayFactory;
    PeakOverlayViewFactory_sptr mockViewFactory =
        PeakOverlayViewFactory_sptr(pMockViewFactory);
    EXPECT_CALL(*pMockViewFactory, createView(_, _))
        .WillRepeatedly(Return(mockView));
    EXPECT_CALL(*pMockViewFactory, getPlotXLabel()).WillRepeatedly(Return("H"));
    EXPECT_CALL(*pMockViewFactory, getPlotYLabel()).WillRepeatedly(Return("K"));

    auto presenterBuilder = createStandardBuild(
        nPeaks); // Creates a default Concrete presenter product.
    presenterBuilder.withViewFactory(mockViewFactory); // Change the view
                                                       // factories to deliver
                                                       // the expected mock
                                                       // object
    auto concretePresenter = presenterBuilder.create();

    TS_ASSERT_EQUALS(occupancyIntoView,
                     concretePresenter->getPeakSizeIntoProjection());

    TS_ASSERT(Mock::VerifyAndClearExpectations(pMockView));
  }

  void test_reInitalize() {
    const int nPeaks = 3;

    // Create a mock view object/product that will be returned by the mock
    // factory.

    auto pMockView = new NiceMock<MockPeakOverlayView>;
    auto mockView = boost::shared_ptr<NiceMock<MockPeakOverlayView>>(pMockView);

    // Create a widget factory mock
    auto pMockViewFactory = new MockPeakOverlayFactory;
    PeakOverlayViewFactory_sptr mockViewFactory =
        PeakOverlayViewFactory_sptr(pMockViewFactory);
    EXPECT_CALL(*pMockViewFactory, createView(_, _)).WillOnce(Return(mockView));
    EXPECT_CALL(*pMockViewFactory, getPlotXLabel()).WillRepeatedly(Return("H"));
    EXPECT_CALL(*pMockViewFactory, getPlotYLabel()).WillRepeatedly(Return("K"));

    auto presenterBuilder = createStandardBuild(
        nPeaks); // Creates a default Concrete presenter product.
    presenterBuilder.withViewFactory(mockViewFactory); // Change the view
                                                       // factories to deliver
                                                       // the expected
                                                       // ViewFactory mock
                                                       // object
    auto concretePresenter = presenterBuilder.create();
    presenterBuilder.withViewFactory(mockViewFactory);

    // We now create a new peaks workspace
    const double radius = 1;
    auto newPeaksWorkspace = createPeaksWorkspace(nPeaks + 1, radius);

    // We expect the peaks workspace object to be swapped.
    EXPECT_CALL(*pMockViewFactory, swapPeaksWorkspace(_)).Times(1);
    // We expect that createViews will be called again, because we'll have to
    // create new representations for each peak
    EXPECT_CALL(*pMockViewFactory, createView(_, _)).WillOnce(Return(mockView));

    // We force this concrete presenter to take a new peaks workspace to
    // represent
    concretePresenter->reInitialize(newPeaksWorkspace);

    TS_ASSERT(Mock::VerifyAndClearExpectations(pMockViewFactory));
    TS_ASSERT(Mock::VerifyAndClearExpectations(pMockView));
  }

  void test_contentsDifferent_different() {
    ConcretePeaksPresenter_sptr a = createStandardBuild(2).create();
    ConcretePeaksPresenter_sptr b = createStandardBuild(2).create();

    TSM_ASSERT("Each presenter has it's own unique peaks workspace",
               a->contentsDifferent(b.get()));
    TSM_ASSERT("Each presenter has it's own unique peaks workspace",
               b->contentsDifferent(a.get()));
  }

  void test_contentsDifferent_same() {
    ConcretePeaksPresenterBuilder builder = createStandardBuild();
    // Set a common peaks workspace.
    builder.withPeaksWorkspace(WorkspaceCreationHelper::createPeaksWorkspace());

    ConcretePeaksPresenter_sptr a = builder.create();
    ConcretePeaksPresenter_sptr b = builder.create();

    TSM_ASSERT("Each presenter uses the same peaks workspace",
               !a->contentsDifferent(b.get()));
    TSM_ASSERT("Each presenter uses the same peaks peaks workspace",
               !b->contentsDifferent(a.get()));
  }

  void test_contentsDifferent_mixed() {
    auto a = WorkspaceCreationHelper::createPeaksWorkspace();
    auto b = WorkspaceCreationHelper::createPeaksWorkspace();
    auto c = WorkspaceCreationHelper::createPeaksWorkspace();

    // We are creating another comparison peaks presenter, which will deliver a
    // set of peaks workspaces.
    auto other = boost::make_shared<MockPeaksPresenter>();
    SetPeaksWorkspaces result;
    result.insert(a);
    result.insert(b);
    result.insert(c);
    EXPECT_CALL(*other, presentedWorkspaces()).WillRepeatedly(Return(result));

    ConcretePeaksPresenterBuilder builder = createStandardBuild();
    // Set a peaks workspace.
    builder.withPeaksWorkspace(c);
    ConcretePeaksPresenter_sptr presenter = builder.create();

    TSM_ASSERT("Presenter is managing one of these workspaces already",
               !presenter->contentsDifferent(other.get()));
  }

  void test_test_apply_edit_mode_to_views() {
    const int nPeaks = 1;

    // Create a mock view object/product that will be returned by the mock
    // factory.
    auto pMockView = new NiceMock<MockPeakOverlayView>;
    auto mockView = boost::shared_ptr<NiceMock<MockPeakOverlayView>>(pMockView);

    // Create a widget factory mock
    auto pMockViewFactory = new MockPeakOverlayFactory;
    PeakOverlayViewFactory_sptr mockViewFactory =
        PeakOverlayViewFactory_sptr(pMockViewFactory);
    EXPECT_CALL(*pMockViewFactory, createView(_, _))
        .WillRepeatedly(Return(mockView));
    EXPECT_CALL(*pMockViewFactory, getPlotXLabel()).WillRepeatedly(Return("H"));
    EXPECT_CALL(*pMockViewFactory, getPlotYLabel()).WillRepeatedly(Return("K"));

    auto presenterBuilder = createStandardBuild(
        nPeaks); // Creates a default Concrete presenter product.
    presenterBuilder.withViewFactory(mockViewFactory); // Change the view
                                                       // factories to deliver
                                                       // the expected mock
                                                       // object
    auto concretePresenter = presenterBuilder.create();

    // Deletion mode tests
    EXPECT_CALL(*pMockView, peakDeletionMode()).Times(1);
    concretePresenter->peakEditMode(DeletePeaks);

    // Addition mode tests
    EXPECT_CALL(*pMockView, peakAdditionMode()).Times(1);
    concretePresenter->peakEditMode(AddPeaks);

    // Neutral mode tests
    EXPECT_CALL(*pMockView, peakDisplayMode()).Times(1);
    concretePresenter->peakEditMode(MantidQt::SliceViewer::None);

    TSM_ASSERT("MockView not used as expected.",
               Mock::VerifyAndClearExpectations(pMockView));
  }

  // void test_deletePeaksIn(){TSM_ASSERT("Missing test", false);}

  void makeSphericallyIntegrated(IPeak &peak, const double radius) {
    using namespace Mantid::DataObjects;
    Peak *pPeak = dynamic_cast<Peak *>(&peak);
    pPeak->setPeakShape(
        boost::make_shared<PeakShapeSpherical>(radius, Mantid::Kernel::HKL));
  }

  void test_delete_in() {
    using namespace Mantid::DataObjects;

    const int nPeaks = 3;
    const double radius = 0.1;
    auto concreteBuilder =
        createStandardBuild(nPeaks, radius, Mantid::Kernel::HKL);

    // Custom peaks workspace
    IPeaksWorkspace_sptr peaksWS = createPeaksWorkspace(nPeaks, radius);
    // Customize a peak
    IPeak &peakToDelete1 = peaksWS->getPeak(0);
    peakToDelete1.setHKL(0, 0, 0);
    makeSphericallyIntegrated(peakToDelete1, radius);
    // Customize another peak
    IPeak &peakToDelete2 = peaksWS->getPeak(0);
    peakToDelete2.setHKL(1, 0, 0);
    makeSphericallyIntegrated(peakToDelete2, radius);
    // Customize another peak
    peaksWS->getPeak(2).setHKL(
        10, 10, 10); // Not integrated, will be well out of range anyway.

    /******************

                            x (10,10,10)

    -----------------------   cursor region = 0 to 1 and -0.5 to 0.5
    |  x(0,0,0) x(1,0,0)  |
    -----------------------

    ******************/

    concreteBuilder.withPeaksWorkspace(peaksWS); // Customise builder

    ConcretePeaksPresenter_sptr presenter = concreteBuilder.create();

    /*
     * Create a Cursor region.
<<<<<<< HEAD
    */
    MantidQt::SliceViewer::Top top(0.5);
    MantidQt::SliceViewer::Bottom bottom(-0.5);
    MantidQt::SliceViewer::Left left(0);
    MantidQt::SliceViewer::Right right(1);
    MantidQt::SliceViewer::SlicePoint slicePoint(0.0);
=======
     */
    Top top(0.5);
    Bottom bottom(-0.5);
    Left left(0);
    Right right(1);
    SlicePoint slicePoint(0.0);
>>>>>>> 70ba352e
    PeakBoundingBox cursorRegion(left, right, top, bottom,
                                 slicePoint); // psudo viewing frustrum.

    TSM_ASSERT_EQUALS("No peaks should have been removed yet", 3,
                      peaksWS->getNumberPeaks());
    TSM_ASSERT("Point sits on peak radius. We should delete peak.",
               presenter->deletePeaksIn(cursorRegion));
    TSM_ASSERT_EQUALS("One peaks should remain", 1, peaksWS->getNumberPeaks());
  }
};

#endif<|MERGE_RESOLUTION|>--- conflicted
+++ resolved
@@ -860,21 +860,12 @@
 
     /*
      * Create a Cursor region.
-<<<<<<< HEAD
     */
     MantidQt::SliceViewer::Top top(0.5);
     MantidQt::SliceViewer::Bottom bottom(-0.5);
     MantidQt::SliceViewer::Left left(0);
     MantidQt::SliceViewer::Right right(1);
     MantidQt::SliceViewer::SlicePoint slicePoint(0.0);
-=======
-     */
-    Top top(0.5);
-    Bottom bottom(-0.5);
-    Left left(0);
-    Right right(1);
-    SlicePoint slicePoint(0.0);
->>>>>>> 70ba352e
     PeakBoundingBox cursorRegion(left, right, top, bottom,
                                  slicePoint); // psudo viewing frustrum.
 
