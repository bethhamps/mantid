--- conflicted
+++ resolved
@@ -194,8 +194,6 @@
   QString m_xUnits;
 };
 
-<<<<<<< HEAD
-=======
 /**
 * Class contining the logic of plotting the data in detectors/tubes.
 */
@@ -262,7 +260,6 @@
   int m_currentDetID;
 };
 
->>>>>>> bd9f5df9
 } // MantidWidgets
 } // MantidQt
 
