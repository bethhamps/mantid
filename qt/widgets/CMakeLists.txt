--- conflicted
+++ resolved
@@ -2,11 +2,8 @@
 # Now add the packages one-by-one, building up the dependencies as we go
 ###########################################################################
 add_subdirectory ( common )
-<<<<<<< HEAD
 add_subdirectory ( mplcpp )
-=======
 add_subdirectory ( legacyqwt )
->>>>>>> bd9f5df9
 add_subdirectory ( instrumentview )
 add_subdirectory ( sliceviewer )
 add_subdirectory ( spectrumviewer )
