#ifndef MUONFITPROPERTYBROWSER_H_
#define MUONFITPROPERTYBROWSER_H_

#include "MantidQtWidgets/Common/FitPropertyBrowser.h"
#include "MantidQtWidgets/Common/IMuonFitDataModel.h"
#include "MantidQtWidgets/Common/IMuonFitFunctionModel.h"

#include <QMap>
/* Forward declarations */
class QDockWidget;
class QLabel;
class QPushButton;
class QCheckBox;
class QMenu;
class QSignalMapper;
class QtTreePropertyBrowser;
class QtGroupPropertyManager;
class QtDoublePropertyManager;
class QtIntPropertyManager;
class QtBoolPropertyManager;
class QtStringPropertyManager;
class QtEnumPropertyManager;
class QtProperty;
class QtBrowserItem;
class QVBoxLayout;
class QGroupBox;
class QSplitter;
class QWidget;

namespace Mantid {
namespace API {
class IFitFunction;
class IPeakFunction;
class CompositeFunction;
}
}

namespace MantidQt {
namespace MantidWidgets {
class PropertyHandler;

class EXPORT_OPT_MANTIDQT_COMMON MuonFitPropertyBrowser
    : public MantidQt::MantidWidgets::FitPropertyBrowser,
      public MantidQt::MantidWidgets::IMuonFitFunctionModel,
      public IMuonFitDataModel {
  Q_OBJECT

public:
  /// Constructor.
  MuonFitPropertyBrowser(QWidget *parent = nullptr,
                         QObject *mantidui = nullptr);
  /// Initialise the layout.
  void init() override;
  /// Set the input workspace name
  void setWorkspaceName(const QString &wsName) override;
  /// Called when the fit is finished
  void finishHandle(const Mantid::API::IAlgorithm *alg) override;
  /// Add an extra widget into the browser
  void addExtraWidget(QWidget *widget);
  /// Set function externally
  void setFunction(const Mantid::API::IFunction_sptr func) override;
  /// Run a non-sequential fit
  void runFit() override;
  /// Run a sequential fit
  void runSequentialFit() override;
  /// Get the fitting function
  Mantid::API::IFunction_sptr getFunction() const override {
    return getFittingFunction();
  }
  /// Set list of workspaces to fit
  void setWorkspaceNames(const QStringList &wsNames) override;
  /// Get output name
  std::string outputName() const override;
  /// Prefix for simultaneous fit results
  static const std::string SIMULTANEOUS_PREFIX;
  /// Set label for simultaneous fit results
  void setSimultaneousLabel(const std::string &label) override {
    m_simultaneousLabel = label;
  }
  /// Get names of workspaces that are set to be fitted
  std::vector<std::string> getWorkspaceNamesToFit() const override {
    return m_workspacesToFit;
  }
  /// User changed dataset index to fit
  void userChangedDataset(int index) override {
    emit userChangedDatasetIndex(index);
  }
  /// Set multiple fitting mode on or off
  void setMultiFittingMode(bool enabled) override;
  /// returns true if the browser is set to multi fitting mode
  bool isMultiFittingMode() const override;

  /// After fit checks done, continue
  void continueAfterChecks(bool sequential) override;
  /// Remove a plotted guess
  void doRemoveGuess() override { emit removeGuess(); }
  /// Plot a guess function
  void doPlotGuess() override { emit plotGuess(); }
  /// Whether a guess is plotted or not
  bool hasGuess() const override;

  /// Enable/disable the Fit button;
  virtual void setFitEnabled(bool yes) override;
  void doTFAsymmFit();
  void setAvailableGroups(const QStringList &groups);
  void setAvailablePeriods(const QStringList &periods);

  QStringList getChosenGroups() const;
  QStringList getChosenPeriods() const;
  void setTFAsymm(bool state);
  /// Clear list of selected groups
  void clearChosenGroups() const;
  void setAllGroups();
  void setGroupNames(const std::vector<std::string> groupNames);
  void setAllPairs();
  void setAllGroupsOrPairs(const bool isItGroup);
  void clearChosenPeriods() const;
  void setChosenGroup(const QString &group);
  void setAllPeriods();
  void setChosenPeriods(const QString &period);
  void setSingleFitLabel(std::string name);
  void setNormalization(const std::string name);
  void checkFitEnabled();
public slots:
  /// Perform the fit algorithm
  void fit() override;
  /// Open sequential fit dialog
  void sequentialFit() override;

  void executeFitMenu(const QString &item) override;
  void groupBtnPressed();
  void periodBtnPressed();
  void generateBtnPressed();
  void combineBtnPressed();
  void setNumPeriods(size_t numPeriods);
  void addPeriodCheckboxToMap(const QString &name);
  void updatePeriods();

signals:
  /// Emitted when sequential fit is requested by user
  void sequentialFitRequested();
  /// Emitted when function should be updated
  void functionUpdateRequested() override;
  /// Emitted when a fit or sequential fit is requested
  void functionUpdateAndFitRequested(bool sequential) override;
  /// Emitted when number of workspaces to fit is changed
  void workspacesToFitChanged(int n) override;
  /// Emitted when dataset index to fit is changed
  void userChangedDatasetIndex(int index) override;
  /// Emitted when "fit to raw data" is changed
  void fitRawDataClicked(bool enabled) override;
  void groupBoxClicked();
  void periodBoxClicked();
  void reselctGroupClicked(bool enabled);
  /// Emitted when fit is about to be run
  void preFitChecksRequested(bool sequential) override;

protected:
  void showEvent(QShowEvent *e) override;
  double normalization() const;
  void setNormalization();

private slots:
  void doubleChanged(QtProperty *prop) override;
  void boolChanged(QtProperty *prop) override;
  void enumChanged(QtProperty *prop) override;

private:
  /// new menu option
  QAction *m_fitActionTFAsymm;
  /// override populating fit menu
  void populateFitMenuButton(QSignalMapper *fitMapper, QMenu *fitMenu) override;
  void rescaleWS(const std::map<std::string, double> norm,
                 const std::string wsName, const double shift);
  void rescaleWS(const double norm, const std::string wsName,
                 const double shift);
  Mantid::API::IFunction_sptr
  getTFAsymmFitFunction(Mantid::API::IFunction_sptr original,
                        const std::vector<double> norms);
  void updateMultipleNormalization(std::map<std::string, double> norms);
  /// Get the registered function names
  void populateFunctionNames() override;
  /// Check if the workspace can be used in the fit
  bool isWorkspaceValid(Mantid::API::Workspace_sptr) const override;
  /// After a simultaneous fit, add information to results table and group
  /// workspaces
  void finishAfterSimultaneousFit(const Mantid::API::IAlgorithm *fitAlg,
                                  const int nWorkspaces) const;

  void setTFAsymmMode(bool state);
  void clearGroupCheckboxes();
  void addGroupCheckbox(const QString &name);
  void genGroupWindow();
  void genPeriodWindow();
  void genCombinePeriodWindow();
  void updateGroupDisplay();
  void updatePeriodDisplay();
  void setChosenPeriods(const QStringList &chosenPeriods);
  void clearPeriodCheckboxes();
  void addPeriodCheckbox(const QString &name);
  void updatePeriods(const int j);
  bool isPeriodValid(const QString &name);

  /// Splitter for additional widgets and splitter between this and browser
  QSplitter *m_widgetSplitter, *m_mainSplitter;
  /// Names of workspaces to fit
  std::vector<std::string> m_workspacesToFit;
  /// Label to use for simultaneous fits
  std::string m_simultaneousLabel;
  QtProperty *m_normalization;
  QStringList m_normalizationValue;
  QtProperty *m_keepNorm;
  QtProperty *m_TFAsymmMode;
  QtBrowserItem *m_multiFitSettingsGroup;
  QtProperty *m_groupsToFit;
  QStringList m_groupsToFitOptions;
  /// Map of group names to checkboxes
  QMap<QString, QtProperty *> m_groupBoxes;
  QtProperty *m_showGroup;
  QStringList m_showGroupValue;

  QtProperty *m_periodsToFit;
  QStringList m_periodsToFitOptions;
  /// Map of group names to checkboxes
  QMap<QString, QtProperty *> m_periodBoxes;
  QtProperty *m_showPeriods;
  QStringList m_showPeriodValue;
  QLineEdit *m_positiveCombo;
  QLineEdit *m_negativeCombo;

  QPushButton *m_reselectGroupBtn;
  QPushButton *m_reselectPeriodBtn;
  QPushButton *m_generateBtn;
  QGroupBox *m_btnGroup;
  QDialog *m_groupWindow;
  QDialog *m_periodWindow;
  QDialog *m_comboWindow;

  std::vector<std::string> m_groupsList;
<<<<<<< HEAD

  // stores if this is in multi fitting mode
  bool m_isMultiFittingMode;
=======
  QString m_autoBackground;
>>>>>>> bad98cfc
};

std::map<std::string, double> readMultipleNormalization();
std::vector<double> readNormalization();
} // MantidQt
} // API

#endif /*MUONFITPROPERTYBROWSER_H_*/<|MERGE_RESOLUTION|>--- conflicted
+++ resolved
@@ -237,13 +237,11 @@
   QDialog *m_comboWindow;
 
   std::vector<std::string> m_groupsList;
-<<<<<<< HEAD
 
   // stores if this is in multi fitting mode
   bool m_isMultiFittingMode;
-=======
+
   QString m_autoBackground;
->>>>>>> bad98cfc
 };
 
 std::map<std::string, double> readMultipleNormalization();
