#ifndef MANTIDQT_MANTIDWIDGETS_WORKSPACEPRESENTER_H_
#define MANTIDQT_MANTIDWIDGETS_WORKSPACEPRESENTER_H_

#include "MantidQtWidgets/Common/DllOption.h"
#include "MantidQtWidgets/Common/WorkspacePresenter/ViewNotifiable.h"
#include "MantidQtWidgets/Common/WorkspacePresenter/WorkspaceProvider.h"
#include "MantidQtWidgets/Common/WorkspacePresenter/WorkspaceProviderNotifiable.h"
#include <boost/weak_ptr.hpp>
#include <memory>

namespace MantidQt {
namespace MantidWidgets {

class IWorkspaceDockView;
class WorkspaceProvider;

using ADSAdapter_uptr = std::unique_ptr<WorkspaceProvider>;
/**
\class  WorkspacePresenter
\brief  Presenter class for Workspace dock in MantidPlot UI
\author Lamar Moore
\date   24-08-2016
\version 1.0


Copyright &copy; 2016 ISIS Rutherford Appleton Laboratory, NScD Oak Ridge
National Laboratory & European Spallation Source

This file is part of Mantid.

Mantid is free software; you can redistribute it and/or modify
it under the terms of the GNU General Public License as published by
the Free Software Foundation; either version 3 of the License, or
(at your option) any later version.

Mantid is distributed in the hope that it will be useful,
but WITHOUT ANY WARRANTY; without even the implied warranty of
MERCHANTABILITY or FITNESS FOR A PARTICULAR PURPOSE.  See the
GNU General Public License for more details.

You should have received a copy of the GNU General Public License
along with this program.  If not, see <http://www.gnu.org/licenses/>.

File change history is stored at: <https://github.com/mantidproject/mantid>
*/
class EXPORT_OPT_MANTIDQT_COMMON WorkspacePresenter
    : public WorkspaceProviderNotifiable,
      public ViewNotifiable {

public:
<<<<<<< HEAD
  explicit WorkspacePresenter(IWorkspaceDockView& view);
=======
  explicit WorkspacePresenter(IWorkspaceDockView *view);
>>>>>>> 976564c2
  ~WorkspacePresenter() override;

  void init();

  void
  notifyFromWorkspaceProvider(WorkspaceProviderNotifiable::Flag flag) override;
  void notifyFromView(ViewNotifiable::Flag flag) override;

private:
  void loadWorkspace();
  void loadLiveData();
  void renameWorkspace();
  void groupWorkspaces();
  void ungroupWorkspaces();
  void sortWorkspaces();
  void deleteWorkspaces();
  void saveSingleWorkspace();
  void saveWorkspaceCollection();
  void filterWorkspaces();
  void populateAndShowWorkspaceContextMenu();
  void showWorkspaceData();
  void showInstrumentView();
  void saveToProgram();
  void plotSpectrum();
  void plotSpectrumWithErrors();
  void plotSpectrumAdvanced();
  void showColourFillPlot();
  void showDetectorsTable();
  void showBoxDataTable();
  void showVatesGUI();
  void showMDPlot();
  void showListData();
  void showSpectrumViewer();
  void showSliceViewer();
  void showLogs();
  void showSampleMaterialWindow();
  void showAlgorithmHistory();
  void showTransposed();
  void convertToMatrixWorkspace();
  void convertMDHistoToMatrixWorkspace();
  void clearUBMatrix();
  void refreshWorkspaces();

  void workspaceLoaded();
  void workspaceRenamed();
  void workspacesGrouped();
  void workspacesUngrouped();
  void workspaceGroupUpdated();
  void workspacesDeleted();
  void workspacesCleared();

  void updateView();

private:
<<<<<<< HEAD
  IWorkspaceDockView& m_view;
=======
  IWorkspaceDockView *m_view;
>>>>>>> 976564c2
  ADSAdapter_uptr m_adapter;
};
} // namespace MantidWidgets
} // namespace MantidQt
#endif // MANTIDQT_MANTIDWIDGETS_WORKSPACEPRESENTER_H_<|MERGE_RESOLUTION|>--- conflicted
+++ resolved
@@ -48,11 +48,9 @@
       public ViewNotifiable {
 
 public:
-<<<<<<< HEAD
-  explicit WorkspacePresenter(IWorkspaceDockView& view);
-=======
+
   explicit WorkspacePresenter(IWorkspaceDockView *view);
->>>>>>> 976564c2
+
   ~WorkspacePresenter() override;
 
   void init();
@@ -107,11 +105,7 @@
   void updateView();
 
 private:
-<<<<<<< HEAD
-  IWorkspaceDockView& m_view;
-=======
   IWorkspaceDockView *m_view;
->>>>>>> 976564c2
   ADSAdapter_uptr m_adapter;
 };
 } // namespace MantidWidgets
