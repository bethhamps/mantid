#include "MantidQtWidgets/Common/WorkspacePresenter/WorkspacePresenter.h"
#include "MantidKernel/make_unique.h"
#include "MantidQtWidgets/Common/WorkspacePresenter/ADSAdapter.h"
#include "MantidQtWidgets/Common/WorkspacePresenter/IWorkspaceDockView.h"
#include <MantidAPI/AlgorithmManager.h>

using namespace Mantid;

namespace MantidQt {
namespace MantidWidgets {

<<<<<<< HEAD
WorkspacePresenter::WorkspacePresenter(IWorkspaceDockView& view)
=======
WorkspacePresenter::WorkspacePresenter(IWorkspaceDockView *view)
>>>>>>> 976564c2
    : m_view(std::move(view)), m_adapter(Kernel::make_unique<ADSAdapter>()) {}

WorkspacePresenter::~WorkspacePresenter() {}

/// Initialises the view weak pointer for the Workspace Provider.
void WorkspacePresenter::init() {
<<<<<<< HEAD
  m_adapter->registerPresenter(m_view.getPresenterWeakPtr());
=======
  m_adapter->registerPresenter(m_view->getPresenterWeakPtr());
>>>>>>> 976564c2
}

/// Handle WorkspaceProvider (ADS) notifications
void WorkspacePresenter::notifyFromWorkspaceProvider(
    WorkspaceProviderNotifiable::Flag flag) {
  switch (flag) {
  case WorkspaceProviderNotifiable::Flag::WorkspaceLoaded:
    workspaceLoaded();
    break;
  case WorkspaceProviderNotifiable::Flag::WorkspaceRenamed:
    workspaceRenamed();
    break;
  case WorkspaceProviderNotifiable::Flag::WorkspacesGrouped:
    workspacesGrouped();
    break;
  case WorkspaceProviderNotifiable::Flag::WorkspacesUngrouped:
    workspacesUngrouped();
    break;
  case WorkspaceProviderNotifiable::Flag::WorkspaceGroupUpdated:
    workspaceGroupUpdated();
    break;
  case WorkspaceProviderNotifiable::Flag::WorkspaceDeleted:
    workspacesDeleted();
    break;
  case WorkspaceProviderNotifiable::Flag::WorkspacesCleared:
    workspacesCleared();
    break;
  case WorkspaceProviderNotifiable::Flag::GenericUpdateNotification:
    updateView();
    break;
  }
}

/// Handle notifications from the view.
void WorkspacePresenter::notifyFromView(ViewNotifiable::Flag flag) {
  switch (flag) {
  case ViewNotifiable::Flag::LoadWorkspace:
    loadWorkspace();
    break;
  case ViewNotifiable::Flag::LoadLiveDataWorkspace:
    loadLiveData();
    break;
  case ViewNotifiable::Flag::RenameWorkspace:
    renameWorkspace();
    break;
  case ViewNotifiable::Flag::GroupWorkspaces:
    groupWorkspaces();
    break;
  case ViewNotifiable::Flag::UngroupWorkspaces:
    ungroupWorkspaces();
    break;
  case ViewNotifiable::Flag::SortWorkspaces:
    sortWorkspaces();
    break;
  case ViewNotifiable::Flag::DeleteWorkspaces:
    deleteWorkspaces();
    break;
  case ViewNotifiable::Flag::SaveSingleWorkspace:
    saveSingleWorkspace();
    break;
  case ViewNotifiable::Flag::SaveWorkspaceCollection:
    saveWorkspaceCollection();
    break;
  case ViewNotifiable::Flag::FilterWorkspaces:
    filterWorkspaces();
    break;
  case ViewNotifiable::Flag::PopulateAndShowWorkspaceContextMenu:
    populateAndShowWorkspaceContextMenu();
    break;
  case ViewNotifiable::Flag::ShowWorkspaceData:
    showWorkspaceData();
    break;
  case ViewNotifiable::Flag::ShowInstrumentView:
    showInstrumentView();
    break;
  case ViewNotifiable::Flag::SaveToProgram:
    saveToProgram();
    break;
  case ViewNotifiable::Flag::PlotSpectrum:
    plotSpectrum();
    break;
  case ViewNotifiable::Flag::PlotSpectrumWithErrors:
    plotSpectrumWithErrors();
    break;
  case ViewNotifiable::Flag::PlotSpectrumAdvanced:
    plotSpectrumAdvanced();
    break;
  case ViewNotifiable::Flag::ShowColourFillPlot:
    showColourFillPlot();
    break;
  case ViewNotifiable::Flag::ShowDetectorsTable:
    showDetectorsTable();
    break;
  case ViewNotifiable::Flag::ShowBoxDataTable:
    showBoxDataTable();
    break;
  case ViewNotifiable::Flag::ShowVatesGUI:
    showVatesGUI();
    break;
  case ViewNotifiable::Flag::ShowMDPlot:
    showMDPlot();
    break;
  case ViewNotifiable::Flag::ShowListData:
    showListData();
    break;
  case ViewNotifiable::Flag::ShowSpectrumViewer:
    showSpectrumViewer();
    break;
  case ViewNotifiable::Flag::ShowSliceViewer:
    showSliceViewer();
    break;
  case ViewNotifiable::Flag::ShowLogs:
    showLogs();
    break;
  case ViewNotifiable::Flag::ShowSampleMaterialWindow:
    showSampleMaterialWindow();
    break;
  case ViewNotifiable::Flag::ShowAlgorithmHistory:
    showAlgorithmHistory();
    break;
  case ViewNotifiable::Flag::ShowTransposed:
    showTransposed();
    break;
  case ViewNotifiable::Flag::ConvertToMatrixWorkspace:
    convertToMatrixWorkspace();
    break;
  case ViewNotifiable::Flag::ConvertMDHistoToMatrixWorkspace:
    convertMDHistoToMatrixWorkspace();
    break;
  case ViewNotifiable::Flag::ClearUBMatrix:
    clearUBMatrix();
    break;
  case ViewNotifiable::Flag::RefreshWorkspaces:
    refreshWorkspaces();
    break;
  }
}

<<<<<<< HEAD
void WorkspacePresenter::loadWorkspace() {
  m_view.showLoadDialog();
}

void WorkspacePresenter::loadLiveData() {
  m_view.showLiveDataDialog();
}

void WorkspacePresenter::renameWorkspace() {
  m_view.showRenameDialog(m_view.getSelectedWorkspaceNames());
}

void WorkspacePresenter::groupWorkspaces() {
  auto selected = m_view.getSelectedWorkspaceNames();
=======
void WorkspacePresenter::loadWorkspace() { m_view->showLoadDialog(); }

void WorkspacePresenter::loadLiveData() { m_view->showLiveDataDialog(); }

void WorkspacePresenter::renameWorkspace() {
  m_view->showRenameDialog(m_view->getSelectedWorkspaceNames());
}

void WorkspacePresenter::groupWorkspaces() {
  auto selected = m_view->getSelectedWorkspaceNames();
>>>>>>> 976564c2

  std::string groupName("NewGroup");
  // get selected workspaces
  if (selected.size() < 2) {
<<<<<<< HEAD
	m_view.showCriticalUserMessage("Cannot Group Workspaces",
                                  "Select at least two workspaces to group ");
=======
    m_view->showCriticalUserMessage("Cannot Group Workspaces",
                                    "Select at least two workspaces to group ");
>>>>>>> 976564c2
    return;
  }

  if (m_adapter->doesWorkspaceExist(groupName)) {
<<<<<<< HEAD
    if (!m_view.askUserYesNo("",
                            "Workspace " + groupName +
                                " already exists. Do you want to replace it?"))
=======
    if (!m_view->askUserYesNo(
            "", "Workspace " + groupName +
                    " already exists. Do you want to replace it?"))
>>>>>>> 976564c2
      return;
  }

  try {
    std::string algName("GroupWorkspaces");
    Mantid::API::IAlgorithm_sptr alg =
        Mantid::API::AlgorithmManager::Instance().create(algName, -1);
    alg->initialize();
    alg->setProperty("InputWorkspaces", selected);
    alg->setPropertyValue("OutputWorkspace", groupName);
    // execute the algorithm
    bool bStatus = alg->execute();
    if (!bStatus) {
<<<<<<< HEAD
	  m_view.showCriticalUserMessage("MantidPlot - Algorithm error",
                                    " Error in GroupWorkspaces algorithm");
    }
  } catch (...) {
	  m_view.showCriticalUserMessage("MantidPlot - Algorithm error",
                                  " Error in GroupWorkspaces algorithm");
=======
      m_view->showCriticalUserMessage("MantidPlot - Algorithm error",
                                      " Error in GroupWorkspaces algorithm");
    }
  } catch (...) {
    m_view->showCriticalUserMessage("MantidPlot - Algorithm error",
                                    " Error in GroupWorkspaces algorithm");
>>>>>>> 976564c2
  }
}

void WorkspacePresenter::ungroupWorkspaces() {
<<<<<<< HEAD
  auto selected = m_view.getSelectedWorkspaceNames();

  if (selected.size() == 0) {
	  m_view.showCriticalUserMessage("Error Ungrouping Workspaces",
                                  "Select a group workspace to Ungroup.");
=======
  auto selected = m_view->getSelectedWorkspaceNames();

  if (selected.size() == 0) {
    m_view->showCriticalUserMessage("Error Ungrouping Workspaces",
                                    "Select a group workspace to Ungroup.");
>>>>>>> 976564c2
    return;
  }

  try {
    // workspace name
    auto wsname = selected[0];

    std::string algName("UnGroupWorkspace");
    Mantid::API::IAlgorithm_sptr alg =
        Mantid::API::AlgorithmManager::Instance().create(algName, -1);
    alg->initialize();
    alg->setProperty("InputWorkspace", wsname);

    // execute the algorithm
    bool bStatus = alg->execute();
    if (!bStatus) {
<<<<<<< HEAD
	  m_view.showCriticalUserMessage("MantidPlot - Algorithm error",
                                    " Error in UnGroupWorkspace algorithm");
    }
  } catch (...) {
	  m_view.showCriticalUserMessage("MantidPlot - Algorithm error",
                                  " Error in UnGroupWorkspace algorithm");
=======
      m_view->showCriticalUserMessage("MantidPlot - Algorithm error",
                                      " Error in UnGroupWorkspace algorithm");
    }
  } catch (...) {
    m_view->showCriticalUserMessage("MantidPlot - Algorithm error",
                                    " Error in UnGroupWorkspace algorithm");
>>>>>>> 976564c2
  }
}

void WorkspacePresenter::sortWorkspaces() {
<<<<<<< HEAD
  m_view.sortWorkspaces(m_view.getSortCriteria(), m_view.getSortDirection());
=======
  m_view->sortWorkspaces(m_view->getSortCriteria(), m_view->getSortDirection());
>>>>>>> 976564c2
}

void WorkspacePresenter::deleteWorkspaces() {
  bool deleteWs = true;
<<<<<<< HEAD
  auto selected = m_view.getSelectedWorkspaceNames();
=======
  auto selected = m_view->getSelectedWorkspaceNames();
>>>>>>> 976564c2

  // Ensure all workspaces exist in the ADS
  if (!std::all_of(selected.cbegin(), selected.cend(),
                   [=](const std::string &ws) {
                     return m_adapter->doesWorkspaceExist(ws);
                   })) {
<<<<<<< HEAD
	  m_view.showCriticalUserMessage(
=======
    m_view->showCriticalUserMessage(
>>>>>>> 976564c2
        "Delete Workspaces",
        "Unabel to delete workspaces. Invalid workspace names provided.");
    return;
  }

<<<<<<< HEAD
  if (m_view.isPromptDelete())
    deleteWs = m_view.deleteConfirmation();

  if (deleteWs)
	  m_view.deleteWorkspaces(selected);
}

void WorkspacePresenter::saveSingleWorkspace() {
  m_view.saveWorkspace(m_view.getSaveFileType());
}

void WorkspacePresenter::saveWorkspaceCollection() {
  m_view.saveWorkspaces(m_view.getSelectedWorkspaceNames());
}

void WorkspacePresenter::filterWorkspaces() {
  m_view.filterWorkspaces(m_view.getFilterText());
}

void WorkspacePresenter::populateAndShowWorkspaceContextMenu() {
  m_view.popupContextMenu();
}

void WorkspacePresenter::showWorkspaceData() {
  m_view.showWorkspaceData();
}

void WorkspacePresenter::showInstrumentView() {
  m_view.showInstrumentView();
}

void WorkspacePresenter::saveToProgram() {
  m_view.saveToProgram();
}

void WorkspacePresenter::plotSpectrum() {
  m_view.plotSpectrum("Simple");
}

void WorkspacePresenter::plotSpectrumWithErrors() {
  m_view.plotSpectrum("Errors");
}

void WorkspacePresenter::plotSpectrumAdvanced() {
  m_view.plotSpectrum("Advanced");
}

void WorkspacePresenter::showColourFillPlot() {
  m_view.showColourFillPlot();
}

void WorkspacePresenter::showDetectorsTable() {
  m_view.showDetectorsTable();
}

void WorkspacePresenter::showBoxDataTable() {
  m_view.showBoxDataTable();
}

void WorkspacePresenter::showVatesGUI() {
  m_view.showVatesGUI();
}

void WorkspacePresenter::showMDPlot() {
  m_view.showMDPlot();
}

void WorkspacePresenter::showListData() {
  m_view.showListData();
}

void WorkspacePresenter::showSpectrumViewer() {
	m_view.showSpectrumViewer();
}

void WorkspacePresenter::showSliceViewer() {
  m_view.showSliceViewer();
}

void WorkspacePresenter::showLogs() {
  m_view.showLogs();
}

void WorkspacePresenter::showSampleMaterialWindow() {
  m_view.showSampleMaterialWindow();
}

void WorkspacePresenter::showAlgorithmHistory() {
  m_view.showAlgorithmHistory();
}

void WorkspacePresenter::showTransposed() {
  m_view.showTransposed();
}

void WorkspacePresenter::convertToMatrixWorkspace() {
	m_view.convertToMatrixWorkspace();
}

void WorkspacePresenter::convertMDHistoToMatrixWorkspace() {
  m_view.convertMDHistoToMatrixWorkspace();
}

void WorkspacePresenter::clearUBMatrix() {
  auto wsNames = m_view.getSelectedWorkspaceNames();
=======
  if (m_view->isPromptDelete())
    deleteWs = m_view->deleteConfirmation();

  if (deleteWs)
    m_view->deleteWorkspaces(selected);
}

void WorkspacePresenter::saveSingleWorkspace() {
  m_view->saveWorkspace(m_view->getSaveFileType());
}

void WorkspacePresenter::saveWorkspaceCollection() {
  m_view->saveWorkspaces(m_view->getSelectedWorkspaceNames());
}

void WorkspacePresenter::filterWorkspaces() {
  m_view->filterWorkspaces(m_view->getFilterText());
}

void WorkspacePresenter::populateAndShowWorkspaceContextMenu() {
  m_view->popupContextMenu();
}

void WorkspacePresenter::showWorkspaceData() { m_view->showWorkspaceData(); }

void WorkspacePresenter::showInstrumentView() { m_view->showInstrumentView(); }

void WorkspacePresenter::saveToProgram() { m_view->saveToProgram(); }

void WorkspacePresenter::plotSpectrum() { m_view->plotSpectrum("Simple"); }

void WorkspacePresenter::plotSpectrumWithErrors() {
  m_view->plotSpectrum("Errors");
}

void WorkspacePresenter::plotSpectrumAdvanced() {
  m_view->plotSpectrum("Advanced");
}

void WorkspacePresenter::showColourFillPlot() { m_view->showColourFillPlot(); }

void WorkspacePresenter::showDetectorsTable() { m_view->showDetectorsTable(); }

void WorkspacePresenter::showBoxDataTable() { m_view->showBoxDataTable(); }

void WorkspacePresenter::showVatesGUI() { m_view->showVatesGUI(); }

void WorkspacePresenter::showMDPlot() { m_view->showMDPlot(); }

void WorkspacePresenter::showListData() { m_view->showListData(); }

void WorkspacePresenter::showSpectrumViewer() { m_view->showSpectrumViewer(); }

void WorkspacePresenter::showSliceViewer() { m_view->showSliceViewer(); }

void WorkspacePresenter::showLogs() { m_view->showLogs(); }

void WorkspacePresenter::showSampleMaterialWindow() {
  m_view->showSampleMaterialWindow();
}

void WorkspacePresenter::showAlgorithmHistory() {
  m_view->showAlgorithmHistory();
}

void WorkspacePresenter::showTransposed() { m_view->showTransposed(); }

void WorkspacePresenter::convertToMatrixWorkspace() {
  m_view->convertToMatrixWorkspace();
}

void WorkspacePresenter::convertMDHistoToMatrixWorkspace() {
  m_view->convertMDHistoToMatrixWorkspace();
}

void WorkspacePresenter::clearUBMatrix() {
  auto wsNames = m_view->getSelectedWorkspaceNames();
>>>>>>> 976564c2

  for (auto &ws : wsNames) {
    auto alg = Mantid::API::AlgorithmManager::Instance().create("ClearUB", -1);
    if (alg) {
      alg->initialize();
      alg->setPropertyValue("Workspace", ws);
      // Run in this manner due to Qt dependencies within this method.
      // otherwise it would have been implemented here.
<<<<<<< HEAD
	  m_view.executeAlgorithmAsync(alg);
=======
      m_view->executeAlgorithmAsync(alg);
>>>>>>> 976564c2
    } else
      break;
  }
}

void WorkspacePresenter::refreshWorkspaces() { updateView(); }

void WorkspacePresenter::workspaceLoaded() { updateView(); }

void WorkspacePresenter::workspaceRenamed() {
<<<<<<< HEAD
  m_view.recordWorkspaceRename(m_adapter->getOldName(), m_adapter->getNewName());
  m_view.updateTree(m_adapter->topLevelItems());
=======
  m_view->recordWorkspaceRename(m_adapter->getOldName(),
                                m_adapter->getNewName());
  m_view->updateTree(m_adapter->topLevelItems());
>>>>>>> 976564c2
}

void WorkspacePresenter::workspacesGrouped() { updateView(); }
void WorkspacePresenter::workspacesUngrouped() { updateView(); }
void WorkspacePresenter::workspaceGroupUpdated() { updateView(); }

void WorkspacePresenter::workspacesDeleted() { updateView(); }

<<<<<<< HEAD
void WorkspacePresenter::workspacesCleared() {

  m_view.clearView();
}

/// Update the view by publishing the ADS contents.
void WorkspacePresenter::updateView() {
  m_view.updateTree(m_adapter->topLevelItems());
=======
void WorkspacePresenter::workspacesCleared() { m_view->clearView(); }

/// Update the view by publishing the ADS contents.
void WorkspacePresenter::updateView() {
  m_view->updateTree(m_adapter->topLevelItems());
>>>>>>> 976564c2
}

} // namespace MantidQt
} // namespace MantidWidgets<|MERGE_RESOLUTION|>--- conflicted
+++ resolved
@@ -9,22 +9,14 @@
 namespace MantidQt {
 namespace MantidWidgets {
 
-<<<<<<< HEAD
-WorkspacePresenter::WorkspacePresenter(IWorkspaceDockView& view)
-=======
 WorkspacePresenter::WorkspacePresenter(IWorkspaceDockView *view)
->>>>>>> 976564c2
     : m_view(std::move(view)), m_adapter(Kernel::make_unique<ADSAdapter>()) {}
 
 WorkspacePresenter::~WorkspacePresenter() {}
 
 /// Initialises the view weak pointer for the Workspace Provider.
 void WorkspacePresenter::init() {
-<<<<<<< HEAD
-  m_adapter->registerPresenter(m_view.getPresenterWeakPtr());
-=======
   m_adapter->registerPresenter(m_view->getPresenterWeakPtr());
->>>>>>> 976564c2
 }
 
 /// Handle WorkspaceProvider (ADS) notifications
@@ -163,22 +155,6 @@
   }
 }
 
-<<<<<<< HEAD
-void WorkspacePresenter::loadWorkspace() {
-  m_view.showLoadDialog();
-}
-
-void WorkspacePresenter::loadLiveData() {
-  m_view.showLiveDataDialog();
-}
-
-void WorkspacePresenter::renameWorkspace() {
-  m_view.showRenameDialog(m_view.getSelectedWorkspaceNames());
-}
-
-void WorkspacePresenter::groupWorkspaces() {
-  auto selected = m_view.getSelectedWorkspaceNames();
-=======
 void WorkspacePresenter::loadWorkspace() { m_view->showLoadDialog(); }
 
 void WorkspacePresenter::loadLiveData() { m_view->showLiveDataDialog(); }
@@ -189,31 +165,18 @@
 
 void WorkspacePresenter::groupWorkspaces() {
   auto selected = m_view->getSelectedWorkspaceNames();
->>>>>>> 976564c2
-
   std::string groupName("NewGroup");
   // get selected workspaces
   if (selected.size() < 2) {
-<<<<<<< HEAD
-	m_view.showCriticalUserMessage("Cannot Group Workspaces",
-                                  "Select at least two workspaces to group ");
-=======
     m_view->showCriticalUserMessage("Cannot Group Workspaces",
                                     "Select at least two workspaces to group ");
->>>>>>> 976564c2
     return;
   }
 
   if (m_adapter->doesWorkspaceExist(groupName)) {
-<<<<<<< HEAD
-    if (!m_view.askUserYesNo("",
-                            "Workspace " + groupName +
-                                " already exists. Do you want to replace it?"))
-=======
     if (!m_view->askUserYesNo(
             "", "Workspace " + groupName +
                     " already exists. Do you want to replace it?"))
->>>>>>> 976564c2
       return;
   }
 
@@ -227,38 +190,21 @@
     // execute the algorithm
     bool bStatus = alg->execute();
     if (!bStatus) {
-<<<<<<< HEAD
-	  m_view.showCriticalUserMessage("MantidPlot - Algorithm error",
-                                    " Error in GroupWorkspaces algorithm");
-    }
-  } catch (...) {
-	  m_view.showCriticalUserMessage("MantidPlot - Algorithm error",
-                                  " Error in GroupWorkspaces algorithm");
-=======
       m_view->showCriticalUserMessage("MantidPlot - Algorithm error",
                                       " Error in GroupWorkspaces algorithm");
     }
   } catch (...) {
     m_view->showCriticalUserMessage("MantidPlot - Algorithm error",
                                     " Error in GroupWorkspaces algorithm");
->>>>>>> 976564c2
   }
 }
 
 void WorkspacePresenter::ungroupWorkspaces() {
-<<<<<<< HEAD
-  auto selected = m_view.getSelectedWorkspaceNames();
-
-  if (selected.size() == 0) {
-	  m_view.showCriticalUserMessage("Error Ungrouping Workspaces",
-                                  "Select a group workspace to Ungroup.");
-=======
   auto selected = m_view->getSelectedWorkspaceNames();
 
   if (selected.size() == 0) {
     m_view->showCriticalUserMessage("Error Ungrouping Workspaces",
                                     "Select a group workspace to Ungroup.");
->>>>>>> 976564c2
     return;
   }
 
@@ -275,162 +221,33 @@
     // execute the algorithm
     bool bStatus = alg->execute();
     if (!bStatus) {
-<<<<<<< HEAD
-	  m_view.showCriticalUserMessage("MantidPlot - Algorithm error",
-                                    " Error in UnGroupWorkspace algorithm");
-    }
-  } catch (...) {
-	  m_view.showCriticalUserMessage("MantidPlot - Algorithm error",
-                                  " Error in UnGroupWorkspace algorithm");
-=======
       m_view->showCriticalUserMessage("MantidPlot - Algorithm error",
                                       " Error in UnGroupWorkspace algorithm");
     }
   } catch (...) {
     m_view->showCriticalUserMessage("MantidPlot - Algorithm error",
                                     " Error in UnGroupWorkspace algorithm");
->>>>>>> 976564c2
   }
 }
 
 void WorkspacePresenter::sortWorkspaces() {
-<<<<<<< HEAD
-  m_view.sortWorkspaces(m_view.getSortCriteria(), m_view.getSortDirection());
-=======
   m_view->sortWorkspaces(m_view->getSortCriteria(), m_view->getSortDirection());
->>>>>>> 976564c2
 }
 
 void WorkspacePresenter::deleteWorkspaces() {
   bool deleteWs = true;
-<<<<<<< HEAD
-  auto selected = m_view.getSelectedWorkspaceNames();
-=======
   auto selected = m_view->getSelectedWorkspaceNames();
->>>>>>> 976564c2
 
   // Ensure all workspaces exist in the ADS
   if (!std::all_of(selected.cbegin(), selected.cend(),
                    [=](const std::string &ws) {
                      return m_adapter->doesWorkspaceExist(ws);
                    })) {
-<<<<<<< HEAD
-	  m_view.showCriticalUserMessage(
-=======
     m_view->showCriticalUserMessage(
->>>>>>> 976564c2
         "Delete Workspaces",
         "Unabel to delete workspaces. Invalid workspace names provided.");
     return;
   }
-
-<<<<<<< HEAD
-  if (m_view.isPromptDelete())
-    deleteWs = m_view.deleteConfirmation();
-
-  if (deleteWs)
-	  m_view.deleteWorkspaces(selected);
-}
-
-void WorkspacePresenter::saveSingleWorkspace() {
-  m_view.saveWorkspace(m_view.getSaveFileType());
-}
-
-void WorkspacePresenter::saveWorkspaceCollection() {
-  m_view.saveWorkspaces(m_view.getSelectedWorkspaceNames());
-}
-
-void WorkspacePresenter::filterWorkspaces() {
-  m_view.filterWorkspaces(m_view.getFilterText());
-}
-
-void WorkspacePresenter::populateAndShowWorkspaceContextMenu() {
-  m_view.popupContextMenu();
-}
-
-void WorkspacePresenter::showWorkspaceData() {
-  m_view.showWorkspaceData();
-}
-
-void WorkspacePresenter::showInstrumentView() {
-  m_view.showInstrumentView();
-}
-
-void WorkspacePresenter::saveToProgram() {
-  m_view.saveToProgram();
-}
-
-void WorkspacePresenter::plotSpectrum() {
-  m_view.plotSpectrum("Simple");
-}
-
-void WorkspacePresenter::plotSpectrumWithErrors() {
-  m_view.plotSpectrum("Errors");
-}
-
-void WorkspacePresenter::plotSpectrumAdvanced() {
-  m_view.plotSpectrum("Advanced");
-}
-
-void WorkspacePresenter::showColourFillPlot() {
-  m_view.showColourFillPlot();
-}
-
-void WorkspacePresenter::showDetectorsTable() {
-  m_view.showDetectorsTable();
-}
-
-void WorkspacePresenter::showBoxDataTable() {
-  m_view.showBoxDataTable();
-}
-
-void WorkspacePresenter::showVatesGUI() {
-  m_view.showVatesGUI();
-}
-
-void WorkspacePresenter::showMDPlot() {
-  m_view.showMDPlot();
-}
-
-void WorkspacePresenter::showListData() {
-  m_view.showListData();
-}
-
-void WorkspacePresenter::showSpectrumViewer() {
-	m_view.showSpectrumViewer();
-}
-
-void WorkspacePresenter::showSliceViewer() {
-  m_view.showSliceViewer();
-}
-
-void WorkspacePresenter::showLogs() {
-  m_view.showLogs();
-}
-
-void WorkspacePresenter::showSampleMaterialWindow() {
-  m_view.showSampleMaterialWindow();
-}
-
-void WorkspacePresenter::showAlgorithmHistory() {
-  m_view.showAlgorithmHistory();
-}
-
-void WorkspacePresenter::showTransposed() {
-  m_view.showTransposed();
-}
-
-void WorkspacePresenter::convertToMatrixWorkspace() {
-	m_view.convertToMatrixWorkspace();
-}
-
-void WorkspacePresenter::convertMDHistoToMatrixWorkspace() {
-  m_view.convertMDHistoToMatrixWorkspace();
-}
-
-void WorkspacePresenter::clearUBMatrix() {
-  auto wsNames = m_view.getSelectedWorkspaceNames();
-=======
   if (m_view->isPromptDelete())
     deleteWs = m_view->deleteConfirmation();
 
@@ -508,7 +325,6 @@
 
 void WorkspacePresenter::clearUBMatrix() {
   auto wsNames = m_view->getSelectedWorkspaceNames();
->>>>>>> 976564c2
 
   for (auto &ws : wsNames) {
     auto alg = Mantid::API::AlgorithmManager::Instance().create("ClearUB", -1);
@@ -517,11 +333,7 @@
       alg->setPropertyValue("Workspace", ws);
       // Run in this manner due to Qt dependencies within this method.
       // otherwise it would have been implemented here.
-<<<<<<< HEAD
-	  m_view.executeAlgorithmAsync(alg);
-=======
       m_view->executeAlgorithmAsync(alg);
->>>>>>> 976564c2
     } else
       break;
   }
@@ -532,14 +344,9 @@
 void WorkspacePresenter::workspaceLoaded() { updateView(); }
 
 void WorkspacePresenter::workspaceRenamed() {
-<<<<<<< HEAD
-  m_view.recordWorkspaceRename(m_adapter->getOldName(), m_adapter->getNewName());
-  m_view.updateTree(m_adapter->topLevelItems());
-=======
   m_view->recordWorkspaceRename(m_adapter->getOldName(),
                                 m_adapter->getNewName());
   m_view->updateTree(m_adapter->topLevelItems());
->>>>>>> 976564c2
 }
 
 void WorkspacePresenter::workspacesGrouped() { updateView(); }
@@ -548,22 +355,11 @@
 
 void WorkspacePresenter::workspacesDeleted() { updateView(); }
 
-<<<<<<< HEAD
-void WorkspacePresenter::workspacesCleared() {
-
-  m_view.clearView();
-}
-
-/// Update the view by publishing the ADS contents.
-void WorkspacePresenter::updateView() {
-  m_view.updateTree(m_adapter->topLevelItems());
-=======
 void WorkspacePresenter::workspacesCleared() { m_view->clearView(); }
 
 /// Update the view by publishing the ADS contents.
 void WorkspacePresenter::updateView() {
   m_view->updateTree(m_adapter->topLevelItems());
->>>>>>> 976564c2
 }
 
 } // namespace MantidQt
