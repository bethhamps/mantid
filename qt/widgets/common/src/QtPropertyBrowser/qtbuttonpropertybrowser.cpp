--- conflicted
+++ resolved
@@ -115,7 +115,6 @@
   button->setIcon(icon);
   */
   return button;
-<<<<<<< HEAD
 }
 
 int QtButtonPropertyBrowserPrivate::gridRow(WidgetItem *item) const {
@@ -150,53 +149,13 @@
   m_mainLayout->addItem(item, 0, 0);
 }
 
-=======
-}
-
-int QtButtonPropertyBrowserPrivate::gridRow(WidgetItem *item) const {
-  QList<WidgetItem *> siblings;
-  if (item->parent)
-    siblings = item->parent->children;
-  else
-    siblings = m_children;
-
-  int row = 0;
-  QListIterator<WidgetItem *> it(siblings);
-  while (it.hasNext()) {
-    WidgetItem *sibling = it.next();
-    if (sibling == item)
-      return row;
-    row += gridSpan(sibling);
-  }
-  return -1;
-}
-
-int QtButtonPropertyBrowserPrivate::gridSpan(WidgetItem *item) const {
-  if (item->container && item->expanded)
-    return 2;
-  return 1;
-}
-
-void QtButtonPropertyBrowserPrivate::init(QWidget *parent) {
-  m_mainLayout = new QGridLayout();
-  parent->setLayout(m_mainLayout);
-  QLayoutItem *item =
-      new QSpacerItem(0, 0, QSizePolicy::Fixed, QSizePolicy::Expanding);
-  m_mainLayout->addItem(item, 0, 0);
-}
-
->>>>>>> 9519fe64
 void QtButtonPropertyBrowserPrivate::slotEditorDestroyed() {
   QWidget *editor = qobject_cast<QWidget *>(q_ptr->sender());
   if (!editor)
     return;
   if (!m_widgetToItem.contains(editor))
     return;
-<<<<<<< HEAD
-  m_widgetToItem[editor]->widget = 0;
-=======
   m_widgetToItem[editor]->widget = nullptr;
->>>>>>> 9519fe64
   m_widgetToItem.remove(editor);
 }
 
@@ -206,13 +165,8 @@
     WidgetItem *item = itItem.next();
 
     WidgetItem *parent = item->parent;
-<<<<<<< HEAD
-    QWidget *w = 0;
-    QGridLayout *l = 0;
-=======
     QWidget *w = nullptr;
     QGridLayout *l = nullptr;
->>>>>>> 9519fe64
     const int oldRow = gridRow(item);
     if (parent) {
       w = parent->container;
@@ -246,11 +200,7 @@
   item->expanded = expanded;
   const int row = gridRow(item);
   WidgetItem *parent = item->parent;
-<<<<<<< HEAD
-  QGridLayout *l = 0;
-=======
   QGridLayout *l = nullptr;
->>>>>>> 9519fe64
   if (parent)
     l = parent->layout;
   else
@@ -295,13 +245,8 @@
   WidgetItem *newItem = new WidgetItem();
   newItem->parent = parentItem;
 
-<<<<<<< HEAD
-  QGridLayout *layout = 0;
-  QWidget *parentWidget = 0;
-=======
   QGridLayout *layout = nullptr;
   QWidget *parentWidget = nullptr;
->>>>>>> 9519fe64
   int row = -1;
   if (!afterItem) {
     row = 0;
@@ -325,11 +270,7 @@
     if (!parentItem->container) {
       m_recreateQueue.removeAll(parentItem);
       WidgetItem *grandParent = parentItem->parent;
-<<<<<<< HEAD
-      QGridLayout *l = 0;
-=======
       QGridLayout *l = nullptr;
->>>>>>> 9519fe64
       const int oldRow = gridRow(parentItem);
       if (grandParent) {
         l = grandParent->layout;
@@ -349,11 +290,7 @@
       if (parentItem->label) {
         l->removeWidget(parentItem->label);
         delete parentItem->label;
-<<<<<<< HEAD
-        parentItem->label = 0;
-=======
         parentItem->label = nullptr;
->>>>>>> 9519fe64
       }
       int span = 1;
       if (!parentItem->widget && !parentItem->widgetLabel)
@@ -435,11 +372,7 @@
       removeRow(parentItem->layout, row);
   } else {
     const WidgetItem *grandParent = parentItem->parent;
-<<<<<<< HEAD
-    QGridLayout *l = 0;
-=======
     QGridLayout *l = nullptr;
->>>>>>> 9519fe64
     if (grandParent) {
       l = grandParent->layout;
     } else {
@@ -453,15 +386,9 @@
     l->removeWidget(parentItem->container);
     delete parentItem->button;
     delete parentItem->container;
-<<<<<<< HEAD
-    parentItem->button = 0;
-    parentItem->container = 0;
-    parentItem->layout = 0;
-=======
     parentItem->button = nullptr;
     parentItem->container = nullptr;
     parentItem->layout = nullptr;
->>>>>>> 9519fe64
     if (!m_recreateQueue.contains(parentItem))
       m_recreateQueue.append(parentItem);
     if (parentSpan > 1)
