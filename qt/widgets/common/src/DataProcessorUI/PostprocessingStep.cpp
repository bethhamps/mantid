--- conflicted
+++ resolved
@@ -131,11 +131,6 @@
     throw std::runtime_error("Failed to execute algorithm " +
                              m_algorithm.name().toStdString());
   }
-<<<<<<< HEAD
-}
-}
-=======
->>>>>>> 46dc4bf3
 }
 } // namespace DataProcessor
 } // namespace MantidWidgets
