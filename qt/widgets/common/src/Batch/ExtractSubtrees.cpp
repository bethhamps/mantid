--- conflicted
+++ resolved
@@ -46,80 +46,7 @@
   return subtrees;
 }
 
-<<<<<<< HEAD
-auto ExtractSubtrees::extractSubtreeRecursive(
-    Subtree &subtree, RowLocation const &rootRelativeToTree, RowLocation parent,
-    int currentDepth, RowLocationConstIterator currentRow,
-    RowLocationConstIterator endRow, RowDataConstIterator currentRowData)
-    -> RecursiveSubtreeExtractionResult {
-  auto childIndex = 0;
-  while (currentRow != endRow) {
-    auto depthOfCurrentRow = (*currentRow).depth();
-    if (depthOfCurrentRow > currentDepth) {
-      if (isCorrectDepthForChild(currentDepth, depthOfCurrentRow)) {
-        auto extractionResult = extractSubtreeRecursive(
-            subtree, rootRelativeToTree, subtree.back().location(),
-            currentDepth + 1, currentRow, endRow, currentRowData);
-        if (!extractionResult.isUnsuitableTree()) {
-          if (extractionResult.shouldContinue())
-            std::tie(currentRow, currentRowData) =
-                extractionResult.currentPosition();
-          else
-            return extractionResult;
-        } else {
-          return unsuitableTree();
-        }
-      } else
-        return unsuitableTree();
-    } else if (depthOfCurrentRow < currentDepth) {
-      if (currentIsAboveSubtreeRoot(depthOfCurrentRow, rootRelativeToTree))
-        return unsuitableTree();
-      else
-        return continueOnLevelAbove(currentRow, currentRowData);
-    } else {
-      subtree.emplace_back(parent.child(childIndex), *currentRowData);
-      ++childIndex;
-      ++currentRow;
-      ++currentRowData;
-    }
-  }
-  return finishedSubtree(currentRow, currentRowData);
-}
-
-bool ExtractSubtrees::isChildOfPrevious(RowLocation const &location) const {
-  return location.isChildOf(m_previousNode);
-}
-
-bool ExtractSubtrees::isSiblingOfPrevious(RowLocation const &location) const {
-  return location.isSiblingOf(m_previousNode);
-}
-
-bool ExtractSubtrees::isCorrectDepthForChild(int parentDepth,
-                                             int maybeChildDepth) {
-  return maybeChildDepth == parentDepth + 1;
-}
-
-bool ExtractSubtrees::currentIsAboveSubtreeRoot(
-    int depthOfCurrentRow, RowLocation const &rootRelativeToTree) {
-  return depthOfCurrentRow < rootRelativeToTree.depth();
-}
-
-RecursiveSubtreeExtractionResult
-ExtractSubtrees::continueOnLevelAbove(RowLocationConstIterator currentRow,
-                                      RowDataConstIterator currentRowData) {
-  return RecursiveSubtreeExtractionResult::continueOnLevelAbove(currentRow,
-                                                                currentRowData);
-}
-
-RecursiveSubtreeExtractionResult
-ExtractSubtrees::finishedSubtree(RowLocationConstIterator currentRow,
-                                 RowDataConstIterator currentRowData) {
-  return RecursiveSubtreeExtractionResult::finishedSubtree(currentRow,
-                                                           currentRowData);
-}
-=======
 RowLocation rowToRowLocation(Row const &row) { return row.location(); }
->>>>>>> b1b186d7
 
 auto ExtractSubtrees::operator()(std::vector<Row> region) const
     -> boost::optional<std::vector<Subtree>> {
