#ifndef MANTID_ISISREFLECTOMETRY_IREFLSETTINGSVIEW_H
#define MANTID_ISISREFLECTOMETRY_IREFLSETTINGSVIEW_H

#include "DllConfig.h"
#include <map>
#include <vector>
#include "ExperimentOptionDefaults.h"
#include "InstrumentOptionDefaults.h"
#include "GetInstrumentParameter.h"

namespace MantidQt {
namespace CustomInterfaces {

class IReflSettingsPresenter;

/** @class IReflSettingsView

IReflSettingsView is the base view class for the Reflectometry settings. It
contains no QT specific functionality as that should be handled by a subclass.

Copyright &copy; 2011-16 ISIS Rutherford Appleton Laboratory, NScD Oak Ridge
National Laboratory & European Spallation Source

This file is part of Mantid.

Mantid is free software; you can redistribute it and/or modify
it under the terms of the GNU General Public License as published by
the Free Software Foundation; either version 3 of the License, or
(at your option) any later version.

Mantid is distributed in the hope that it will be useful,
but WITHOUT ANY WARRANTY; without even the implied warranty of
MERCHANTABILITY or FITNESS FOR A PARTICULAR PURPOSE.  See the
GNU General Public License for more details.

You should have received a copy of the GNU General Public License
along with this program.  If not, see <http://www.gnu.org/licenses/>.

File change history is stored at: <https://github.com/mantidproject/mantid>.
Code Documentation is available at: <http://doxygen.mantidproject.org>
*/

class DLLExport IReflSettingsView {
public:
  /// Constructor
  IReflSettingsView(){};
  /// Destructor
  virtual ~IReflSettingsView(){};
  /// Returns the presenter managing this view
  virtual IReflSettingsPresenter *getPresenter() const = 0;

  /// Post-processing
  virtual std::string getStitchOptions() const = 0;
  virtual void
  createStitchHints(const std::map<std::string, std::string> &hints) = 0;

  /// Experiment settings
  virtual std::string getAnalysisMode() const = 0;
  virtual std::string getTransmissionRuns() const = 0;
  virtual std::string getStartOverlap() const = 0;
  virtual std::string getEndOverlap() const = 0;
  virtual std::string getPolarisationCorrections() const = 0;
  virtual std::string getCRho() const = 0;
  virtual std::string getCAlpha() const = 0;
  virtual std::string getCAp() const = 0;
  virtual std::string getCPp() const = 0;
  virtual std::string getMomentumTransferStep() const = 0;
  virtual std::string getScaleFactor() const = 0;
  /// Instrument settings
  virtual std::string getIntMonCheck() const = 0;
  virtual std::string getMonitorIntegralMin() const = 0;
  virtual std::string getMonitorIntegralMax() const = 0;
  virtual std::string getMonitorBackgroundMin() const = 0;
  virtual std::string getMonitorBackgroundMax() const = 0;
  virtual std::string getLambdaMin() const = 0;
  virtual std::string getLambdaMax() const = 0;
  virtual std::string getI0MonitorIndex() const = 0;
  virtual std::string getProcessingInstructions() const = 0;
  virtual std::string getDetectorCorrectionType() const = 0;
  virtual std::string getSummationType() const = 0;
  virtual std::string getReductionType() const = 0;

  /// Check if settings are enabled
  virtual bool experimentSettingsEnabled() const = 0;
  virtual bool instrumentSettingsEnabled() const = 0;
  virtual bool detectorCorrectionEnabled() const = 0;

  /// Set default values for settings
  virtual void setExpDefaults(ExperimentOptionDefaults defaults) = 0;
  virtual void setInstDefaults(InstrumentOptionDefaults defaults) = 0;
  virtual void showOptionLoadError(AccumulatedTypeErrors const& errors) = 0;

  /// Sets status of whether polarisation corrections should be enabled/disabled
  virtual void setIsPolCorrEnabled(bool enable) const = 0;
  virtual void setReductionTypeEnabled(bool enable) = 0;
  /// Set polarisation corrections and parameters enabled/disabled
  virtual void setPolarisationOptionsEnabled(bool enable) = 0;
<<<<<<< HEAD
=======
  virtual void setDetectorCorrectionEnabled(bool enable) = 0;
>>>>>>> 0321ffa1
};
}
}
#endif /* MANTID_ISISREFLECTOMETRY_IREFLSETTINGSVIEW_H */<|MERGE_RESOLUTION|>--- conflicted
+++ resolved
@@ -95,10 +95,7 @@
   virtual void setReductionTypeEnabled(bool enable) = 0;
   /// Set polarisation corrections and parameters enabled/disabled
   virtual void setPolarisationOptionsEnabled(bool enable) = 0;
-<<<<<<< HEAD
-=======
   virtual void setDetectorCorrectionEnabled(bool enable) = 0;
->>>>>>> 0321ffa1
 };
 }
 }
