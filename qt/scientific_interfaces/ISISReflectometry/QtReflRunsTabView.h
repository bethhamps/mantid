--- conflicted
+++ resolved
@@ -130,11 +130,7 @@
   void timerEvent(QTimerEvent *event) override;
 
   boost::shared_ptr<MantidQt::API::AlgorithmRunner> m_algoRunner;
-<<<<<<< HEAD
-=======
   boost::shared_ptr<MantidQt::API::AlgorithmRunner> m_monitorAlgoRunner;
-
->>>>>>> 06066d4b
   // the presenter
   IReflRunsTabPresenter *m_presenter;
 
