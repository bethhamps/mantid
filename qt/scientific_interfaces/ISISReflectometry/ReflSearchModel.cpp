--- conflicted
+++ resolved
@@ -24,16 +24,10 @@
 ReflSearchModel::ReflSearchModel(ITableWorkspace_sptr tableWorkspace,
                                  const std::string &instrument) {
   if (tableWorkspace)
-    addDataFromTable(transferMethod, tableWorkspace, instrument);
-}
-
-//----------------------------------------------------------------------------------------------
-/** Destructor
-*/
-ReflSearchModel::~ReflSearchModel() {}
+    addDataFromTable(tableWorkspace, instrument);
+}
 
 void ReflSearchModel::addDataFromTable(
-    const ReflTransferStrategy &transferMethod,
     ITableWorkspace_sptr tableWorkspace, const std::string &instrument) {
 
   // Copy the data from the input table workspace
@@ -57,16 +51,7 @@
       numZeros++;
     run = run.substr(numZeros, run.size() - numZeros);
 
-<<<<<<< HEAD
-    if (knownFileType(runFile)) {
-      m_runs.push_back(run);
-      const std::string description = tableWorkspace->String(i, 6);
-      m_descriptions[run] = description;
-      const std::string location = tableWorkspace->String(i, 1);
-      m_locations[run] = location;
-    }
-=======
-    if (!transferMethod.knownFileType(runFile))
+    if (!knownFileType(runFile))
       continue;
 
     // Ignore if the run already exists
@@ -77,7 +62,6 @@
     const std::string description = tableWorkspace->String(i, 6);
     const std::string location = tableWorkspace->String(i, 1);
     newRunDetails[run] = SearchResult{description, location};
->>>>>>> b1b186d7
   }
 
   // To append, insert the new runs after the last element in the model
@@ -85,8 +69,6 @@
   const auto last = static_cast<int>(m_runs.size() + newRunDetails.size() - 1);
   beginInsertRows(QModelIndex(), first, last);
 
-<<<<<<< HEAD
-=======
   for (auto &runKvp : newRunDetails)
     m_runs.push_back(runKvp.first);
 
@@ -95,7 +77,6 @@
   endInsertRows();
 }
 
->>>>>>> b1b186d7
 /**
 @return the row count.
 */
