--- conflicted
+++ resolved
@@ -4,20 +4,11 @@
 #include "DllConfig.h"
 #include "IEnggDiffFittingModel.h"
 #include "IEnggDiffractionCalibration.h"
-<<<<<<< HEAD
-=======
 #include "RunMap.h"
->>>>>>> 58006918
 
 #include <array>
 #include <unordered_map>
 
-<<<<<<< HEAD
-template <size_t S, typename T>
-using RunMap = std::array<std::unordered_map<int, T>, S>;
-
-=======
->>>>>>> 58006918
 namespace MantidQt {
 namespace CustomInterfaces {
 
@@ -26,37 +17,6 @@
 
 public:
   Mantid::API::MatrixWorkspace_sptr
-<<<<<<< HEAD
-  getFocusedWorkspace(const int runNumber, const size_t bank) const override;
-
-  Mantid::API::MatrixWorkspace_sptr
-  getAlignedWorkspace(const int runNumber, const size_t bank) const override;
-
-  Mantid::API::MatrixWorkspace_sptr
-  getFittedPeaksWS(const int runNumber, const size_t bank) const override;
-
-  Mantid::API::ITableWorkspace_sptr
-  getFitResults(const int runNumber, const size_t bank) const override;
-
-  std::string getWorkspaceFilename(const int runNumber,
-                                   const size_t bank) const override;
-
-  void loadWorkspaces(const std::string &filenames) override;
-
-  std::vector<std::pair<int, size_t>> getRunNumbersAndBankIDs() const override;
-
-  void
-  setDifcTzero(const int runNumber, const size_t bank,
-               const std::vector<GSASCalibrationParms> &calibParams) override;
-
-  void enggFitPeaks(const int runNumber, const size_t bank,
-                    const std::string &expectedPeaks) override;
-
-  void saveDiffFittingAscii(const int runNumber, const size_t bank,
-                            const std::string &filename) const override;
-
-  void createFittedPeaksWS(const int runNumber, const size_t bank) override;
-=======
   getFocusedWorkspace(const RunLabel &runLabel) const override;
 
   Mantid::API::MatrixWorkspace_sptr
@@ -88,7 +48,6 @@
                             const std::string &filename) const override;
 
   void createFittedPeaksWS(const RunLabel &runLabel) override;
->>>>>>> 58006918
 
   size_t getNumFocusedWorkspaces() const override;
 
@@ -96,17 +55,6 @@
 
   void addAllFittedPeaksToADS() const override;
 
-<<<<<<< HEAD
-  bool hasFittedPeaksForRun(const int runNumber,
-                            const size_t bank) const override;
-
-protected:
-  void addFocusedWorkspace(const int runNumber, const size_t bank,
-                           const Mantid::API::MatrixWorkspace_sptr ws,
-                           const std::string &filename);
-
-  void addFitResults(const int runNumber, const size_t bank,
-=======
   bool hasFittedPeaksForRun(const RunLabel &runLabel) const override;
 
 protected:
@@ -115,7 +63,6 @@
                            const std::string &filename);
 
   void addFitResults(const RunLabel &runLabel,
->>>>>>> 58006918
                      const Mantid::API::ITableWorkspace_sptr ws);
 
   void mergeTables(const Mantid::API::ITableWorkspace_sptr tableToCopy,
@@ -136,11 +83,6 @@
   RunMap<MAX_BANKS, Mantid::API::MatrixWorkspace_sptr> m_fittedPeaksMap;
   RunMap<MAX_BANKS, Mantid::API::MatrixWorkspace_sptr> m_alignedWorkspaceMap;
 
-<<<<<<< HEAD
-  std::vector<int> getAllRunNumbers() const;
-
-=======
->>>>>>> 58006918
   std::string createFunctionString(
       const Mantid::API::ITableWorkspace_sptr fitFunctionParams,
       const size_t row);
@@ -159,12 +101,7 @@
                      const int endWSIndex);
 
   void rebinToFocusedWorkspace(const std::string &wsToRebinName,
-<<<<<<< HEAD
-                               const int runNumberToMatch,
-                               const size_t bankToMatch,
-=======
                                const RunLabel &runLabelToMatch,
->>>>>>> 58006918
                                const std::string &outputWSName);
 
   void cloneWorkspace(const Mantid::API::MatrixWorkspace_sptr inputWorkspace,
