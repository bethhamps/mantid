--- conflicted
+++ resolved
@@ -1829,40 +1829,14 @@
   }
   g_log.notice() << "Produced focused workspace: " << outWSName << '\n';
 
-<<<<<<< HEAD
   const bool saveOutputFiles = m_view->saveFocusedOutputFiles();
-=======
-  try {
-    g_log.debug() << "Going to save focused output into nexus file: "
-                  << fullFilename << '\n';
-    auto alg =
-        Mantid::API::AlgorithmManager::Instance().createUnmanaged("SaveNexus");
-    alg->initialize();
-    alg->setPropertyValue("InputWorkspace", outWSName);
-    alg->setPropertyValue("Filename", fullFilename);
-    alg->execute();
-  } catch (std::runtime_error &re) {
-    g_log.error() << "Error in calibration. ",
-        "Could not run the algorithm EnggCalibrate successfully for bank " +
-            boost::lexical_cast<std::string>(bank) + ". Error description: " +
-            re.what() + " Please check also the log messages for details.";
-    throw;
-  }
-  g_log.notice() << "Saved focused workspace as file: " << fullFilename << '\n';
-
-  copyFocusedToUserAndAll(fullFilename);
-
-  exportSampleLogsToHDF5(outWSName, userHDFRunFilename(std::stoi(runNo)));
-
-  bool saveOutputFiles = m_view->saveFocusedOutputFiles();
->>>>>>> cf39804f
-
   if (saveOutputFiles) {
     try {
       saveFocusedXYE(runLabel, outWSName);
       saveGSS(runLabel, outWSName);
       saveOpenGenie(runLabel, outWSName);
       saveNexus(runLabel, outWSName);
+      exportSampleLogsToHDF5(outWSName, userHDFRunFilename(runLabel.runNumber));
     } catch (std::runtime_error &re) {
       g_log.error() << "Error saving focused data. ",
           "There was an error while saving focused data. "
