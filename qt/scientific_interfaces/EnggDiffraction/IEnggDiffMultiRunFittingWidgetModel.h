#ifndef MANTIDQT_CUSTOMINTERFACES_IENGGDIFFMULTIRUNFITTINGWIDGETMODEL_H_
#define MANTIDQT_CUSTOMINTERFACES_IENGGDIFFMULTIRUNFITTINGWIDGETMODEL_H_

#include "RunLabel.h"

#include "MantidAPI/MatrixWorkspace.h"

#include <boost/optional.hpp>

namespace MantidQt {
namespace CustomInterfaces {

class IEnggDiffMultiRunFittingWidgetModel {
public:
  virtual ~IEnggDiffMultiRunFittingWidgetModel() = default;

  /**
   Add a fitted peaks workspace to the widget, so it can be overplotted on its
   focused run
   @param runLabel Run number and bank ID of the workspace to add
   @param ws The workspace to add
  */
  virtual void addFittedPeaks(const RunLabel &runLabel,
                              const Mantid::API::MatrixWorkspace_sptr ws) = 0;

  /**
   Add a focused run to the widget. The run should be added to the list and
   plotting it should be possible
   @param runLabel Run number and bank ID of the workspace to add
   @param ws The workspace to add
  */
  virtual void addFocusedRun(const RunLabel &runLabel,
                             const Mantid::API::MatrixWorkspace_sptr ws) = 0;

  /// Get run numbers and bank IDs of all runs loaded into the model
  virtual std::vector<RunLabel> getAllWorkspaceLabels() const = 0;

  /**
   Get fitted peaks workspace corresponding to a given run and bank, if a fit
   has been done on that run
   @param runLabel Run number and bank ID of the run
   @return The workspace, or an empty optional if a fit has not been run
  */
  virtual boost::optional<Mantid::API::MatrixWorkspace_sptr>
  getFittedPeaks(const RunLabel &runLabel) const = 0;

  /**
   Get focused workspace corresponding to a given run and bank, if that run has
   been loaded into the widget
   @param runLabel Run number and bank ID of the run
   @return The workspace, or empty optional if that run has not been loaded in
  */
  virtual boost::optional<Mantid::API::MatrixWorkspace_sptr>
  getFocusedRun(const RunLabel &runLabel) const = 0;

  /// Get whether the model contains fitted peaks for a given run
  virtual bool hasFittedPeaksForRun(const RunLabel &runLabel) const = 0;
<<<<<<< HEAD
=======

  /// Remove fitted peaks and focused workspace associated with a run
  virtual void removeRun(const RunLabel &runLabel) = 0;
>>>>>>> 9304e0bc
};

} // namespace MantidQt
} // namespace CustomInterfaces

#endif // MANTIDQT_CUSTOMINTERFACES_IENGGDIFFMULTIRUNFITTINGWIDGETMODEL_H_<|MERGE_RESOLUTION|>--- conflicted
+++ resolved
@@ -55,12 +55,9 @@
 
   /// Get whether the model contains fitted peaks for a given run
   virtual bool hasFittedPeaksForRun(const RunLabel &runLabel) const = 0;
-<<<<<<< HEAD
-=======
 
   /// Remove fitted peaks and focused workspace associated with a run
   virtual void removeRun(const RunLabel &runLabel) = 0;
->>>>>>> 9304e0bc
 };
 
 } // namespace MantidQt
