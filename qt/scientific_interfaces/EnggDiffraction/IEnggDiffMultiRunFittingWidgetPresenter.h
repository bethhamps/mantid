#ifndef MANTIDQT_CUSTOMINTERFACES_IENGGDIFFMULTIRUNFITTINGWIDGETPRESENTER_H_
#define MANTIDQT_CUSTOMINTERFACES_IENGGDIFFMULTIRUNFITTINGWIDGETPRESENTER_H_

#include "MantidAPI/MatrixWorkspace.h"

#include <boost/optional.hpp>

namespace MantidQt {
namespace CustomInterfaces {

class IEnggDiffMultiRunFittingWidgetPresenter {
public:
  virtual ~IEnggDiffMultiRunFittingWidgetPresenter() = default;

<<<<<<< HEAD
  // User actions, triggered by the (passive) view,
  // which need handling in implementation
  enum Notification {
    SelectRun, ///< User has selected a new run to plot from the list
    ShutDown,  ///< Shut down the widget
    Start,     ///< Start and set up the interface
  };

=======
>>>>>>> 4a8c0d57
  /**
   Add a fitted peaks workspace to the widget, so it can be overplotted on its
   focused run
   @param runNumber The run number of the workspace to add
   @param bank The bank ID of the workspace to add
   @param ws The workspace to add
  */
  virtual void addFittedPeaks(const int runNumber, const size_t bank,
                              const Mantid::API::MatrixWorkspace_sptr ws) = 0;

  /**
   Add a focused run to the widget. The run should be added to the list and
   plotting it should be possible
   @param runNumber The run number of the workspace to add
   @param bank The bank ID of the workspace to add
   @param ws The workspace to add
  */
  virtual void addFocusedRun(const int runNumber, const size_t bank,
                             const Mantid::API::MatrixWorkspace_sptr ws) = 0;

  /**
   Get fitted peaks workspace corresponding to a given run and bank, if a fit
   has been done on that run
   @param runNumber The run number of the run
   @param bank The bank ID of the run
   @return The workspace, or an empty optional if a fit has not been run
  */
  virtual boost::optional<Mantid::API::MatrixWorkspace_sptr>
  getFittedPeaks(const int runNumber, const size_t bank) const = 0;

  /**
   Get focused workspace corresponding to a given run and bank, if that run has
   been loaded into the widget
   @param runNumber The run number of the run
   @param bank The bank ID of the run
   @return The workspace, or empty optional if that run has not been loaded in
  */
  virtual boost::optional<Mantid::API::MatrixWorkspace_sptr>
  getFocusedRun(const int runNumber, const size_t bank) const = 0;
};

} // namespace CustomInterfaces
} // namespace MantidQt

#endif // MANTIDQT_CUSTOMINTERFACES_IENGGDIFFMULTIRUNFITTINGWIDGETPRESENTER_H_<|MERGE_RESOLUTION|>--- conflicted
+++ resolved
@@ -12,17 +12,12 @@
 public:
   virtual ~IEnggDiffMultiRunFittingWidgetPresenter() = default;
 
-<<<<<<< HEAD
   // User actions, triggered by the (passive) view,
   // which need handling in implementation
   enum Notification {
-    SelectRun, ///< User has selected a new run to plot from the list
-    ShutDown,  ///< Shut down the widget
-    Start,     ///< Start and set up the interface
+    SelectRun, ///< The user has selected a new run from the list
   };
 
-=======
->>>>>>> 4a8c0d57
   /**
    Add a fitted peaks workspace to the widget, so it can be overplotted on its
    focused run
@@ -62,6 +57,16 @@
   */
   virtual boost::optional<Mantid::API::MatrixWorkspace_sptr>
   getFocusedRun(const int runNumber, const size_t bank) const = 0;
+
+  /**
+   * Notifications sent through the presenter when something changes
+   * in the view. This plays the role of signals emitted by the view
+   * to this presenter.
+   *
+   * @param notif Type of notification to process.
+   */
+  virtual void
+  notify(IEnggDiffMultiRunFittingWidgetPresenter::Notification notif) = 0;
 };
 
 } // namespace CustomInterfaces
