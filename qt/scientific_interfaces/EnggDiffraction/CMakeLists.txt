set(SRC_FILES
    EnggDiffFittingModel.cpp
    EnggDiffFittingPresenter.cpp
    EnggDiffFittingViewQtWidget.cpp
    EnggDiffGSASFittingModel.cpp
    EnggDiffGSASFittingPresenter.cpp
    EnggDiffGSASFittingViewQtWidget.cpp
    EnggDiffGSASFittingWorker.cpp
    EnggDiffMultiRunFittingQtWidget.cpp
    EnggDiffMultiRunFittingWidgetAdder.cpp
    EnggDiffMultiRunFittingWidgetModel.cpp
    EnggDiffMultiRunFittingWidgetPresenter.cpp
    EnggDiffractionPresenter.cpp
    EnggDiffractionViewQtGUI.cpp
    EnggVanadiumCorrectionsModel.cpp
    GSASIIRefineFitPeaksOutputProperties.cpp
    GSASIIRefineFitPeaksParameters.cpp
    RunLabel.cpp)

# Include files aren't required, but this makes them appear in Visual Studio
# IMPORTANT: Include files are required in the MOC_FILES set. Scroll down to
# find it.
set(INC_FILES
    EnggDiffCalibSettings.h
    EnggDiffFittingModel.h
    EnggDiffFittingPresWorker.h
    EnggDiffFittingPresenter.h
    EnggDiffFittingViewQtWidget.h
    EnggDiffGSASFittingModel.h
    EnggDiffGSASFittingPresenter.h
    EnggDiffGSASFittingViewQtWidget.h
    EnggDiffGSASFittingWorker.h
    EnggDiffGSASRefinementMethod.h
    EnggDiffMultiRunFittingQtWidget.h
    EnggDiffMultiRunFittingWidgetAdder.h
    EnggDiffMultiRunFittingWidgetModel.h
    EnggDiffMultiRunFittingWidgetPresenter.h
    EnggDiffractionPresWorker.h
    EnggDiffractionPresenter.h
    EnggDiffractionViewQtGUI.h
    EnggVanadiumCorrectionsModel.h
    GSASIIRefineFitPeaksOutputProperties.cpp
    GSASIIRefineFitPeaksParameters.h
    IEnggDiffFittingModel.h
    IEnggDiffFittingPresenter.h
    IEnggDiffGSASFittingModel.h
    IEnggDiffGSASFittingPresenter.h
    IEnggDiffGSASFittingView.h
    IEnggDiffMultiRunFittingWidgetAdder.h
    IEnggDiffMultiRunFittingWidgetModel.h
    IEnggDiffMultiRunFittingWidgetOwner.h
    IEnggDiffMultiRunFittingWidgetPresenter.h
    IEnggDiffMultiRunFittingWidgetView.h
    IEnggDiffractionPresenter.h
    IEnggDiffractionView.h
    IEnggVanadiumCorrectionsModel.h
    RunLabel.h
    RunMap.h)

set(MOC_FILES
    EnggDiffFittingPresenter.h
    EnggDiffFittingPresWorker.h
    EnggDiffFittingViewQtWidget.h
    EnggDiffGSASFittingModel.h
    EnggDiffGSASFittingViewQtWidget.h
    EnggDiffGSASFittingWorker.h
    EnggDiffractionPresenter.h
    EnggDiffractionPresWorker.h
    EnggDiffractionViewQtGUI.h
    EnggDiffMultiRunFittingQtWidget.h)

<<<<<<< HEAD
set(UI_FILES
    EnggDiffractionQtGUI.ui
    EnggDiffractionQtTabCalib.ui
    EnggDiffractionQtTabFocus.ui
    EnggDiffractionQtTabPreproc.ui
    EnggDiffractionQtTabFitting.ui
    EnggDiffractionQtTabGSAS.ui
    EnggDiffractionQtTabSettings.ui
    EnggDiffMultiRunFittingWidget.ui)
=======
mtd_add_qt_library (TARGET_NAME MantidScientificInterfacesEnggDiffraction
  QT_VERSION 4
  SRC ${SRC_FILES}
  MOC ${MOC_FILES}
  NOMOC ${INC_FILES}
  UI ${UI_FILES}
  DEFS IN_MANTIDQT_ENGGDIFFRACTION
  PRECOMPILED PrecompiledHeader.h
  INCLUDE_DIRS
    ${CMAKE_CURRENT_SOURCE_DIR}
  SYSTEM_INCLUDE_DIRS
    ${Boost_INCLUDE_DIRS}
  LINK_LIBS
    ${TCMALLOC_LIBRARIES_LINKTIME}
    ${CORE_MANTIDLIBS}
    ${POCO_LIBRARIES}
    ${Boost_LIBRARIES}
    ${JSONCPP_LIBRARIES}
  QT4_LINK_LIBS
      Qwt5
  MTD_QT_LINK_LIBS
    MantidQtWidgetsCommon
    MantidQtWidgetsPlotting
    MantidScientificInterfacesMuon
  INSTALL_DIR_BASE
    ${PLUGINS_DIR}
  OSX_INSTALL_RPATH
    @loader_path/../../Contents/MacOS
    @loader_path/../../plugins/qt4
  LINUX_INSTALL_RPATH
    "\$ORIGIN/../../${LIB_DIR};\$ORIGIN/../../plugins/qt4/"
>>>>>>> a908e4af

mtd_add_qt_library(TARGET_NAME MantidScientificInterfacesEnggDiffraction
                   QT_VERSION 4
                   SRC ${SRC_FILES}
                   MOC ${MOC_FILES}
                   NOMOC ${INC_FILES}
                   UI ${UI_FILES}
                   DEFS IN_MANTIDQT_ENGGDIFFRACTION
                   PRECOMPILED PrecompiledHeader.h
                   INCLUDE_DIRS
                     ${CMAKE_CURRENT_SOURCE_DIR}
                   LINK_LIBS
                     ${TCMALLOC_LIBRARIES_LINKTIME}
                     ${CORE_MANTIDLIBS}
                     ${POCO_LIBRARIES}
                     ${Boost_LIBRARIES}
                     ${JSONCPP_LIBRARIES}
                   QT4_LINK_LIBS
                     Qwt5
                   MTD_QT_LINK_LIBS
                     MantidQtWidgetsCommon
                     MantidQtWidgetsLegacyQwt
                     MantidScientificInterfacesMuon
                   INSTALL_DIR_BASE
                     ${PLUGINS_DIR}
                   OSX_INSTALL_RPATH
                     @loader_path/../../Contents/MacOS
                     @loader_path/../../plugins/qt4
                   LINUX_INSTALL_RPATH
                     "\$ORIGIN/../../${LIB_DIR};\$ORIGIN/../../plugins/qt4/")<|MERGE_RESOLUTION|>--- conflicted
+++ resolved
@@ -69,7 +69,6 @@
     EnggDiffractionViewQtGUI.h
     EnggDiffMultiRunFittingQtWidget.h)
 
-<<<<<<< HEAD
 set(UI_FILES
     EnggDiffractionQtGUI.ui
     EnggDiffractionQtTabCalib.ui
@@ -79,39 +78,6 @@
     EnggDiffractionQtTabGSAS.ui
     EnggDiffractionQtTabSettings.ui
     EnggDiffMultiRunFittingWidget.ui)
-=======
-mtd_add_qt_library (TARGET_NAME MantidScientificInterfacesEnggDiffraction
-  QT_VERSION 4
-  SRC ${SRC_FILES}
-  MOC ${MOC_FILES}
-  NOMOC ${INC_FILES}
-  UI ${UI_FILES}
-  DEFS IN_MANTIDQT_ENGGDIFFRACTION
-  PRECOMPILED PrecompiledHeader.h
-  INCLUDE_DIRS
-    ${CMAKE_CURRENT_SOURCE_DIR}
-  SYSTEM_INCLUDE_DIRS
-    ${Boost_INCLUDE_DIRS}
-  LINK_LIBS
-    ${TCMALLOC_LIBRARIES_LINKTIME}
-    ${CORE_MANTIDLIBS}
-    ${POCO_LIBRARIES}
-    ${Boost_LIBRARIES}
-    ${JSONCPP_LIBRARIES}
-  QT4_LINK_LIBS
-      Qwt5
-  MTD_QT_LINK_LIBS
-    MantidQtWidgetsCommon
-    MantidQtWidgetsPlotting
-    MantidScientificInterfacesMuon
-  INSTALL_DIR_BASE
-    ${PLUGINS_DIR}
-  OSX_INSTALL_RPATH
-    @loader_path/../../Contents/MacOS
-    @loader_path/../../plugins/qt4
-  LINUX_INSTALL_RPATH
-    "\$ORIGIN/../../${LIB_DIR};\$ORIGIN/../../plugins/qt4/"
->>>>>>> a908e4af
 
 mtd_add_qt_library(TARGET_NAME MantidScientificInterfacesEnggDiffraction
                    QT_VERSION 4
@@ -123,6 +89,8 @@
                    PRECOMPILED PrecompiledHeader.h
                    INCLUDE_DIRS
                      ${CMAKE_CURRENT_SOURCE_DIR}
+                   SYSTEM_INCLUDE_DIRS
+                     ${Boost_INCLUDE_DIRS}
                    LINK_LIBS
                      ${TCMALLOC_LIBRARIES_LINKTIME}
                      ${CORE_MANTIDLIBS}
@@ -133,7 +101,7 @@
                      Qwt5
                    MTD_QT_LINK_LIBS
                      MantidQtWidgetsCommon
-                     MantidQtWidgetsLegacyQwt
+                     MantidQtWidgetsPlotting
                      MantidScientificInterfacesMuon
                    INSTALL_DIR_BASE
                      ${PLUGINS_DIR}
