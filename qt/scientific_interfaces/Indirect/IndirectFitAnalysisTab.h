#ifndef MANTIDQTCUSTOMINTERFACESIDA_IFATAB_H_
#define MANTIDQTCUSTOMINTERFACESIDA_IFATAB_H_

#include "IndirectDataAnalysisTab.h"
#include "IndirectFittingModel.h"
#include "IndirectSpectrumSelectionPresenter.h"
#include "IndirectSpectrumSelectionView.h"

#include "MantidQtWidgets/Common/IndirectFitPropertyBrowser.h"

#include <boost/optional.hpp>

#include <QtCore>

#include <memory>
#include <type_traits>

namespace MantidQt {
namespace CustomInterfaces {
namespace IDA {

class DLLExport QtLazyAsyncRunnerBase : public QObject {
  Q_OBJECT

signals:
  void finished();
  void finishedLazy();

protected slots:
  void currentFinishedBase() { currentFinished(); }

protected:
  virtual void currentFinished() = 0;
};

template <typename Callback>
class DLLExport QtLazyAsyncRunner : public QtLazyAsyncRunnerBase {
public:
  using ReturnType = typename std::result_of<Callback()>::type;

  explicit QtLazyAsyncRunner()
      : m_current(), m_next(boost::none), m_initialized(false) {
    connect(&m_current, SIGNAL(finished()), this, SLOT(currentFinishedBase()));
  }

  void addCallback(Callback &&callback) {
    if (m_next.is_initialized())
      m_next = boost::none;

    if (m_current.isFinished() || !m_initialized)
      m_current.setFuture(QtConcurrent::run(callback));
    else
      m_next = std::forward<Callback>(callback);
    m_initialized = true;
  }

  bool isFinished() const { return m_current.isFinished(); }

  ReturnType result() const { return m_current.result(); }

protected:
  void currentFinished() override {
    if (m_next.is_initialized()) {
      m_current.setFuture(QtConcurrent::run(*m_next));
      m_next = boost::none;
      emit finished();
    } else
      emit finishedLazy();
  }

private:
  QFutureWatcher<ReturnType> m_current;
  boost::optional<Callback> m_next;
  bool m_initialized;
};

class DLLExport IndirectFitAnalysisTab : public IndirectDataAnalysisTab {
  Q_OBJECT

public:
  /// Constructor
  IndirectFitAnalysisTab(IndirectFittingModel *model,
                         QWidget *parent = nullptr);

  void setSpectrumSelectionView(IndirectSpectrumSelectionView *view);

  Mantid::API::IFunction_sptr background() const;

  Mantid::API::IFunction_sptr model() const;

  boost::optional<size_t> backgroundIndex() const;

  QString selectedFitType() const;

  size_t numberOfCustomFunctions(const std::string &functionName) const;

  double startX() const;

  double endX() const;

  std::vector<double> parameterValue(const std::string &functionName,
                                     const std::string &parameterName) const;
  boost::optional<double>
  lastParameterValue(const std::string &functionName,
                     const std::string &parameterName) const;

  bool isEmptyModel() const;

  QString backgroundName() const;

  virtual bool canPlotGuess() const;

  virtual bool doPlotGuess() const = 0;

  void setConvolveMembers(bool convolveMembers);

  void addTie(const QString &tieString);

  void removeTie(const QString &parameterName);

  void setCustomSettingEnabled(const QString &customName, bool enabled);

  void moveCustomFunctionsToEnd();

  void setParameterValue(const std::string &functionName,
                         const std::string &parameterName, double value);

  void setDefaultPeakType(const std::string &function);

  void addCheckBoxFunctionGroup(
      const QString &groupName,
      const std::vector<Mantid::API::IFunction_sptr> &functions,
      bool defaultValue = false);

  void addSpinnerFunctionGroup(
      const QString &groupName,
      const std::vector<Mantid::API::IFunction_sptr> &functions,
      int minimum = 0, int maximum = 10, int defaultValue = 0);

  void addComboBoxFunctionGroup(
      const QString &groupName,
      const std::vector<Mantid::API::IFunction_sptr> &functions);

  void setBackgroundOptions(const QStringList &backgrounds);

  bool boolSettingValue(const QString &settingKey) const;

  void setCustomBoolSetting(const QString &settingKey, bool value);

  int intSettingValue(const QString &settingKey) const;

  double doubleSettingValue(const QString &settingKey) const;

  QString enumSettingValue(const QString &settingKey) const;

  void addBoolCustomSetting(const QString &settingKey,
                            const QString &settingName,
                            bool defaultValue = false);

  void addDoubleCustomSetting(const QString &settingKey,
                              const QString &settingName,
                              double defaultValue = 0);

  void addIntCustomSetting(const QString &settingKey,
                           const QString &settingName, int defaultValue = 0);

  void addEnumCustomSetting(const QString &settingKey,
                            const QString &settingName,
                            const QStringList &options);

  void addOptionalDoubleSetting(const QString &settingKey,
                                const QString &settingName,
                                const QString &optionKey,
                                const QString &optionName, bool enabled = false,
                                double defaultValue = 0);

  void setCustomSettingChangesFunction(const QString &settingKey,
                                       bool changesFunction);

protected:
  /**
   * Adds a fit property browser to the specified Indirect Fit Analysis Tab.
   *
   * @param tab The indirect fit analysis tab to add the fit property browser
   *            to.
   */
  template <typename FitTab> void addPropertyBrowserToUI(FitTab tab) {
    tab->properties->addWidget(m_fitPropertyBrowser);
  }

  IndirectFittingModel *fittingModel() const;

  void fitAlgorithmComplete();

  void saveResult();

  void plotResult(const QString &plotType);

  void fillPlotTypeComboBox(QComboBox *comboBox);

  void updatePlots(MantidWidgets::PreviewPlot *fitPreviewPlot,
                   MantidWidgets::PreviewPlot *diffPreviewPlot);

  virtual void runFitAlgorithm(Mantid::API::IAlgorithm_sptr fitAlgorithm);

  void updateGuessPlots(Mantid::API::IFunction_sptr guessFunction);

  void updatePlotGuess(Mantid::API::MatrixWorkspace_sptr workspace);
  void updatePlotGuessInWindow(Mantid::API::MatrixWorkspace_sptr workspace);

  Mantid::API::MatrixWorkspace_sptr createInputAndGuessWorkspace(
      Mantid::API::MatrixWorkspace_sptr guessWorkspace);

  Mantid::API::MatrixWorkspace_sptr
  createInputAndGuessWorkspace(Mantid::API::MatrixWorkspace_sptr inputWS,
                               Mantid::API::MatrixWorkspace_sptr guessWorkspace,
                               const std::string &outputName) const;

  Mantid::API::MatrixWorkspace_sptr createInputAndGuessWorkspace(
      Mantid::API::MatrixWorkspace_sptr inputWS,
      Mantid::API::MatrixWorkspace_sptr guessWorkspace) const;

  Mantid::API::MatrixWorkspace_sptr
  createGuessWorkspace(Mantid::API::IFunction_const_sptr func,
                       int wsIndex) const;

  std::vector<double> computeOutput(Mantid::API::IFunction_const_sptr func,
                                    const std::vector<double> &dataX) const;

  void updatePlotOptions(QComboBox *cbPlotType);

  void setPlotOptions(QComboBox *cbPlotType,
                      const std::vector<std::string> &parameters) const;

  void setPlotOptions(QComboBox *cbPlotType,
                      const QSet<QString> &options) const;

<<<<<<< HEAD
  virtual void setMaxIterations(Mantid::API::IAlgorithm_sptr fitAlgorithm,
                                int maxIterations) const;
=======
  virtual std::string createSequentialFitOutputName() const;

  virtual std::string createSingleFitOutputName() const = 0;
>>>>>>> 5e8b1c9d

  virtual void addGuessPlot(Mantid::API::MatrixWorkspace_sptr workspace) = 0;
  virtual void removeGuessPlot() = 0;

  virtual void enablePlotResult() = 0;
  virtual void disablePlotResult() = 0;
  virtual void enableSaveResult() = 0;
  virtual void disableSaveResult() = 0;
  virtual void enablePlotPreview() = 0;
  virtual void disablePlotPreview() = 0;

signals:
  void functionChanged();

  void parameterChanged(const Mantid::API::IFunction *);

  void customBoolChanged(const QString &key, bool value);

protected slots:
  virtual void setModelFitFunction();

  void clearGuessWindowPlot();

  void setSelectedSpectrum(int spectrum) override;

  virtual void startXChanged(double startX) = 0;

  virtual void endXChanged(double endX) = 0;

  void xMinSelected(double xMin);

  void xMaxSelected(double xMax);

  virtual void updatePlotRange() = 0;

  void executeSingleFit();

  void executeFit();

  virtual void algorithmComplete(bool error) = 0;

  void newInputDataLoaded(const QString &wsName);

  void updateParameterValues();

  void updateParameterValues(
      const std::unordered_map<std::string, ParameterValue> &parameters);

  virtual void updatePreviewPlots() = 0;

  void updateGuessPlots();

  void updatePlotGuess();

  void updatePlotGuessInWindow();

  void plotGuessInWindow();

  virtual void updatePlotOptions() = 0;

  void emitFunctionChanged();

  void emitParameterChanged(const Mantid::API::IFunction *);

  void emitCustomBoolChanged(const QString &key, bool value);

  void updateResultOptions();

private:
  /// Overidden by child class.
  void setup() override = 0;
  void run() override;
  void loadSettings(const QSettings &settings) override = 0;
  virtual void disablePlotGuess() = 0;
  virtual void enablePlotGuess() = 0;

  void
  ensureAppendCompatibility(Mantid::API::MatrixWorkspace_sptr inputWS,
                            Mantid::API::MatrixWorkspace_sptr spectraWS) const;

  Mantid::API::IAlgorithm_sptr
  createWorkspaceAlgorithm(const std::string &workspaceName, int numSpec,
                           const std::vector<double> &dataX,
                           const std::vector<double> &dataY) const;
  Mantid::API::MatrixWorkspace_sptr
  extractSpectra(Mantid::API::MatrixWorkspace_sptr inputWS, int startIndex,
                 int endIndex, double startX, double endX) const;
  Mantid::API::MatrixWorkspace_sptr
  appendSpectra(Mantid::API::MatrixWorkspace_sptr inputWS,
                Mantid::API::MatrixWorkspace_sptr spectraWS) const;
  Mantid::API::MatrixWorkspace_sptr
  cropWorkspace(Mantid::API::MatrixWorkspace_sptr inputWS, double startX,
                double endX, int startIndex, int endIndex) const;
  void deleteWorkspace(Mantid::API::MatrixWorkspace_sptr workspace) const;

  Mantid::API::MatrixWorkspace_sptr m_inputAndGuessWorkspace;
  QtLazyAsyncRunner<std::function<void()>> m_plotWindowGuessRunner;

  std::unique_ptr<IndirectFittingModel> m_fittingModel;
  MantidWidgets::IndirectFitPropertyBrowser *m_fitPropertyBrowser;
  std::unique_ptr<IndirectSpectrumSelectionPresenter> m_spectrumPresenter;

  std::string m_outputBaseName;
};

} // namespace IDA
} // namespace CustomInterfaces
} // namespace MantidQt

#endif /* MANTIDQTCUSTOMINTERFACESIDA_IFATAB_H_ */<|MERGE_RESOLUTION|>--- conflicted
+++ resolved
@@ -203,6 +203,7 @@
 
   virtual void runFitAlgorithm(Mantid::API::IAlgorithm_sptr fitAlgorithm);
 
+  virtual void addGuessPlot(Mantid::API::MatrixWorkspace_sptr workspace) = 0;
   void updateGuessPlots(Mantid::API::IFunction_sptr guessFunction);
 
   void updatePlotGuess(Mantid::API::MatrixWorkspace_sptr workspace);
@@ -234,15 +235,6 @@
 
   void setPlotOptions(QComboBox *cbPlotType,
                       const QSet<QString> &options) const;
-
-<<<<<<< HEAD
-  virtual void setMaxIterations(Mantid::API::IAlgorithm_sptr fitAlgorithm,
-                                int maxIterations) const;
-=======
-  virtual std::string createSequentialFitOutputName() const;
-
-  virtual std::string createSingleFitOutputName() const = 0;
->>>>>>> 5e8b1c9d
 
   virtual void addGuessPlot(Mantid::API::MatrixWorkspace_sptr workspace) = 0;
   virtual void removeGuessPlot() = 0;
