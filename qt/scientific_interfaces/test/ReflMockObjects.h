#ifndef MANTID_CUSTOMINTERFACES_REFLMOCKOBJECTS_H
#define MANTID_CUSTOMINTERFACES_REFLMOCKOBJECTS_H

#include "MantidKernel/ICatalogInfo.h"
#include "MantidKernel/ProgressBase.h"
#include "MantidKernel/WarningSuppressions.h"
#include "../ISISReflectometry/IReflEventPresenter.h"
#include "../ISISReflectometry/IReflEventTabPresenter.h"
#include "../ISISReflectometry/IReflEventView.h"
#include "../ISISReflectometry/IReflMainWindowPresenter.h"
#include "../ISISReflectometry/IReflMainWindowView.h"
#include "../ISISReflectometry/IReflRunsTabPresenter.h"
#include "../ISISReflectometry/IReflRunsTabView.h"
#include "../ISISReflectometry/IReflSaveTabPresenter.h"
#include "../ISISReflectometry/IReflSaveTabView.h"
#include "../ISISReflectometry/IReflSettingsPresenter.h"
#include "../ISISReflectometry/IReflSettingsTabPresenter.h"
#include "../ISISReflectometry/IReflSettingsView.h"
#include "../ISISReflectometry/ReflSearchModel.h"
#include "MantidQtWidgets/Common/DataProcessorUI/Command.h"
#include "MantidQtWidgets/Common/DataProcessorUI/OptionsMap.h"
#include <gmock/gmock.h>

using namespace MantidQt::CustomInterfaces;
using namespace Mantid::API;
using namespace MantidQt::MantidWidgets::DataProcessor;

GCC_DIAG_OFF_SUGGEST_OVERRIDE

/**** Views ****/

class MockRunsTabView : public IReflRunsTabView {
public:
  // Gmock requires parameters and return values of mocked methods to be
  // copyable
  // We can't mock setTableCommands(std::vector<Command_uptr>)
  // because
  // of the vector of unique pointers
  // I will mock a proxy method, setTableCommandsProxy, I just want to test that
  // this method is invoked by the presenter's constructor
  virtual void setTableCommands(
      std::vector<MantidQt::MantidWidgets::DataProcessor::Command_uptr>)
      override {
    setTableCommandsProxy();
  }
  // The same happens for setRowCommands
  virtual void setRowCommands(
      std::vector<MantidQt::MantidWidgets::DataProcessor::Command_uptr>)
      override {
    setRowCommandsProxy();
  }

  // IO
  MOCK_CONST_METHOD0(getSelectedSearchRows, std::set<int>());
  MOCK_CONST_METHOD0(getSearchString, std::string());
  MOCK_CONST_METHOD0(getSearchInstrument, std::string());
  MOCK_CONST_METHOD0(getTransferMethod, std::string());
  MOCK_CONST_METHOD0(getAlgorithmRunner,
                     boost::shared_ptr<MantidQt::API::AlgorithmRunner>());
  MOCK_CONST_METHOD0(getSelectedGroup, int());
  MOCK_METHOD1(setTransferMethods, void(const std::set<std::string> &));
  MOCK_METHOD0(setTableCommandsProxy, void());
  MOCK_METHOD0(setRowCommandsProxy, void());
  MOCK_METHOD0(clearCommands, void());
  MOCK_METHOD2(setInstrumentList,
               void(const std::vector<std::string> &, const std::string &));
  MOCK_METHOD1(updateMenuEnabledState, void(bool));
  MOCK_METHOD1(setAutoreduceButtonEnabled, void(bool));
  MOCK_METHOD1(setTransferButtonEnabled, void(bool));
  MOCK_METHOD1(setInstrumentComboEnabled, void(bool));

  // Calls we don't care about
  void showSearch(ReflSearchModel_sptr) override{};
  void setAllSearchRowsSelected() override{};
  IReflRunsTabPresenter *getPresenter() const override { return nullptr; };
};

class MockSettingsView : public IReflSettingsView {
public:
  // Global options
  MOCK_CONST_METHOD0(getTransmissionOptions, std::string());
  MOCK_CONST_METHOD0(getStartOverlap, std::string());
  MOCK_CONST_METHOD0(getEndOverlap, std::string());
  MOCK_CONST_METHOD0(getReductionOptions, std::string());
  MOCK_CONST_METHOD0(getStitchOptions, std::string());
  MOCK_CONST_METHOD0(getAnalysisMode, std::string());
  MOCK_CONST_METHOD0(getDirectBeam, std::string());
  MOCK_CONST_METHOD0(getPolarisationCorrections, std::string());
  MOCK_CONST_METHOD0(getCRho, std::string());
  MOCK_CONST_METHOD0(getCAlpha, std::string());
  MOCK_CONST_METHOD0(getCAp, std::string());
  MOCK_CONST_METHOD0(getCPp, std::string());
  MOCK_CONST_METHOD0(getMomentumTransferStep, std::string());
  MOCK_CONST_METHOD0(getScaleFactor, std::string());
  MOCK_CONST_METHOD0(getIntMonCheck, std::string());
  MOCK_CONST_METHOD0(getMonitorIntegralMin, std::string());
  MOCK_CONST_METHOD0(getMonitorIntegralMax, std::string());
  MOCK_CONST_METHOD0(getMonitorBackgroundMin, std::string());
  MOCK_CONST_METHOD0(getMonitorBackgroundMax, std::string());
  MOCK_CONST_METHOD0(getLambdaMin, std::string());
  MOCK_CONST_METHOD0(getLambdaMax, std::string());
  MOCK_CONST_METHOD0(getI0MonitorIndex, std::string());
  MOCK_CONST_METHOD0(getProcessingInstructions, std::string());
  MOCK_CONST_METHOD0(getTransmissionRuns, std::string());
  MOCK_CONST_METHOD0(getSummationType, std::string());
  MOCK_CONST_METHOD0(getReductionType, std::string());
  MOCK_CONST_METHOD1(setIsPolCorrEnabled, void(bool));
<<<<<<< HEAD
  MOCK_METHOD1(setReductionTypeEnabled, void(bool));
  MOCK_CONST_METHOD1(setPolarisationOptionsEnabled, void(bool));
=======
  MOCK_METHOD1(setPolarisationOptionsEnabled, void(bool));
  MOCK_METHOD1(setDetectorCorrectionEnabled, void(bool));
>>>>>>> f49209b9
  MOCK_CONST_METHOD1(setExpDefaults, void(const std::vector<std::string> &));
  MOCK_CONST_METHOD2(setInstDefaults, void(const std::vector<double> &,
                                           const std::vector<std::string> &));
  MOCK_CONST_METHOD0(getDetectorCorrectionType, std::string());
  MOCK_CONST_METHOD0(experimentSettingsEnabled, bool());
  MOCK_CONST_METHOD0(instrumentSettingsEnabled, bool());
  MOCK_CONST_METHOD0(detectorCorrectionEnabled, bool());
  // Calls we don't care about
  void
  createStitchHints(const std::map<std::string, std::string> &hints) override {
    UNUSED_ARG(hints);
  };
  IReflSettingsPresenter *getPresenter() const override { return nullptr; }
};

class MockEventView : public IReflEventView {
public:
  // Global options
  MOCK_CONST_METHOD0(getTimeSlicingValues, std::string());
  MOCK_CONST_METHOD0(getTimeSlicingType, std::string());

  // Calls we don't care about
  IReflEventPresenter *getPresenter() const override { return nullptr; }
};

class MockSaveTabView : public IReflSaveTabView {
public:
  MOCK_CONST_METHOD1(setSavePath, void(const std::string &path));
  MOCK_CONST_METHOD0(getSavePath, std::string());
  MOCK_CONST_METHOD0(getPrefix, std::string());
  MOCK_CONST_METHOD0(getFilter, std::string());
  MOCK_CONST_METHOD0(getRegexCheck, bool());
  MOCK_CONST_METHOD0(getCurrentWorkspaceName, std::string());
  MOCK_CONST_METHOD0(getSelectedWorkspaces, std::vector<std::string>());
  MOCK_CONST_METHOD0(getSelectedParameters, std::vector<std::string>());
  MOCK_CONST_METHOD0(getFileFormatIndex, int());
  MOCK_CONST_METHOD0(getTitleCheck, bool());
  MOCK_CONST_METHOD0(getQResolutionCheck, bool());
  MOCK_CONST_METHOD0(getSeparator, std::string());
  MOCK_CONST_METHOD0(clearWorkspaceList, void());
  MOCK_CONST_METHOD1(setWorkspaceList, void(const std::vector<std::string> &));
  MOCK_CONST_METHOD0(clearParametersList, void());
  MOCK_CONST_METHOD1(setParametersList, void(const std::vector<std::string> &));

  // Calls we don't care about
  IReflSaveTabPresenter *getPresenter() const override { return nullptr; }
};

class MockMainWindowView : public IReflMainWindowView {
public:
  MOCK_METHOD3(askUserString,
               std::string(const std::string &, const std::string &,
                           const std::string &));
  MOCK_METHOD2(askUserYesNo, bool(const std::string &, const std::string &));
  MOCK_METHOD2(giveUserWarning, void(const std::string &, const std::string &));
  MOCK_METHOD2(giveUserCritical,
               void(const std::string &, const std::string &));
  MOCK_METHOD2(giveUserInfo, void(const std::string &, const std::string &));
  MOCK_METHOD1(runPythonAlgorithm, std::string(const std::string &));
  ~MockMainWindowView() override{};
};

/**** Presenters ****/

class MockRunsTabPresenter : public IReflRunsTabPresenter {
public:
  MOCK_CONST_METHOD0(startNewAutoreduction, bool());
  void notify(IReflRunsTabPresenter::Flag flag) override { UNUSED_ARG(flag); };
  void acceptMainPresenter(IReflMainWindowPresenter *presenter) override {
    UNUSED_ARG(presenter);
  };
  ~MockRunsTabPresenter() override{};
};

class MockEventPresenter : public IReflEventPresenter {
public:
  MOCK_CONST_METHOD0(getTimeSlicingValues, std::string());
  MOCK_CONST_METHOD0(getTimeSlicingType, std::string());
  ~MockEventPresenter() override{};
};

class MockEventTabPresenter : public IReflEventTabPresenter {
public:
  std::string getTimeSlicingValues(int group) const override {
    UNUSED_ARG(group)
    return std::string();
  };
  std::string getTimeSlicingType(int group) const override {
    UNUSED_ARG(group)
    return std::string();
  };
  ~MockEventTabPresenter() override{};
};

class MockSettingsPresenter : public IReflSettingsPresenter {
public:
  MOCK_CONST_METHOD0(getTransmissionRuns, std::string());
  MOCK_CONST_METHOD0(getTransmissionOptions, OptionsQMap());
  MOCK_CONST_METHOD0(getReductionOptions, OptionsQMap());
  MOCK_CONST_METHOD0(getStitchOptions, std::string());
  MOCK_METHOD1(setInstrumentName, void(const std::string &));
  void notify(IReflSettingsPresenter::Flag flag) override { UNUSED_ARG(flag); }
  ~MockSettingsPresenter() override{};
};

class MockSettingsTabPresenter : public IReflSettingsTabPresenter {
public:
  MOCK_CONST_METHOD1(getTransmissionRuns, std::string(int));
  MOCK_CONST_METHOD1(getTransmissionOptions, OptionsQMap(int));
  MOCK_CONST_METHOD1(getReductionOptions, OptionsQMap(int));
  MOCK_CONST_METHOD1(getStitchOptions, std::string(int));
  void setInstrumentName(const std::string &instName) override {
    UNUSED_ARG(instName);
  };
  ~MockSettingsTabPresenter() override{};
};

class MockSaveTabPresenter : public IReflSaveTabPresenter {
public:
  void notify(IReflSaveTabPresenter::Flag flag) override { UNUSED_ARG(flag); };
  void acceptMainPresenter(IReflMainWindowPresenter *presenter) override {
    UNUSED_ARG(presenter);
  };
  ~MockSaveTabPresenter() override{};
};

class MockMainWindowPresenter : public IReflMainWindowPresenter {
public:
  MOCK_CONST_METHOD1(getTransmissionRuns, std::string(int));
  MOCK_CONST_METHOD1(getTransmissionOptions, OptionsQMap(int));
  MOCK_CONST_METHOD1(getReductionOptions, OptionsQMap(int));
  MOCK_CONST_METHOD1(getStitchOptions, std::string(int));
  MOCK_CONST_METHOD1(setInstrumentName, void(const std::string &instName));
  MOCK_CONST_METHOD0(getInstrumentName, std::string());
  MOCK_METHOD1(notify, void(IReflMainWindowPresenter::Flag));
  MOCK_METHOD3(askUserString,
               std::string(const std::string &, const std::string &,
                           const std::string &));
  MOCK_METHOD2(askUserYesNo, bool(const std::string &, const std::string &));
  MOCK_METHOD2(giveUserWarning, void(const std::string &, const std::string &));
  MOCK_METHOD2(giveUserCritical,
               void(const std::string &, const std::string &));
  MOCK_METHOD2(giveUserInfo, void(const std::string &, const std::string &));
  MOCK_METHOD1(runPythonAlgorithm, std::string(const std::string &));
  // Other calls we don't care about
  std::string getTimeSlicingValues(int group) const override {
    UNUSED_ARG(group);
    return std::string();
  }
  std::string getTimeSlicingType(int group) const override {
    UNUSED_ARG(group);
    return std::string();
  }
  bool checkIfProcessing() const override { return false; }

  ~MockMainWindowPresenter() override{};
};

/**** Progress ****/

class MockProgressBase : public Mantid::Kernel::ProgressBase {
public:
  MOCK_METHOD1(doReport, void(const std::string &));
  ~MockProgressBase() override {}
};

/**** Catalog ****/

class MockICatalogInfo : public Mantid::Kernel::ICatalogInfo {
public:
  MOCK_CONST_METHOD0(catalogName, const std::string());
  MOCK_CONST_METHOD0(soapEndPoint, const std::string());
  MOCK_CONST_METHOD0(externalDownloadURL, const std::string());
  MOCK_CONST_METHOD0(catalogPrefix, const std::string());
  MOCK_CONST_METHOD0(windowsPrefix, const std::string());
  MOCK_CONST_METHOD0(macPrefix, const std::string());
  MOCK_CONST_METHOD0(linuxPrefix, const std::string());
  MOCK_CONST_METHOD0(clone, ICatalogInfo *());
  MOCK_CONST_METHOD1(transformArchivePath, std::string(const std::string &));
  ~MockICatalogInfo() override {}
};

GCC_DIAG_ON_SUGGEST_OVERRIDE

#endif /*MANTID_CUSTOMINTERFACES_REFLMOCKOBJECTS_H*/<|MERGE_RESOLUTION|>--- conflicted
+++ resolved
@@ -105,13 +105,9 @@
   MOCK_CONST_METHOD0(getSummationType, std::string());
   MOCK_CONST_METHOD0(getReductionType, std::string());
   MOCK_CONST_METHOD1(setIsPolCorrEnabled, void(bool));
-<<<<<<< HEAD
   MOCK_METHOD1(setReductionTypeEnabled, void(bool));
-  MOCK_CONST_METHOD1(setPolarisationOptionsEnabled, void(bool));
-=======
   MOCK_METHOD1(setPolarisationOptionsEnabled, void(bool));
   MOCK_METHOD1(setDetectorCorrectionEnabled, void(bool));
->>>>>>> f49209b9
   MOCK_CONST_METHOD1(setExpDefaults, void(const std::vector<std::string> &));
   MOCK_CONST_METHOD2(setInstDefaults, void(const std::vector<double> &,
                                            const std::vector<std::string> &));
