--- conflicted
+++ resolved
@@ -94,10 +94,7 @@
     EXPECT_CALL(mockView, getEndOverlap())
         .Times(Exactly(1))
         .WillOnce(Return("12"));
-<<<<<<< HEAD
     EXPECT_CALL(mockView, getTransmissionRuns()).Times(Exactly(0));
-=======
->>>>>>> f49209b9
 
     auto options = presenter.getTransmissionOptions();
     TS_ASSERT_EQUALS(options.size(), 11);
@@ -406,6 +403,7 @@
         .WillOnce(Return("-0.02"));
 
     auto options = presenter.getReductionOptions();
+    TS_ASSERT_EQUALS(variantToString(options["MomentumTransferStep"]), "-0.02");
 
     TS_ASSERT(Mock::VerifyAndClearExpectations(&mockView));
   }
@@ -418,29 +416,29 @@
     EXPECT_CALL(mockView, getProcessingInstructions())
         .Times(AtLeast(1))
         .WillOnce(Return("3,4"));
-<<<<<<< HEAD
-
-    auto options = presenter.getReductionOptions();
-
-    TS_ASSERT(Mock::VerifyAndClearExpectations(&mockView));
-  }
-
-  void testGetDetectorCorrectionTypeOption() {
-    NiceMock<MockSettingsView> mockView;
-    onCallReturnDefaultSettings(mockView);
-    ReflSettingsPresenter presenter(&mockView);
-
-=======
+
+    auto options = presenter.getReductionOptions();
+
+    TS_ASSERT_EQUALS(variantToString(options["ProcessingInstructions"]), "3,4");
+    TS_ASSERT(Mock::VerifyAndClearExpectations(&mockView));
+  }
+
+  void testGetDetectorCorrectionTypeOptions() {
+    NiceMock<MockSettingsView> mockView;
+    onCallReturnDefaultSettings(mockView);
+    ReflSettingsPresenter presenter(&mockView);
+
     EXPECT_CALL(mockView, detectorCorrectionEnabled())
         .Times(Exactly(1))
         .WillOnce(Return(true));
->>>>>>> f49209b9
     EXPECT_CALL(mockView, getDetectorCorrectionType())
         .Times(AtLeast(1))
         .WillOnce(Return("VerticalShift"));
 
     auto options = presenter.getReductionOptions();
 
+    TS_ASSERT_EQUALS(variantToString(options["CorrectDetectors"]), "1");
+    TS_ASSERT_EQUALS(variantToString(options["DetectorCorrectionType"]), "VerticalShift");
     TS_ASSERT(Mock::VerifyAndClearExpectations(&mockView));
   }
 
@@ -455,6 +453,7 @@
 
     auto options = presenter.getReductionOptions();
 
+    TS_ASSERT_EQUALS(variantToString(options["TransmissionRuns"]), "INTER00013463,INTER00013464");
     TS_ASSERT(Mock::VerifyAndClearExpectations(&mockView));
   }
 
@@ -471,41 +470,9 @@
         .WillOnce(Return("12"));
 
     auto options = presenter.getReductionOptions();
-<<<<<<< HEAD
-=======
-    TS_ASSERT_EQUALS(options.size(), 22);
-    TS_ASSERT_EQUALS(variantToString(options["AnalysisMode"]),
-                     "MultiDetectorAnalysis");
-    TS_ASSERT_EQUALS(variantToString(options["CRho"]), "2.5,0.4,1.1");
-    TS_ASSERT_EQUALS(variantToString(options["CAlpha"]), "0.6,0.9,1.2");
-    TS_ASSERT_EQUALS(variantToString(options["CAp"]), "100.0,17.0,44.0");
-    TS_ASSERT_EQUALS(variantToString(options["CPp"]), "0.54,0.33,1.81");
-    TS_ASSERT_EQUALS(variantToString(options["PolarizationAnalysis"]), "PNR");
-    TS_ASSERT_EQUALS(variantToString(options["ScaleFactor"]), "2");
-    TS_ASSERT_EQUALS(variantToString(options["MomentumTransferStep"]), "-0.02");
+
     TS_ASSERT_EQUALS(variantToString(options["StartOverlap"]), "10");
     TS_ASSERT_EQUALS(variantToString(options["EndOverlap"]), "12");
-    TS_ASSERT_EQUALS(variantToString(options["FirstTransmissionRun"]),
-                     "INTER00013463,INTER00013464");
-    TS_ASSERT_EQUALS(variantToString(options["NormalizeByIntegratedMonitors"]),
-                     "True");
-    TS_ASSERT_EQUALS(
-        variantToString(options["MonitorIntegrationWavelengthMin"]), "4");
-    TS_ASSERT_EQUALS(
-        variantToString(options["MonitorIntegrationWavelengthMax"]), "10");
-    TS_ASSERT_EQUALS(variantToString(options["MonitorBackgroundWavelengthMin"]),
-                     "12");
-    TS_ASSERT_EQUALS(variantToString(options["MonitorBackgroundWavelengthMax"]),
-                     "17");
-    TS_ASSERT_EQUALS(variantToString(options["WavelengthMin"]), "1");
-    TS_ASSERT_EQUALS(variantToString(options["WavelengthMax"]), "15");
-    TS_ASSERT_EQUALS(variantToString(options["I0MonitorIndex"]), "2");
-    TS_ASSERT_EQUALS(variantToString(options["ProcessingInstructions"]), "3,4");
-    TS_ASSERT_EQUALS(variantToString(options["DetectorCorrectionType"]),
-                     "VerticalShift");
-    TS_ASSERT_EQUALS(variantToString(options["CorrectDetectors"]), "1");
->>>>>>> f49209b9
-
     TS_ASSERT(Mock::VerifyAndClearExpectations(&mockView));
   }
 
