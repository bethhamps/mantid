#ifndef MANTID_CUSTOM_INTERFACES_ENGGDIFFFITTINGMODELMOCK_H_
#define MANTID_CUSTOM_INTERFACES_ENGGDIFFFITTINGMODELMOCK_H_

#include "../EnggDiffraction/IEnggDiffGSASFittingModel.h"
#include "MantidKernel/WarningSuppressions.h"

#include <gmock/gmock.h>

GCC_DIAG_OFF_SUGGEST_OVERRIDE

using namespace MantidQt::CustomInterfaces;

class MockEnggDiffGSASFittingModel : public IEnggDiffGSASFittingModel {

public:
<<<<<<< HEAD
  MOCK_METHOD1(doRefinement,
               void(const GSASIIRefineFitPeaksParameters &params));
=======
  MOCK_METHOD1(doRefinements,
               void(const std::vector<GSASIIRefineFitPeaksParameters> &params));
>>>>>>> f9693ede

  MOCK_CONST_METHOD1(getGamma,
                     boost::optional<double>(const RunLabel &runLabel));

  MOCK_CONST_METHOD1(getLatticeParams,
                     boost::optional<Mantid::API::ITableWorkspace_sptr>(
                         const RunLabel &runLabel));

  MOCK_CONST_METHOD1(getRwp, boost::optional<double>(const RunLabel &runLabel));

  MOCK_CONST_METHOD1(getSigma,
                     boost::optional<double>(const RunLabel &runLabel));

  MOCK_CONST_METHOD1(hasFitResultsForRun, bool(const RunLabel &runLabel));

  MOCK_CONST_METHOD1(loadFocusedRun, Mantid::API::MatrixWorkspace_sptr(
                                         const std::string &filename));

  MOCK_METHOD1(setObserver,
               void(boost::shared_ptr<IEnggDiffGSASFittingObserver> observer));
};

GCC_DIAG_ON_SUGGEST_OVERRIDE

#endif // MANTID_CUSTOM_INTERFACES_ENGGDIFFFITTINGMODELMOCK_H_<|MERGE_RESOLUTION|>--- conflicted
+++ resolved
@@ -13,13 +13,8 @@
 class MockEnggDiffGSASFittingModel : public IEnggDiffGSASFittingModel {
 
 public:
-<<<<<<< HEAD
-  MOCK_METHOD1(doRefinement,
-               void(const GSASIIRefineFitPeaksParameters &params));
-=======
   MOCK_METHOD1(doRefinements,
                void(const std::vector<GSASIIRefineFitPeaksParameters> &params));
->>>>>>> f9693ede
 
   MOCK_CONST_METHOD1(getGamma,
                      boost::optional<double>(const RunLabel &runLabel));
