# Mantid Repository : https://github.com/mantidproject/mantid
#
# Copyright &copy; 2017 ISIS Rutherford Appleton Laboratory UKRI,
#     NScD Oak Ridge National Laboratory, European Spallation Source
#     & Institut Laue - Langevin
# SPDX - License - Identifier: GPL - 3.0 +
#  This file is part of the mantid workbench.
#
#
"""
Defines the QMainWindow of the application and the main() entry point.
"""
from __future__ import (absolute_import, division,
                        print_function, unicode_literals)

# std imports
import argparse  # for command line options
import atexit
import importlib
import os
import sys

# third party imports
from mantid.kernel import (ConfigService, logger, UsageService,
                           version_str as mantid_version_str)
from mantid.api import FrameworkManagerImpl

# -----------------------------------------------------------------------------
# Constants
# -----------------------------------------------------------------------------
SYSCHECK_INTERVAL = 50
ORIGINAL_SYS_EXIT = sys.exit
ORIGINAL_STDOUT = sys.stdout
ORIGINAL_STDERR = sys.stderr

# -----------------------------------------------------------------------------
# Requirements
# -----------------------------------------------------------------------------
from workbench import requirements  # noqa

requirements.check_qt()

# -----------------------------------------------------------------------------
# Qt
# -----------------------------------------------------------------------------
from qtpy.QtCore import (QEventLoop, Qt, QCoreApplication, QPoint, QSize, QSettings)  # noqa
from qtpy.QtGui import (QColor, QGuiApplication, QIcon, QPixmap)  # noqa
from qtpy.QtWidgets import (QApplication, QDesktopWidget, QFileDialog,
                            QMainWindow, QSplashScreen)  # noqa
from mantidqt.algorithminputhistory import AlgorithmInputHistory  # noqa
from mantidqt.widgets.manageuserdirectories import ManageUserDirectories  # noqa
from mantidqt.widgets.codeeditor.execution import PythonCodeExecution  # noqa
from mantidqt.utils.qt import (add_actions, create_action, plugins,
                               widget_updates_disabled)  # noqa
from mantidqt.project.project import Project  # noqa

# Pre-application setup
plugins.setup_library_paths()

from workbench.config import APPNAME, CONF, ORG_DOMAIN, ORGANIZATION  # noqa


# -----------------------------------------------------------------------------
# Create the application instance early, set the application name for window
# titles and hold on to a reference to it. Required to be performed early so
# that the splash screen can be displayed
# -----------------------------------------------------------------------------
def qapplication():
    """Either return a reference to an existing application instance
    or create a new one
    :return: A reference to the QApplication object
    """
    app = QApplication.instance()
    if app is None:
        QCoreApplication.setAttribute(Qt.AA_ShareOpenGLContexts)
        argv = sys.argv[:]
        argv[0] = APPNAME  # replace application name
        # Workaround a segfault with the IPython console when using Python 3.5 + PyQt 5
        # Without this using this fix the above combination causes a segfault when the IPython
        # console is started
        # The workaround mentioned in https://groups.google.com/forum/#!topic/leo-editor/ghiIN7irzY0
        # is to ensure readline is imported before the QApplication object is created
        if sys.version_info[0] == 3 and sys.version_info[1] == 5:
            importlib.import_module("readline")
        app = QApplication(argv)
        app.setOrganizationName(ORGANIZATION)
        app.setOrganizationDomain(ORG_DOMAIN)
        app.setApplicationName(APPNAME)
        app.setApplicationVersion(mantid_version_str())
        # Spin up the usage service and set the name for the usage reporting
        # The report is sent when the FrameworkManager kicks up
        UsageService.setApplicationName(APPNAME)

    return app


# Create the application object early
MAIN_APP = qapplication()

# -----------------------------------------------------------------------------
# Splash screen
# -----------------------------------------------------------------------------
# Importing resources loads the data in
from workbench.app.resources import qCleanupResources  # noqa

atexit.register(qCleanupResources)


def _get_splash_image_name():
    # gets the width of the screen where the main window was initialised
    width = QGuiApplication.primaryScreen().size().width()

    if width > 2048:
        return ':/images/MantidSplashScreen_4k.jpg'
    else:
        return ':/images/MantidSplashScreen.png'


SPLASH = QSplashScreen(QPixmap(_get_splash_image_name()),
                       Qt.WindowStaysOnTopHint)
SPLASH.show()
SPLASH.showMessage("Starting...", Qt.AlignBottom | Qt.AlignLeft
                   | Qt.AlignAbsolute, QColor(Qt.black))
# The event loop has not started - force event processing
QApplication.processEvents(QEventLoop.AllEvents)


# -----------------------------------------------------------------------------
# MainWindow
# -----------------------------------------------------------------------------


class MainWindow(QMainWindow):
    DOCKOPTIONS = QMainWindow.AllowTabbedDocks | QMainWindow.AllowNestedDocks

    def __init__(self):
        QMainWindow.__init__(self)

        # -- instance attributes --
        self.setWindowTitle("Mantid Workbench")

        # widgets
        self.messagedisplay = None
        self.ipythonconsole = None
        self.workspacewidget = None
        self.editor = None
        self.algorithm_selector = None
        self.plot_selector = None
        self.widgets = []

        # Widget layout map: required for use in Qt.connection
        self._layout_widget_info = None

        # Menus
        self.file_menu = None
        self.file_menu_actions = None
        self.editor_menu = None
        self.view_menu = None
        self.view_menu_actions = None
        self.interfaces_menu = None

        # Allow splash screen text to be overridden in set_splash
        self.splash = SPLASH

        # Layout
        self.setDockOptions(self.DOCKOPTIONS)

        # Project
        self.project = None

    def setup(self):
        # menus must be done first so they can be filled by the
        # plugins in register_plugin
        self.create_menus()

        # widgets
        # Log message display must be imported first
        self.set_splash("Loading message display")
        from workbench.plugins.logmessagedisplay import LogMessageDisplay
        self.messagedisplay = LogMessageDisplay(self)
        # this takes over stdout/stderr
        self.messagedisplay.register_plugin()
        self.widgets.append(self.messagedisplay)

        self.set_splash("Loading Algorithm Selector")
        from workbench.plugins.algorithmselectorwidget import AlgorithmSelector
        self.algorithm_selector = AlgorithmSelector(self)
        self.algorithm_selector.register_plugin()
        self.widgets.append(self.algorithm_selector)

        self.set_splash("Loading Plot Selector")
        from workbench.plugins.plotselectorwidget import PlotSelector
        self.plot_selector = PlotSelector(self)
        self.plot_selector.register_plugin()
        self.widgets.append(self.plot_selector)

        self.set_splash("Loading code editing widget")
        from workbench.plugins.editor import MultiFileEditor
        self.editor = MultiFileEditor(self)
        self.editor.register_plugin()
        self.widgets.append(self.editor)

        self.set_splash("Loading IPython console")
        from workbench.plugins.jupyterconsole import JupyterConsole
        self.ipythonconsole = JupyterConsole(self)
        self.ipythonconsole.register_plugin()
        self.widgets.append(self.ipythonconsole)

        from workbench.plugins.workspacewidget import WorkspaceWidget
        self.workspacewidget = WorkspaceWidget(self)
        self.workspacewidget.register_plugin()
        self.widgets.append(self.workspacewidget)

        # Set up the project object
<<<<<<< HEAD
        from mantidqt.project.project import Project
        from workbench.plotting.globalfiguremanager import GlobalFigureManager
        self.project = Project(GlobalFigureManager)
=======
        self.project = Project()
>>>>>>> aec959fd

        # uses default configuration as necessary
        self.readSettings(CONF)

        self.setup_layout()
        self.create_actions()
        self.populate_menus()

    def post_mantid_init(self):
        """Run any setup that requires mantid
        to have been initialized
        """
        self.populate_interfaces_menu()
        self.algorithm_selector.refresh()

    def set_splash(self, msg=None):
        if not self.splash:
            return
        if msg:
            self.splash.showMessage(msg, Qt.AlignBottom | Qt.AlignLeft | Qt.AlignAbsolute,
                                    QColor(Qt.black))
        QApplication.processEvents(QEventLoop.AllEvents)

    def create_menus(self):
        self.file_menu = self.menuBar().addMenu("&File")
        self.editor_menu = self.menuBar().addMenu("&Editor")
        self.view_menu = self.menuBar().addMenu("&View")
        self.interfaces_menu = self.menuBar().addMenu('&Interfaces')

    def create_actions(self):
        # --- general application menu options --
        # file menu
        action_open = create_action(self, "Open Script",
                                    on_triggered=self.open_file,
                                    shortcut="Ctrl+O",
                                    shortcut_context=Qt.ApplicationShortcut)
        action_load_project = create_action(self, "Open Project",
                                            on_triggered=self.load_project)
        action_save_script = create_action(self, "Save Script",
                                           on_triggered=self.save_script,
                                           shortcut="Ctrl+S",
                                           shortcut_context=Qt.ApplicationShortcut)
        action_save_project = create_action(self, "Save Project",
                                            on_triggered=self.save_project)
        action_save_project_as = create_action(self, "Save Project as...",
                                               on_triggered=self.save_project_as)

        action_manage_directories = create_action(self, "Manage User Directories",
                                                  on_triggered=self.open_manage_directories)

        action_quit = create_action(self, "&Quit", on_triggered=self.close,
                                    shortcut="Ctrl+Q",
                                    shortcut_context=Qt.ApplicationShortcut)
        self.file_menu_actions = [action_open, action_load_project, None, action_save_script, action_save_project,
                                  action_save_project_as, None, action_manage_directories, None, action_quit]
        # view menu
        action_restore_default = create_action(self, "Restore Default Layout",
                                               on_triggered=self.prep_window_for_reset,
                                               shortcut="Shift+F10",
                                               shortcut_context=Qt.ApplicationShortcut)
        self.view_menu_actions = [action_restore_default, None] + self.create_widget_actions()

    def create_widget_actions(self):
        """
        Creates menu actions to show/hide dockable widgets.
        This uses all widgets that are in self.widgets
        :return: A list of show/hide actions for all widgets
        """
        widget_actions = []
        for widget in self.widgets:
            action = widget.dockwidget.toggleViewAction()
            widget_actions.append(action)
        return widget_actions

    def populate_menus(self):
        # Link to menus
        add_actions(self.file_menu, self.file_menu_actions)
        add_actions(self.view_menu, self.view_menu_actions)

    def launch_custom_gui(self, filename):
        executioner = PythonCodeExecution()
        executioner.sig_exec_error.connect(lambda errobj: logger.warning(str(errobj)))
        executioner.execute(open(filename).read(), filename)

    def populate_interfaces_menu(self):
        interface_dir = ConfigService['mantidqt.python_interfaces_directory']
        items = ConfigService['mantidqt.python_interfaces'].split()

        # list of custom interfaces that are not qt4/qt5 compatible
        GUI_BLACKLIST = ['ISIS_Reflectometry_Old.py',
                         'ISIS_SANS_v2_experimental.py',
                         'Frequency_Domain_Analysis.py',
                         'Elemental_Analysis.py']

        # detect the python interfaces
        interfaces = {}
        for item in items:
            key, scriptname = item.split('/')
            if not os.path.exists(os.path.join(interface_dir, scriptname)):
                logger.warning('Failed to find script "{}" in "{}"'.format(scriptname, interface_dir))
                continue
            if scriptname in GUI_BLACKLIST:
                logger.information('Not adding gui "{}"'.format(scriptname))
                continue
            temp = interfaces.get(key, [])
            temp.append(scriptname)
            interfaces[key] = temp

        # add the interfaces to the menu
        keys = list(interfaces.keys())
        keys.sort()
        for key in keys:
            submenu = self.interfaces_menu.addMenu(key)
            names = interfaces[key]
            names.sort()
            for name in names:
                action = submenu.addAction(name.replace('.py', '').replace('_', ' '))
                script = os.path.join(interface_dir, name)
                action.triggered.connect(lambda checked, script=script: self.launch_custom_gui(script))

    def add_dockwidget(self, plugin):
        """Create a dockwidget around a plugin and add the dock to window"""
        dockwidget, location = plugin.create_dockwidget()
        self.addDockWidget(location, dockwidget)

    # ----------------------- Layout ---------------------------------

    def setup_layout(self):
        """Assume this is a first run of the application and set layouts
        accordingly"""
        self.setup_default_layouts()

    def prep_window_for_reset(self):
        """Function to reset all dock widgets to a state where they can be
        ordered by setup_default_layout"""
        for widget in self.widgets:
            widget.dockwidget.setFloating(False)  # Bring back any floating windows
            self.addDockWidget(Qt.LeftDockWidgetArea, widget.dockwidget)  # Un-tabify all widgets
        self.setup_default_layouts()

    def setup_default_layouts(self):
        """Set or reset the layouts of the child widgets"""
        # layout definition
        logmessages = self.messagedisplay
        ipython = self.ipythonconsole
        workspacewidget = self.workspacewidget
        editor = self.editor
        algorithm_selector = self.algorithm_selector
        plot_selector = self.plot_selector
        default_layout = {
            'widgets': [
                # column 0
                [[workspacewidget], [algorithm_selector, plot_selector]],
                # column 1
                [[editor, ipython]],
                # column 2
                [[logmessages]]
            ],
            'width-fraction': [0.25,  # column 0 width
                               0.50,  # column 1 width
                               0.25],  # column 2 width
            'height-fraction': [[0.5, 0.5],  # column 0 row heights
                                [1.0],  # column 1 row heights
                                [1.0]]  # column 2 row heights
        }

        with widget_updates_disabled(self):
            widgets_layout = default_layout['widgets']
            # flatten list
            widgets = [item for column in widgets_layout for row in column for item in row]
            # show everything
            for w in widgets:
                w.toggle_view(True)
            # split everything on the horizontal
            for i in range(len(widgets) - 1):
                first, second = widgets[i], widgets[i + 1]
                self.splitDockWidget(first.dockwidget, second.dockwidget,
                                     Qt.Horizontal)
            # now arrange the rows
            for column in widgets_layout:
                for i in range(len(column) - 1):
                    first_row, second_row = column[i], column[i + 1]
                    self.splitDockWidget(first_row[0].dockwidget,
                                         second_row[0].dockwidget,
                                         Qt.Vertical)
            # and finally tabify those in the same position
            for column in widgets_layout:
                for row in column:
                    for i in range(len(row) - 1):
                        first, second = row[i], row[i + 1]
                        self.tabifyDockWidget(first.dockwidget, second.dockwidget)

                    # Raise front widget per row
                    row[0].dockwidget.show()
                    row[0].dockwidget.raise_()

    # ----------------------- Events ---------------------------------
    def closeEvent(self, event):
        # Check whether or not to save project
        if not self.project.saved:
            # Offer save
            if self.project.offer_save(self):
                # Cancel has been clicked
                event.ignore()
                return

        # Close editors
        if self.editor.app_closing():
            self.writeSettings(CONF)  # write current window information to global settings object

            # Close all open plots
            # We don't want this at module scope here
            import matplotlib.pyplot as plt  # noqa
            plt.close('all')

            app = QApplication.instance()
            if app is not None:
                app.closeAllWindows()

            event.accept()
        else:
            # Cancel was pressed when closing an editor
            event.ignore()

    # ----------------------- Slots ---------------------------------
    def open_file(self):
        # todo: when more file types are added this should
        # live in its own type
        filepath, _ = QFileDialog.getOpenFileName(self, "Open File...", "", "Python (*.py)")
        if not filepath:
            return
        self.editor.open_file_in_new_tab(filepath)

    def save_script(self):
        self.editor.save_current_file()

    def save_project(self):
        self.project.save()

    def save_project_as(self):
        self.project.save_as()

    def load_project(self):
        self.project.load()

    def open_manage_directories(self):
        ManageUserDirectories(self).exec_()

    def readSettings(self, settings):
        qapp = QApplication.instance()
        qapp.setAttribute(Qt.AA_UseHighDpiPixmaps)
        if hasattr(Qt, 'AA_EnableHighDpiScaling'):
            qapp.setAttribute(Qt.AA_EnableHighDpiScaling, settings.get('high_dpi_scaling'))

        # get the saved window geometry
        window_size = settings.get('MainWindow/size')
        if not isinstance(window_size, QSize):
            window_size = QSize(*window_size)
        window_pos = settings.get('MainWindow/position')
        if not isinstance(window_pos, QPoint):
            window_pos = QPoint(*window_pos)

        # make sure main window is smaller than the desktop
        desktop = QDesktopWidget()

        # this gives the maximum screen number if the position is off screen
        screen = desktop.screenNumber(window_pos)

        # recalculate the window size
        desktop_geom = desktop.screenGeometry(screen)
        w = min(desktop_geom.size().width(), window_size.width())
        h = min(desktop_geom.size().height(), window_size.height())
        window_size = QSize(w, h)

        # and position it on the supplied desktop screen
        x = max(window_pos.x(), desktop_geom.left())
        y = max(window_pos.y(), desktop_geom.top())
        window_pos = QPoint(x, y)

        # set the geometry
        self.resize(window_size)
        self.move(window_pos)

        # restore window state
        if settings.has('MainWindow/state'):
            self.restoreState(settings.get('MainWindow/state'))
        else:
            self.setWindowState(Qt.WindowMaximized)

        # read in settings for children
        AlgorithmInputHistory().readSettings(settings)
        for widget in self.widgets:
            if hasattr(widget, 'readSettings'):
                widget.readSettings(settings)

    def writeSettings(self, settings):
        settings.set('MainWindow/size', self.size())  # QSize
        settings.set('MainWindow/position', self.pos())  # QPoint
        settings.set('MainWindow/state', self.saveState())  # QByteArray

        # write out settings for children
        AlgorithmInputHistory().writeSettings(settings)
        for widget in self.widgets:
            if hasattr(widget, 'writeSettings'):
                widget.writeSettings(settings)


def initialize():
    """Perform an initialization of the application instance. Most notably
    this patches sys.exit so that it does nothing.

    :return: A reference to the existing application instance
    """
    app = qapplication()

    # Monkey patching sys.exit so users can't kill
    # the application this way
    def fake_sys_exit(arg=[]):
        pass

    sys.exit = fake_sys_exit

    return app


def start_workbench(app, command_line_options):
    """Given an application instance create the MainWindow,
    show it and start the main event loop
    """
    # The ordering here is very delicate. Test thoroughly when
    # changing anything!
    main_window = MainWindow()

    # Load matplotlib as early as possible and set our defaults
    # Setup our custom backend and monkey patch in custom current figure manager
    main_window.set_splash('Preloading matplotlib')
    from workbench.plotting.config import initialize_matplotlib  # noqa
    initialize_matplotlib()

    # Setup widget layouts etc. mantid.simple cannot be used before this
    # or the log messages don't get through to the widget
    main_window.setup()
    # start mantid
    main_window.set_splash('Initializing mantid framework')
    FrameworkManagerImpl.Instance()
    main_window.post_mantid_init()
    main_window.show()
    main_window.setWindowIcon(QIcon(':/images/MantidIcon.ico'))

    if main_window.splash:
        main_window.splash.hide()

    if command_line_options.script is not None:
        main_window.editor.open_file_in_new_tab(command_line_options.script)
        if command_line_options.execute:
            main_window.editor.execute_current()  # TODO use the result as an exit code

        if command_line_options.quit:
            main_window.close()
            return 0

    # lift-off!
    return app.exec_()


def main():
    """Main entry point for the application"""

    # setup command line arguments
    parser = argparse.ArgumentParser(description='Mantid Workbench')
    parser.add_argument('script', nargs='?')
    parser.add_argument('-x', '--execute', action='store_true',
                        help='execute the script file given as argument')
    parser.add_argument('-q', '--quit', action='store_true',
                        help='execute the script file with \'-x\' given as argument and then exit')
    # TODO -a or --about: show about dialog and exit
    # TODO -d or --default-settings: start MantidPlot with the default settings
    # DONE -h or --help: show command line options <- free with command line parser
    # TODO -v or --version: print MantidPlot version and release date
    # TODO -r or --revision: print MantidPlot version and release date
    # TODO -s or --silent: start mantidplot without any setup dialogs
    # DONE -x or --execute: execute the script file given as argument
    # DONE -xq or --executeandquit: execute the script file given as argument and then exit MantidPlot
    # this is not a valid short command line option

    try:
        # set up bash completion as a soft dependency
        import argcomplete
        argcomplete.autocomplete(parser)
    except ImportError:
        pass  # silently skip this

    # parse the command line options
    options = parser.parse_args()
    # TODO handle options that don't require starting the workbench e.g. --help --version

    # fix/validate arguments
    if options.script is not None:
        # convert into absolute path
        options.script = os.path.abspath(os.path.expanduser(options.script))
        if not os.path.exists(options.script):
            # TODO should be logged
            print('script "{}" does not exist'.format(options.script))
            options.script = None

    app = initialize()
    # the default sys check interval leads to long lags
    # when request scripts to be aborted
    sys.setcheckinterval(SYSCHECK_INTERVAL)
    exit_value = 0
    try:
        exit_value = start_workbench(app, options)
    except BaseException:
        # We count this as a crash
        import traceback
        # This is type of thing we want to capture and have reports
        # about. Prints to stderr as we can't really count on anything
        # else
        traceback.print_exc(file=ORIGINAL_STDERR)
        exit_value = -1
    finally:
        ORIGINAL_SYS_EXIT(exit_value)


if __name__ == '__main__':
    main()<|MERGE_RESOLUTION|>--- conflicted
+++ resolved
@@ -58,7 +58,7 @@
 plugins.setup_library_paths()
 
 from workbench.config import APPNAME, CONF, ORG_DOMAIN, ORGANIZATION  # noqa
-
+from workbench.plotting.globalfiguremanager import GlobalFigureManager  # noqa
 
 # -----------------------------------------------------------------------------
 # Create the application instance early, set the application name for window
@@ -212,13 +212,7 @@
         self.widgets.append(self.workspacewidget)
 
         # Set up the project object
-<<<<<<< HEAD
-        from mantidqt.project.project import Project
-        from workbench.plotting.globalfiguremanager import GlobalFigureManager
         self.project = Project(GlobalFigureManager)
-=======
-        self.project = Project()
->>>>>>> aec959fd
 
         # uses default configuration as necessary
         self.readSettings(CONF)
