# Mantid Repository : https://github.com/mantidproject/mantid
#
# Copyright &copy; 2017 ISIS Rutherford Appleton Laboratory UKRI,
#     NScD Oak Ridge National Laboratory, European Spallation Source
#     & Institut Laue - Langevin
# SPDX - License - Identifier: GPL - 3.0 +
#  This file is part of the mantid workbench.
#
#
"""Provides our custom figure manager to wrap the canvas, window and our custom toolbar"""
from __future__ import  (absolute_import, unicode_literals)

from functools import wraps
import sys

# 3rdparty imports
from mantid.api import AnalysisDataServiceObserver
from mantid.plots import MantidAxes
from mantid.py3compat import text_type
from mantidqt.plotting.figuretype import FigureType, figure_type
from mantidqt.widgets.fitpropertybrowser import FitPropertyBrowser
import matplotlib
from matplotlib._pylab_helpers import Gcf
from matplotlib.backend_bases import FigureManagerBase
from matplotlib.backends.backend_qt5agg import (FigureCanvasQTAgg)  # noqa
from qtpy.QtCore import QObject, Qt
from qtpy.QtWidgets import QApplication, QLabel

# local imports
from .figureinteraction import FigureInteraction
from .figurewindow import FigureWindow
from .qappthreadcall import QAppThreadCall
from .toolbar import WorkbenchNavigationToolbar, ToolbarStateChecker


def _catch_exceptions(func):
    """
    Catch all exceptions in method and print a traceback to stderr
    """

    @wraps(func)
    def wrapper(*args, **kwargs):
        try:
            func(*args, **kwargs)
        except Exception:
            sys.stderr.write("Error occurred in handler:\n")
            import traceback
            traceback.print_exc()

    return wrapper


class FigureManagerADSObserver(AnalysisDataServiceObserver):

    def __init__(self, manager):
        super(FigureManagerADSObserver, self).__init__()
        self.window = manager.window
        self.canvas = manager.canvas

        self.observeClear(True)
        self.observeDelete(True)
        self.observeReplace(True)

    @_catch_exceptions
    def clearHandle(self):
        """
        Called when the ADS is deleted all of its workspaces
        """
        self.window.emit_close()

    @_catch_exceptions
    def deleteHandle(self, _, workspace):
        """
        Called when the ADS has deleted a workspace. Checks the
        attached axes for any hold a plot from this workspace. If removing
        this leaves empty axes then the parent window is triggered for
        closer
        :param _: The name of the workspace. Unused
        :param workspace: A pointer to the workspace
        """
        # Find the axes with this workspace reference
        all_axes = self.canvas.figure.axes
        if not all_axes:
            return
        empty_axes = True
        for ax in all_axes:
            if isinstance(ax, MantidAxes):
                empty_axes = empty_axes & ax.remove_workspace_artists(workspace)
        if empty_axes:
            self.window.emit_close()
        else:
            self.canvas.draw_idle()

    @_catch_exceptions
    def replaceHandle(self, _, workspace):
        """
        Called when the ADS has replaced a workspace with one of the same name.
        If this workspace is attached to this figure then its data is updated
        :param _: The name of the workspace. Unused
        :param workspace: A reference to the new workspace
        """
        redraw = False
        for ax in self.canvas.figure.axes:
            if isinstance(ax, MantidAxes):
                redraw_this = ax.replace_workspace_artists(workspace)
            else:
                continue
            redraw = redraw | redraw_this
        if redraw:
            self.canvas.draw_idle()


class FigureManagerWorkbench(FigureManagerBase, QObject):
    """
    Attributes
    ----------
    canvas : `FigureCanvas`
        The FigureCanvas instance
    num : int or str
        The Figure number
    toolbar : qt.QToolBar
        The qt.QToolBar
    window : qt.QMainWindow
        The qt.QMainWindow

    """
    def __init__(self, canvas, num):
        QObject.__init__(self)
        FigureManagerBase.__init__(self, canvas, num)
        # Patch show/destroy to be thread aware
        self._destroy_orig = self.destroy
        self.destroy = QAppThreadCall(self._destroy_orig)
        self._show_orig = self.show
        self.show = QAppThreadCall(self._show_orig)
        self._window_activated_orig = self._window_activated
        self._window_activated = QAppThreadCall(self._window_activated_orig)
        self.set_window_title_orig = self.set_window_title
        self.set_window_title = QAppThreadCall(self.set_window_title_orig)
        self.fig_visibility_changed_orig = self.fig_visibility_changed
        self.fig_visibility_changed = QAppThreadCall(self.fig_visibility_changed_orig)

        self.window = FigureWindow(canvas)
        self.window.activated.connect(self._window_activated)
        self.window.closing.connect(canvas.close_event)
        self.window.closing.connect(self.destroy)
        self.window.visibility_changed.connect(self.fig_visibility_changed)

        self.window.setWindowTitle("Figure %d" % num)
        canvas.figure.set_label("Figure %d" % num)

        # Give the keyboard focus to the figure instead of the
        # manager; StrongFocus accepts both tab and click to focus and
        # will enable the canvas to process event w/o clicking.
        # ClickFocus only takes the focus is the window has been
        # clicked
        # on. http://qt-project.org/doc/qt-4.8/qt.html#FocusPolicy-enum or
        # http://doc.qt.digia.com/qt/qt.html#FocusPolicy-enum
        canvas.setFocusPolicy(Qt.StrongFocus)
        canvas.setFocus()

        self.window._destroying = False

        # add text label to status bar
        self.statusbar_label = QLabel()
        self.window.statusBar().addWidget(self.statusbar_label)

        self.toolbar = self._get_toolbar(canvas, self.window)
        if self.toolbar is not None:
            self.window.addToolBar(self.toolbar)
            self.toolbar.message.connect(self.statusbar_label.setText)
            self.toolbar.sig_grid_toggle_triggered.connect(self.grid_toggle)
            self.toolbar.sig_toggle_fit_triggered.connect(self.fit_toggle)
            self.toolbar.setFloatable(False)
            tbs_height = self.toolbar.sizeHint().height()
        else:
            tbs_height = 0

        # resize the main window so it will display the canvas with the
        # requested size:
        cs = canvas.sizeHint()
        sbs = self.window.statusBar().sizeHint()
        self._status_and_tool_height = tbs_height + sbs.height()
        height = cs.height() + self._status_and_tool_height
        self.window.resize(cs.width(), height)

        self.fit_browser = FitPropertyBrowser(canvas, ToolbarStateChecker(self.toolbar))
        self.fit_browser.closing.connect(self.handle_fit_browser_close)
        self.window.setCentralWidget(canvas)
        self.window.addDockWidget(Qt.LeftDockWidgetArea, self.fit_browser)
        self.fit_browser.hide()

        if matplotlib.is_interactive():
            self.window.show()
            canvas.draw_idle()

        def notify_axes_change(fig):
            # This will be called whenever the current axes is changed
            if self.toolbar is not None:
                self.toolbar.update()
        canvas.figure.add_axobserver(notify_axes_change)

        # Register canvas observers
        self._fig_interation = FigureInteraction(self)
        self._ads_observer = FigureManagerADSObserver(self)

        # Plotted workspace names/spectra in form '{workspace}: spec {spec_num}'
        self.workspace_labels = []

        self.window.raise_()

    def full_screen_toggle(self):
        if self.window.isFullScreen():
            self.window.showNormal()
        else:
            self.window.showFullScreen()

    def _window_activated(self):
        Gcf.set_active(self)

    def _get_toolbar(self, canvas, parent):
        return WorkbenchNavigationToolbar(canvas, parent, False)

    def resize(self, width, height):
        'set the canvas size in pixels'
        self.window.resize(width, height + self._status_and_tool_height)

    def show(self):  # noqa
        self.window.show()
        self.window.activateWindow()
        self.window.raise_()
        if self.window.windowState() & Qt.WindowMinimized:
            # windowState() stores a combination of window state enums
            # and multiple window states can be valid. On Windows
            # a window can be both minimized and maximized at the
            # same time, so we make a check here. For more info see:
            # http://doc.qt.io/qt-5/qt.html#WindowState-enum
            if self.window.windowState() & Qt.WindowMaximized:
                self.window.setWindowState(Qt.WindowMaximized)
            else:
                self.window.setWindowState(Qt.WindowNoState)

        # Hack to ensure the canvas is up to date
        self.canvas.draw_idle()
        if figure_type(self.canvas.figure) != FigureType.Line:
            action = self.toolbar._actions['toggle_fit']
            action.setEnabled(False)
            action.setVisible(False)

        self._update_workspace_labels()

    def destroy(self, *args):
        # check for qApp first, as PySide deletes it in its atexit handler
        if QApplication.instance() is None:
            return

        if self.window._destroying:
            return
        self.window._destroying = True

        if self.toolbar:
            self.toolbar.destroy()
        self._ads_observer.observeAll(False)
        del self._ads_observer
        self._fig_interation.disconnect()
        self.window.close()

        try:
            Gcf.destroy(self.num)
        except AttributeError:
            pass
            # It seems that when the python session is killed,
            # Gcf can get destroyed before the Gcf.destroy
            # line is run, leading to a useless AttributeError.

    def grid_toggle(self):
        """
        Toggle grid lines on/off
        """
        canvas = self.canvas
        axes = canvas.figure.get_axes()
        for ax in axes:
            ax.grid()
        canvas.draw_idle()

    def fit_toggle(self):
        """
        Toggle fit browser and tool on/off
        """
        if self.fit_browser.isVisible():
            self.fit_browser.hide()
        else:
            self.fit_browser.show()

    def handle_fit_browser_close(self):
        """
        Respond to a signal that user closed self.fit_browser by clicking the [x] button.
        """
        self.toolbar.trigger_fit_toggle_action()

    def hold(self):
        """
        Mark this figure as held
        """
        self.toolbar.hold()

    def get_window_title(self):
        return text_type(self.window.windowTitle())

    def set_window_title(self, title):
        self.window.setWindowTitle(title)
        # We need to add a call to the figure manager here to call
        # notify methods when a figure is renamed, to update our
        # plot list.
        Gcf.figure_title_changed(self.num)

        # For the workbench we also keep the label in sync, this is
        # to allow getting a handle as plt.figure('Figure Name')
        self.canvas.figure.set_label(title)

    def fig_visibility_changed(self):
        """
        Make a notification in the global figure manager that
        plot visibility was changed. This method is added to this
        class so that it can be wrapped in a QAppThreadCall.
        """
        Gcf.figure_visibility_changed(self.num)

<<<<<<< HEAD
=======
    def get_curve_labels(self):
        """Get curve labels from Matplotlib figure"""
        return [line.get_label() for line in self.canvas.figure.axes[0].lines]

    def _update_workspace_labels(self):
        """Check for new curves and update the workspace labels"""
        curve_labels = self.get_curve_labels()
        num_new_curves = len(curve_labels) - len(self.workspace_labels)
        self.workspace_labels += curve_labels[-num_new_curves:]
        self._update_fit_browser_workspace_labels()

    def _update_fit_browser_workspace_labels(self):
        self.fit_browser.workspace_labels = self.workspace_labels
>>>>>>> 669cf056

# -----------------------------------------------------------------------------
# Figure control
# -----------------------------------------------------------------------------


def new_figure_manager(num, *args, **kwargs):
    """
    Create a new figure manager instance
    """
    from matplotlib.figure import Figure  # noqa
    figure_class = kwargs.pop('FigureClass', Figure)
    this_fig = figure_class(*args, **kwargs)
    return new_figure_manager_given_figure(num, this_fig)


def new_figure_manager_given_figure(num, figure):
    """
    Create a new figure manager instance for the given figure.
    """
    canvas = FigureCanvasQTAgg(figure)
    manager = FigureManagerWorkbench(canvas, num)
    return manager


if __name__ == '__main__':
    # testing code
    import numpy as np

    qapp = QApplication([' '])
    qapp.setAttribute(Qt.AA_UseHighDpiPixmaps)
    if hasattr(Qt, 'AA_EnableHighDpiScaling'):
        qapp.setAttribute(Qt.AA_EnableHighDpiScaling, True)

    x = np.linspace(0, 10 * np.pi, 1000)
    cx, sx = np.cos(x), np.sin(x)
    fig_mgr_1 = new_figure_manager(1)
    fig1 = fig_mgr_1.canvas.figure
    ax = fig1.add_subplot(111)
    ax.set_title("Test title")
    ax.set_xlabel("$\mu s$")
    ax.set_ylabel("Counts")

    ax.plot(x, cx)
    fig1.show()
    qapp.exec_()<|MERGE_RESOLUTION|>--- conflicted
+++ resolved
@@ -325,8 +325,6 @@
         """
         Gcf.figure_visibility_changed(self.num)
 
-<<<<<<< HEAD
-=======
     def get_curve_labels(self):
         """Get curve labels from Matplotlib figure"""
         return [line.get_label() for line in self.canvas.figure.axes[0].lines]
@@ -340,7 +338,6 @@
 
     def _update_fit_browser_workspace_labels(self):
         self.fit_browser.workspace_labels = self.workspace_labels
->>>>>>> 669cf056
 
 # -----------------------------------------------------------------------------
 # Figure control
