# Mantid Repository : https://github.com/mantidproject/mantid
#
# Copyright &copy; 2017 ISIS Rutherford Appleton Laboratory UKRI,
#     NScD Oak Ridge National Laboratory, European Spallation Source
#     & Institut Laue - Langevin
# SPDX - License - Identifier: GPL - 3.0 +
#    This file is part of the mantid workbench.
#
#
from __future__ import (absolute_import, unicode_literals)

# system imports

# third-party library imports
from mantidqt.widgets.jupyterconsole import InProcessJupyterConsole
from qtpy.QtWidgets import QVBoxLayout

# local package imports
from ..config.fonts import text_font
from ..plugins.base import PluginWidget
<<<<<<< HEAD

# from mantidqt.utils.qt import toQSettings when readSettings/writeSettings are implemented

DEFAULT_BANNER_PARTS = [
    'IPython {version} -- An enhanced Interactive Python.\n'.format(
        version=ipy_release.version,
        ),
    quick_guide,
    '\nPython {}, numpy {}, matplotlib {}\n'.format(sys.version.split('\n')[0].strip(), np_version, mpl_version),
    'Type "copyright", "credits" or "license" for more information.\n',
]
=======
>>>>>>> 669cf056

# from mantidqt.utils.qt import toQSettings when readSettings/writeSettings are implemented

# should we share this with plugins.editor?
STARTUP_CODE = """from __future__ import (absolute_import, division, print_function, unicode_literals)
from mantid.simpleapi import *
import matplotlib.pyplot as plt
import numpy as np
"""


class JupyterConsole(PluginWidget):
    """Provides an in-process Jupyter Qt-based console"""

    def __init__(self, parent):
        super(JupyterConsole, self).__init__(parent)

        # layout
        font = text_font()
<<<<<<< HEAD
        self.console = InProcessJupyterConsole(self, banner=BANNER, startup_code=STARTUP_CODE,
=======
        self.console = InProcessJupyterConsole(self, startup_code=STARTUP_CODE,
>>>>>>> 669cf056
                                               font_family=font.family(), font_size=font.pointSize())
        layout = QVBoxLayout()
        layout.addWidget(self.console)
        self.setLayout(layout)

# ----------------- Plugin API --------------------

    def get_plugin_title(self):
        return "IPython"

    def readSettings(self, _):
        pass

    def writeSettings(self, _):
        pass

    def register_plugin(self, menu=None):
        self.main.add_dockwidget(self)<|MERGE_RESOLUTION|>--- conflicted
+++ resolved
@@ -18,20 +18,6 @@
 # local package imports
 from ..config.fonts import text_font
 from ..plugins.base import PluginWidget
-<<<<<<< HEAD
-
-# from mantidqt.utils.qt import toQSettings when readSettings/writeSettings are implemented
-
-DEFAULT_BANNER_PARTS = [
-    'IPython {version} -- An enhanced Interactive Python.\n'.format(
-        version=ipy_release.version,
-        ),
-    quick_guide,
-    '\nPython {}, numpy {}, matplotlib {}\n'.format(sys.version.split('\n')[0].strip(), np_version, mpl_version),
-    'Type "copyright", "credits" or "license" for more information.\n',
-]
-=======
->>>>>>> 669cf056
 
 # from mantidqt.utils.qt import toQSettings when readSettings/writeSettings are implemented
 
@@ -51,11 +37,7 @@
 
         # layout
         font = text_font()
-<<<<<<< HEAD
-        self.console = InProcessJupyterConsole(self, banner=BANNER, startup_code=STARTUP_CODE,
-=======
         self.console = InProcessJupyterConsole(self, startup_code=STARTUP_CODE,
->>>>>>> 669cf056
                                                font_family=font.family(), font_size=font.pointSize())
         layout = QVBoxLayout()
         layout.addWidget(self.console)
