--- conflicted
+++ resolved
@@ -104,11 +104,8 @@
     mantidqt/widgets/observers/test/test_observing_presenter.py
     mantidqt/widgets/observers/test/test_observing_view.py
 
-<<<<<<< HEAD
-=======
     mantidqt/widgets/embedded_find_replace_dialog/test/test_embedded_find_replace_dialog_presenter.py
 
->>>>>>> a4bc46ff
     mantidqt/widgets/workspacedisplay/test/test_data_copier.py
     mantidqt/widgets/workspacedisplay/test/test_user_notifier.py
 
@@ -123,15 +120,6 @@
     mantidqt/widgets/workspacedisplay/table/test/test_tableworkspacedisplay_model.py
     mantidqt/widgets/workspacedisplay/table/test/test_tableworkspacedisplay_presenter.py
     mantidqt/widgets/workspacedisplay/table/test/test_tableworkspacedisplay_view.py
-<<<<<<< HEAD
-  )
-
-  # ctest target for widgets that only get tested in qt5, because they are only used in the workbench
-  set ( PYTHON_WIDGET_QT5_ONLY_TESTS
-    mantidqt/widgets/instrumentview/test/test_instrumentview_io.py
-    mantidqt/widgets/instrumentview/test/test_instrumentview_view.py
-=======
->>>>>>> a4bc46ff
   )
 
   # ctest target for widgets that only get tested in qt5, because they are only used in the workbench
