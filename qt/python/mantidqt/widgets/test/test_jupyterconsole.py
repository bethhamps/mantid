# Mantid Repository : https://github.com/mantidproject/mantid
#
# Copyright &copy; 2017 ISIS Rutherford Appleton Laboratory UKRI,
#     NScD Oak Ridge National Laboratory, European Spallation Source
#     & Institut Laue - Langevin
# SPDX - License - Identifier: GPL - 3.0 +
#    This file is part of the mantid workbench.
#
#
from __future__ import (absolute_import)

# system imports
# import readline before QApplication starts to avoid segfault with IPython 5 and Python 3
import readline  # noqa
import unittest

# third-party library imports

# local package imports
from mantidqt.widgets.jupyterconsole import InProcessJupyterConsole
from mantidqt.utils.qt.testing import GuiTest
<<<<<<< HEAD


PRE_IPY5_PY3_QT5 = (sys.version_info.major == 3 and IPython.version_info[0] < 5 and int(QT_VERSION[0]) == 5)
SKIP_REASON = "Segfault within readline for IPython < 5 and Python 3"
=======
>>>>>>> 669cf056


class InProcessJupyterConsoleTest(GuiTest):

    def test_construction_raises_no_errors(self):
        widget = InProcessJupyterConsole()
        self.assertTrue(hasattr(widget, "kernel_manager"))
        self.assertTrue(hasattr(widget, "kernel_client"))
        self.assertTrue(len(widget.banner) > 0)
        del widget

    def test_construction_with_banner_replaces_default(self):
        widget = InProcessJupyterConsole()
        del widget

    def test_construction_with_startup_code_adds_to_banner_and_executes(self):
        widget = InProcessJupyterConsole(startup_code="x = 1")
        self.assertEquals(1, widget.kernel_manager.kernel.shell.user_ns['x'])
        del widget


if __name__ == '__main__':
    unittest.main()<|MERGE_RESOLUTION|>--- conflicted
+++ resolved
@@ -19,13 +19,6 @@
 # local package imports
 from mantidqt.widgets.jupyterconsole import InProcessJupyterConsole
 from mantidqt.utils.qt.testing import GuiTest
-<<<<<<< HEAD
-
-
-PRE_IPY5_PY3_QT5 = (sys.version_info.major == 3 and IPython.version_info[0] < 5 and int(QT_VERSION[0]) == 5)
-SKIP_REASON = "Segfault within readline for IPython < 5 and Python 3"
-=======
->>>>>>> 669cf056
 
 
 class InProcessJupyterConsoleTest(GuiTest):
