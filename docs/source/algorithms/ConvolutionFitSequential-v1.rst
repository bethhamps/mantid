
.. algorithm::

.. summary::

.. alias::

.. properties::

Description
-----------

An algorithm designed mainly as a sequential call to PlotPeakByLogValue 
but used within the ConvFit tab within the Indirect Analysis interface 
to fit Convolution Functions.

Workflow
--------

.. diagram:: ConvolutionFitSequential-v1_wkflw.dot


Usage
-----

**Example - ConvolutionFitSequential**

.. testcode:: ConvolutionFitSequentialExample

  # Create a host workspace
  sample = Load('irs26176_graphite002_red.nxs')
  resolution = Load('irs26173_graphite002_red.nxs')

  # Set up algorithm parameters
  function = "name=LinearBackground,A0=0,A1=0,ties=(A0=0.000000,A1=0.0);(composite=Convolution,FixResolution=true,NumDeriv=true;name=Resolution,Workspace=__ConvFit_Resolution,WorkspaceIndex=0;((composite=ProductFunction,NumDeriv=false;name=Lorentzian,Amplitude=1,PeakCentre=0,FWHM=0.0175)))"
  bgType = "Fixed Flat"
  startX = -0.547608
  endX = 0.543217
  specMin = 0
  specMax = sample.getNumberHistograms() - 1
  convolve = True
  minimizer = "Levenberg-Marquardt"
  maxIt = 500
  
  # Build resolution workspace (normally done by the Convfit tab when files load)
  AppendSpectra(InputWorkspace1=resolution.name(), InputWorkspace2=resolution.name(), OutputWorkspace="__ConvFit_Resolution")
  for i in range(1, sample.getNumberHistograms()):
    AppendSpectra(InputWorkspace1="__ConvFit_Resolution", InputWorkspace2=resolution.name(), OutputWorkspace="__ConvFit_Resolution")  
  
  # Run algorithm
  result_ws = ConvolutionFitSequential(InputWorkspace=sample, Function=function ,BackgroundType=bgType, StartX=startX, EndX=endX, SpecMin=specMin, SpecMax=specMax, Convolve=convolve, Minimizer=minimizer, MaxIterations=maxIt)
  
  print "Result has %i Spectra" %result_ws.getNumberHistograms()
  
  print "Amplitude 0: %.3f" %(result_ws.readY(0)[0])
  print "Amplitude 1: %.3f" %(result_ws.readY(0)[1])
  print "Amplitude 2: %.3f" %(result_ws.readY(0)[2])
  
  print "X axis at 0: %.5f" %(result_ws.readX(0)[0])
  print "X axis at 1: %.5f" %(result_ws.readX(0)[1])
  print "X axis at 2: %.5f" %(result_ws.readX(0)[2])
  
  print "Amplitude Err 0: %.5f" %(result_ws.readE(0)[0])
  print "Amplitude Err 1: %.5f" %(result_ws.readE(0)[1])
  print "Amplitude Err 2: %.5f" %(result_ws.readE(0)[2])

Output:  
  
.. testoutput:: ConvolutionFitSequentialExample
  :options: +NORMALIZE_WHITESPACE

  Result has 2 Spectra
  
  Amplitude 0: 4.314
  Amplitude 1: 4.179
  Amplitude 2: 3.979

  X axis at 0: 0.52531
  X axis at 1: 0.72917
  X axis at 2: 0.92340
<<<<<<< HEAD
  
  Amplitude Err 0: 0.00465
=======

  Amplitude Err 0: 0.00460
>>>>>>> c09ba6e4
  Amplitude Err 1: 0.00464
  Amplitude Err 2: 0.00504
  
.. categories::

.. sourcelink::
<|MERGE_RESOLUTION|>--- conflicted
+++ resolved
@@ -78,13 +78,8 @@
   X axis at 0: 0.52531
   X axis at 1: 0.72917
   X axis at 2: 0.92340
-<<<<<<< HEAD
   
-  Amplitude Err 0: 0.00465
-=======
-
   Amplitude Err 0: 0.00460
->>>>>>> c09ba6e4
   Amplitude Err 1: 0.00464
   Amplitude Err 2: 0.00504
   
