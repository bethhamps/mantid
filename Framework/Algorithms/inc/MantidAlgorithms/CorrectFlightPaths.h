#ifndef MANTID_ALGORITHMS_CorrectFlightPaths_H_
#define MANTID_ALGORITHMS_CorrectFlightPaths_H_

<<<<<<< HEAD
=======
//----------------------------------------------------------------------
// Includes
//----------------------------------------------------------------------
#include "MantidAlgorithms/ConvertToConstantL2.h"
>>>>>>> 32386c36
#include "MantidAPI/Algorithm.h"
#include "MantidAPI/DeprecatedAlgorithm.h"

namespace Mantid {
namespace Algorithms {
/** Correct flight paths

 Required Properties:
 <UL>
 <LI> InputWorkspace - The name of the Workspace to take as input </LI>
 <LI> OutputWorkspace - The name of the workspace in which to store the result
 </LI>
 </UL>


 @author Ricardo Ferraz Leal
 @date 30/01/2013

 Copyright &copy; 2008-9 ISIS Rutherford Appleton Laboratory, NScD Oak Ridge
 National Laboratory & European Spallation Source

 This file is part of Mantid.

 Mantid is free software; you can redistribute it and/or modify
 it under the terms of the GNU General Public License as published by
 the Free Software Foundation; either version 3 of the License, or
 (at your option) any later version.

 Mantid is distributed in the hope that it will be useful,
 but WITHOUT ANY WARRANTY; without even the implied warranty of
 MERCHANTABILITY or FITNESS FOR A PARTICULAR PURPOSE.  See the
 GNU General Public License for more details.

 You should have received a copy of the GNU General Public License
 along with this program.  If not, see <http://www.gnu.org/licenses/>.

 File change history is stored at: <https://github.com/mantidproject/mantid>
 Code Documentation is available at: <http://doxygen.mantidproject.org>
 */
class DLLExport CorrectFlightPaths : public ConvertToConstantL2,
                                     public API::DeprecatedAlgorithm {
public:
  CorrectFlightPaths();
  const std::string name() const override { return "CorrectFlightPaths"; }
<<<<<<< HEAD
  /// Summary of algorithms purpose
  const std::string summary() const override {
    return "Used to correct flight paths in 2D shaped detectors.";
  }
  /// Algorithm's version for identification overriding a virtual method
  int version() const override { return 1; }
  /// Algorithm's category for identification overriding a virtual method
  const std::string category() const override {
    return "Inelastic\\Corrections;CorrectionFunctions\\InstrumentCorrections";
  }

private:
  // Overridden Algorithm methods
  void init() override;
  void exec() override;
  void initWorkspaces();
  double getRunProperty(std::string);
  double getInstrumentProperty(std::string);
  double calculateTOF(double);

  /// The user selected (input) workspace
  API::MatrixWorkspace_const_sptr m_inputWS;
  /// The output workspace, maybe the same as the input one
  API::MatrixWorkspace_sptr m_outputWS;

  Geometry::Instrument_const_sptr m_instrument;

  double m_l2;
  double m_wavelength;
=======
>>>>>>> 32386c36
};

} // namespace Algorithm
} // namespace Mantid

#endif /*MANTID_ALGORITHMS_CorrectFlightPaths_H_*/<|MERGE_RESOLUTION|>--- conflicted
+++ resolved
@@ -1,13 +1,10 @@
 #ifndef MANTID_ALGORITHMS_CorrectFlightPaths_H_
 #define MANTID_ALGORITHMS_CorrectFlightPaths_H_
 
-<<<<<<< HEAD
-=======
 //----------------------------------------------------------------------
 // Includes
 //----------------------------------------------------------------------
 #include "MantidAlgorithms/ConvertToConstantL2.h"
->>>>>>> 32386c36
 #include "MantidAPI/Algorithm.h"
 #include "MantidAPI/DeprecatedAlgorithm.h"
 
@@ -52,38 +49,6 @@
 public:
   CorrectFlightPaths();
   const std::string name() const override { return "CorrectFlightPaths"; }
-<<<<<<< HEAD
-  /// Summary of algorithms purpose
-  const std::string summary() const override {
-    return "Used to correct flight paths in 2D shaped detectors.";
-  }
-  /// Algorithm's version for identification overriding a virtual method
-  int version() const override { return 1; }
-  /// Algorithm's category for identification overriding a virtual method
-  const std::string category() const override {
-    return "Inelastic\\Corrections;CorrectionFunctions\\InstrumentCorrections";
-  }
-
-private:
-  // Overridden Algorithm methods
-  void init() override;
-  void exec() override;
-  void initWorkspaces();
-  double getRunProperty(std::string);
-  double getInstrumentProperty(std::string);
-  double calculateTOF(double);
-
-  /// The user selected (input) workspace
-  API::MatrixWorkspace_const_sptr m_inputWS;
-  /// The output workspace, maybe the same as the input one
-  API::MatrixWorkspace_sptr m_outputWS;
-
-  Geometry::Instrument_const_sptr m_instrument;
-
-  double m_l2;
-  double m_wavelength;
-=======
->>>>>>> 32386c36
 };
 
 } // namespace Algorithm
