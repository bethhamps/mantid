/*
 * CreateTransmissionWorkspaceTest.h
 *
 *  Created on: Jul 29, 2014
 *      Author: spu92482
 */

#ifndef ALGORITHMS_TEST_CREATETRANSMISSIONWORKSPACETEST_H_
#define ALGORITHMS_TEST_CREATETRANSMISSIONWORKSPACETEST_H_

#include <cxxtest/TestSuite.h>
#include <algorithm>
#include "MantidAlgorithms/ReflectometryReductionOne.h"
#include "MantidAPI/AlgorithmManager.h"
#include "MantidAPI/Axis.h"
#include "MantidAPI/FrameworkManager.h"
#include "MantidAPI/MatrixWorkspace.h"
#include "MantidTestHelpers/WorkspaceCreationHelper.h"
#include "MantidGeometry/Instrument/ReferenceFrame.h"

using namespace Mantid;
using namespace Mantid::Kernel;
using namespace Mantid::API;
using namespace Mantid::Algorithms;
using namespace WorkspaceCreationHelper;

class CreateTransmissionWorkspaceTest : public CxxTest::TestSuite {
private:
  MatrixWorkspace_sptr m_pointDetectorWS;
  MatrixWorkspace_sptr m_TOF;
  MatrixWorkspace_sptr m_NotTOF;

private:
  IAlgorithm_sptr construct_standard_algorithm() {
    auto alg =
        AlgorithmManager::Instance().create("CreateTransmissionWorkspaceAuto");
    alg->initialize();
    alg->setChild(true);
    alg->setProperty("FirstTransmissionRun", m_pointDetectorWS);
    alg->setProperty("WavelengthMin", 0.0);
    alg->setProperty("WavelengthMax", 1.0);
    alg->setProperty("I0MonitorIndex", 0);
    alg->setPropertyValue("ProcessingInstructions", "0, 1");
    alg->setProperty("MonitorBackgroundWavelengthMin", 0.0);
    alg->setProperty("MonitorBackgroundWavelengthMax", 1.0);
    alg->setProperty("MonitorIntegrationWavelengthMin", 0.0);
    alg->setProperty("MonitorIntegrationWavelengthMax", 1.0);
    alg->setPropertyValue("OutputWorkspace", "demo_ws");
    alg->setRethrows(true);
    return alg;
  }

public:
  // This pair of boilerplate methods prevent the suite being created statically
  // This means the constructor isn't called when running other tests
  static CreateTransmissionWorkspaceTest *createSuite() {
    return new CreateTransmissionWorkspaceTest();
  }
  static void destroySuite(CreateTransmissionWorkspaceTest *suite) {
    delete suite;
  }

  CreateTransmissionWorkspaceTest() {
    FrameworkManager::Instance();
    // Workspace in TOF with Reflectometry instrument
    m_pointDetectorWS = create2DWorkspaceWithReflectometryInstrument();
<<<<<<< HEAD
    m_NotTOF = m_pointDetectorWS;
    m_NotTOF->getAxis(0)->setUnit("MomentumTransfer");
=======
    // Workspace in 'dSpacing'
    m_NotTOF = create2DWorkspaceWithRectangularInstrument(1, 1, 1);
>>>>>>> e74f8abe
  }

  void test_check_first_transmission_workspace_not_tof_or_wavelength_throws() {
    auto alg = construct_standard_algorithm();
    TS_ASSERT_THROWS(alg->setProperty("FirstTransmissionRun", m_NotTOF),
                     std::invalid_argument);
  }

  void test_check_second_transmission_workspace_not_tof_throws() {
    auto alg = construct_standard_algorithm();
    TS_ASSERT_THROWS(alg->setProperty("SecondTransmissionRun", m_NotTOF),
                     std::invalid_argument);
  }

  void test_end_overlap_must_be_greater_than_start_overlap_or_throw() {
    auto alg = construct_standard_algorithm();
    alg->setProperty("FirstTransmissionRun", m_pointDetectorWS);
    alg->setProperty("SecondTransmissionRun", m_pointDetectorWS);
    MantidVec params = {0.0, 0.1, 1.0};
    alg->setProperty("Params", params);
    alg->setProperty("StartOverlap", 0.6);
    alg->setProperty("EndOverlap", 0.4);
    TS_ASSERT_THROWS(alg->execute(), std::invalid_argument);
  }

  void test_must_provide_wavelengths() {
    auto alg =
        AlgorithmManager::Instance().create("CreateTransmissionWorkspace");
    alg->initialize();
    alg->setChild(true);
    alg->setProperty("FirstTransmissionRun", m_pointDetectorWS);
    alg->setProperty("SecondTransmissionRun", m_pointDetectorWS);
    alg->setPropertyValue("OutputWorkspace", "demo_ws");
    alg->setRethrows(true);
    TS_ASSERT_THROWS(alg->execute(), std::runtime_error);

    alg->setProperty("FirstTransmissionRun", m_pointDetectorWS);
    alg->setProperty("SecondTransmissionRun", m_pointDetectorWS);
    alg->setProperty("WavelengthMin", 1.0);
    alg->setRethrows(true);
    TS_ASSERT_THROWS(alg->execute(), std::runtime_error);
  }

  void test_wavelength_min_greater_wavelength_max_throws() {
    auto alg = construct_standard_algorithm();
    alg->setProperty("WavelengthMin", 1.0);
    alg->setProperty("WavelengthMax", 0.0);
    TS_ASSERT_THROWS(alg->execute(), std::invalid_argument);
  }

  void
  test_monitor_background_wavelength_min_greater_monitor_background_wavelength_max_throws() {
    auto alg = construct_standard_algorithm();
    alg->setProperty("MonitorBackgroundWavelengthMin", 1.0);
    alg->setProperty("MonitorBackgroundWavelengthMax", 0.0);
    TS_ASSERT_THROWS(alg->execute(), std::invalid_argument);
  }

  void
  test_monitor_integration_wavelength_min_greater_monitor_integration_wavelength_max_throws() {
    auto alg = construct_standard_algorithm();
    alg->setProperty("MonitorIntegrationWavelengthMin", 1.0);
    alg->setProperty("MonitorIntegrationWavelengthMax", 0.0);
    TS_ASSERT_THROWS(alg->execute(), std::invalid_argument);
  }

  void test_execute_one_tranmission_1() {
    // One transmission run
    // Monitors : Yes
    // Monitor background : Yes
    // Monitor integration : Yes
    // Processing instructions : 0

    IAlgorithm_sptr alg =
        AlgorithmManager::Instance().create("CreateTransmissionWorkspace");

    alg->setChild(true);
    alg->initialize();

    alg->setProperty("FirstTransmissionRun", m_pointDetectorWS);
    alg->setProperty("WavelengthMin", 1.0);
    alg->setProperty("WavelengthMax", 15.0);
    alg->setProperty("I0MonitorIndex", 1);
    alg->setProperty("MonitorBackgroundWavelengthMin", 1.0);
    alg->setProperty("MonitorBackgroundWavelengthMax", 2.0);
    alg->setProperty("MonitorIntegrationWavelengthMin", 4.0);
    alg->setProperty("MonitorIntegrationWavelengthMax", 10.0);
    alg->setPropertyValue("ProcessingInstructions", "0");
    alg->setPropertyValue("OutputWorkspace", "demo_ws");
    alg->execute();
    MatrixWorkspace_sptr outWS = alg->getProperty("OutputWorkspace");

    std::cout << "outWS->getNumberHistograms() = " << outWS->getNumberHistograms() << "\n";
    std::cout << "outWS->blocksize() = "           << outWS->blocksize()           << "\n";
    std::cout << "outWS->readX(0)[0] = "           << outWS->readX(0)[0]           << "\n";
    std::cout << "outWS->readX(0)[7] = "           << outWS->readX(0)[7]           << "\n";
    std::cout << "outWS->readY(0)[0] = "           << outWS->readY(0)[0]           << "\n";
    std::cout << "outWS->readY(0)[7] = "           << outWS->readY(0)[7]           << "\n";

    /*
    TS_ASSERT_EQUALS(outWS->getNumberHistograms(), 1);
    TS_ASSERT_EQUALS(outWS->blocksize(), 8);
    TS_ASSERT(outWS->readX(0)[0] >= 1.5);
    TS_ASSERT(outWS->readX(0)[7] <= 15.0);
    TS_ASSERT_DELTA(outWS->readY(0)[0], 9.4590, 0.0001);
    TS_ASSERT_DELTA(outWS->readY(0)[7], 9.4590, 0.0001);*/
    TS_ASSERT_EQUALS("Wavelength", outWS->getAxis(0)->unit()->unitID());
  }

  void test_execute_one_tranmission_2() {
    // One transmission run
    // Monitors : No
    // Monitor background : No
    // Monitor integration : No
    // Analysis mode : multi detector

  }

  void test_execute_one_transmission_3() {
    // One transmission run
    // Monitors : Yes
    // Monitor background : No
    // Monitor integration : No
    // Analysis mode : multi detector

  }

  void test_execute_one_transmission_4() {
    // One transmission run
    // Monitors : Yes
    // Monitor background : Yes
    // Monitor integration : No
    // Analysis mode : multi detector

  }

  void test_execute_one_transmission_5() {
    // One transmission run
    // Monitors : Yes
    // Monitor background : Yes
    // Monitor integration : Yes
    // Analysis mode : multi detector

  }

  void test_execute_two_transmission_runs() {

    // TODO: Use two transmission runs and test some values
  }

  // TODO: add more tests if needed

};

#endif /* ALGORITHMS_TEST_CREATETRANSMISSIONWORKSPACETEST_H_ */<|MERGE_RESOLUTION|>--- conflicted
+++ resolved
@@ -64,13 +64,8 @@
     FrameworkManager::Instance();
     // Workspace in TOF with Reflectometry instrument
     m_pointDetectorWS = create2DWorkspaceWithReflectometryInstrument();
-<<<<<<< HEAD
-    m_NotTOF = m_pointDetectorWS;
-    m_NotTOF->getAxis(0)->setUnit("MomentumTransfer");
-=======
     // Workspace in 'dSpacing'
     m_NotTOF = create2DWorkspaceWithRectangularInstrument(1, 1, 1);
->>>>>>> e74f8abe
   }
 
   void test_check_first_transmission_workspace_not_tof_or_wavelength_throws() {
