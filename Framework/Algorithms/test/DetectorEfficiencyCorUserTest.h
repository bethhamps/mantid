--- conflicted
+++ resolved
@@ -112,22 +112,14 @@
         WorkspaceCreationHelper::create2DWorkspaceWithRectangularInstrument(
             numBanks, numPixels, m_numBins);
 
-<<<<<<< HEAD
     // Prepare energy bins.
     std::vector<double> vec(m_Efs.size());
     for (size_t i = 0; i != vec.size(); ++i) {
       vec[i] = m_Ei - m_Efs[i];
     }
-=======
-    // WorkspaceCreationHelper::addNoise(dataws,10);
-    // np.linspace(2,5,21)
-    HistogramData::BinEdges binEdges = {
-        -10.,  -9.25, -8.5,  -7.75, -7.,  -6.25, -5.5, -4.75, -4.,  -3.25, -2.5,
-        -1.75, -1.,   -0.25, 0.5,   1.25, 2.,    2.75, 3.5,   4.25, 5.};
->>>>>>> cc816043
 
     for (size_t wi = 0; wi < dataws->getNumberHistograms(); wi++) {
-      dataws->setBinEdges(wi, binEdges);
+      dataws->setBinEdges(wi, vec);
     }
     dataws->getAxis(0)->setUnit("DeltaE");
     dataws->mutableRun().addProperty("Ei", double(m_Ei));
