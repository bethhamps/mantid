//----------------------------------------------------------------------
// Includes
//----------------------------------------------------------------------
#include "MantidAlgorithms/ConvertEmptyToTof.h"

#include "MantidAPI/Axis.h"
#include "MantidAPI/ConstraintFactory.h"
#include "MantidAPI/FunctionFactory.h"
#include "MantidAPI/IPeakFunction.h"
#include "MantidAPI/WorkspaceFactory.h"
#include "MantidAPI/WorkspaceUnitValidator.h"
#include "MantidGeometry/Instrument.h"
#include "MantidKernel/ArrayProperty.h"
#include "MantidKernel/BoundedValidator.h"
#include "MantidKernel/UnitFactory.h"

#include <cmath>
#include <map>
#include <numeric> // std::accumulate
#include <utility> // std::pair

namespace Mantid {
namespace Algorithms {

using namespace Kernel;
using namespace API;

// Register the algorithm into the AlgorithmFactory
DECLARE_ALGORITHM(ConvertEmptyToTof)

//----------------------------------------------------------------------------------------------
/** Constructor
 */
ConvertEmptyToTof::ConvertEmptyToTof() {}

//----------------------------------------------------------------------------------------------
/** Destructor
 */
ConvertEmptyToTof::~ConvertEmptyToTof() {}

//----------------------------------------------------------------------------------------------
/// Algorithm's name for identification. @see Algorithm::name
const std::string ConvertEmptyToTof::name() const {
  return "ConvertEmptyToTof";
}

/// Algorithm's version for identification. @see Algorithm::version
int ConvertEmptyToTof::version() const { return 1; }

/// Algorithm's category for identification. @see Algorithm::category
const std::string ConvertEmptyToTof::category() const {
  return "Transforms\\Units";
}

//----------------------------------------------------------------------------------------------
/** Initialize the algorithm's properties.
 */
void ConvertEmptyToTof::init() {

  auto wsValidator = boost::make_shared<WorkspaceUnitValidator>("Empty");
  declareProperty(make_unique<WorkspaceProperty<DataObjects::Workspace2D>>(
                      "InputWorkspace", "", Direction::Input, wsValidator),
                  "Name of the input workspace");
  declareProperty(make_unique<WorkspaceProperty<API::MatrixWorkspace>>(
                      "OutputWorkspace", "", Direction::Output),
                  "Name of the output workspace, can be the same as the input");
  declareProperty(
      make_unique<Kernel::ArrayProperty<int>>("ListOfSpectraIndices"),
      "A list of spectra indices as a string with ranges; e.g. "
      "5-10,15,20-23. \n"
      "Optional: if not specified, then the Start/EndIndex fields "
      "are used alone. "
      "If specified, the range and the list are combined (without "
      "duplicating indices). For example, a range of 10 to 20 and "
      "a list '12,15,26,28' gives '10-20,26,28'.");

  declareProperty(
      make_unique<Kernel::ArrayProperty<int>>("ListOfChannelIndices"),
      "A list of spectra indices as a string with ranges; e.g. "
      "5-10,15,20-23. \n"
      "Optional: if not specified, then the Start/EndIndex fields "
      "are used alone. "
      "If specified, the range and the list are combined (without "
      "duplicating indices). For example, a range of 10 to 20 and "
      "a list '12,15,26,28' gives '10-20,26,28'.");

  // OR Specify EPP
  auto mustBePositive = boost::make_shared<BoundedValidator<int>>();
  mustBePositive->setLower(0);
  declareProperty(
      "ElasticPeakPosition", EMPTY_INT(), mustBePositive,
      "Value of elastic peak position if none of the above are filled in.");
  declareProperty("ElasticPeakPositionSpectrum", EMPTY_INT(), mustBePositive,
                  "Spectrum number used for elastic peak position above.");
}

//----------------------------------------------------------------------------------------------
/** Execute the algorithm.
 */
void ConvertEmptyToTof::exec() {

  m_inputWS = this->getProperty("InputWorkspace");
  m_outputWS = this->getProperty("OutputWorkspace");
  std::vector<int> spectraIndices = getProperty("ListOfSpectraIndices");
  std::vector<int> channelIndices = getProperty("ListOfChannelIndices");
  int epp = getProperty("ElasticPeakPosition");
  int eppSpectrum = getProperty("ElasticPeakPositionSpectrum");

  std::vector<double> tofAxis;
  double channelWidth = getPropertyFromRun<double>(m_inputWS, "channel_width");

  // If the ElasticPeakPosition and the ElasticPeakPositionSpectrum were
  // specified
  if (epp != EMPTY_INT() && eppSpectrum != EMPTY_INT()) {
    g_log.information("Using the specified ElasticPeakPosition and "
                      "ElasticPeakPositionSpectrum");

    double wavelength = getPropertyFromRun<double>(m_inputWS, "wavelength");
    double l1 = getL1(m_inputWS);
    double l2 = getL2(m_inputWS, eppSpectrum);
    double epTof =
        (calculateTOF(l1, wavelength) + calculateTOF(l2, wavelength)) *
        1e6; // microsecs

    tofAxis = makeTofAxis(epp, epTof, m_inputWS->blocksize() + 1, channelWidth);

  }
  // If the spectraIndices and channelIndices were specified
  else {

    // validations
    validateSpectraIndices(spectraIndices);
    validateChannelIndices(channelIndices);

    // Map of spectra index, epp
    std::map<int, int> eppMap =
        findElasticPeakPositions(spectraIndices, channelIndices);

    for (auto &epp : eppMap) {
      g_log.debug() << "Spectra idx =" << epp.first << ", epp=" << epp.second
                    << std::endl;
    }

    std::pair<int, double> eppAndEpTof = findAverageEppAndEpTof(eppMap);

    tofAxis = makeTofAxis(eppAndEpTof.first, eppAndEpTof.second,
                          m_inputWS->blocksize() + 1, channelWidth);
  }

  // If input and output workspaces are not the same, create a new workspace for
  // the output
  if (m_outputWS != m_inputWS) {
    m_outputWS = API::WorkspaceFactory::Instance().create(m_inputWS);
  }

  setTofInWS(tofAxis, m_outputWS);

  setProperty("OutputWorkspace", m_outputWS);
}

/**
 * Check if spectra indices are in the limits of the number of histograms
 * in the input workspace. If v is empty, uses all spectra.
 * @param v :: vector with the spectra indices
 */
void ConvertEmptyToTof::validateSpectraIndices(std::vector<int> &v) {
  auto nHist = m_inputWS->getNumberHistograms();
<<<<<<< HEAD
  if (v.size() == 0) {
    g_log.information(
        "No spectrum number given. Using all spectra to calculate "
        "the elastic peak.");
=======
  if (v.empty()) {
    g_log.information("No spectrum index given. Using all spectra to calculate "
                      "the elastic peak.");
>>>>>>> 58ffffea
    // use all spectra indices
    v.reserve(nHist);
    for (unsigned int i = 0; i < nHist; ++i)
      v[i] = i;
  } else {
    for (auto index : v) {
      if (index < 0 || static_cast<size_t>(index) >= nHist) {
        throw std::runtime_error("Spectra index out of limits: " +
                                 boost::lexical_cast<std::string>(index));
      }
    }
  }
}

/**
 * Check if the channel indices are in the limits of the number of the block
 * size
 * in the input workspace. If v is empty, uses all channels.
 * @param v :: vector with the channel indices to use
 */
void ConvertEmptyToTof::validateChannelIndices(std::vector<int> &v) {
  auto blockSize = m_inputWS->blocksize() + 1;
  if (v.empty()) {
    g_log.information("No channel index given. Using all channels (full "
                      "spectrum!) to calculate the elastic peak.");
    // use all channel indices
    v.reserve(blockSize);
    for (unsigned int i = 0; i < blockSize; ++i)
      v[i] = i;
  } else {
    for (auto &index : v) {
      if (index < 0 || static_cast<size_t>(index) >= blockSize) {
        throw std::runtime_error("Channel index out of limits: " +
                                 boost::lexical_cast<std::string>(index));
      }
    }
  }
}

/**
 * Looks for the EPP positions in the spectraIndices
 * @return map with worskpace spectra index, elastic peak position for this
 * spectra
 */
std::map<int, int> ConvertEmptyToTof::findElasticPeakPositions(
    const std::vector<int> &spectraIndices,
    const std::vector<int> &channelIndices) {

  std::map<int, int> eppMap;

  // make sure we not looking for channel indices outside the bounds
  assert(static_cast<size_t>(*(channelIndices.end() - 1)) <
         m_inputWS->blocksize() + 1);

  g_log.information() << "Peak detection, search for peak " << std::endl;

  for (auto spectrumIndex : spectraIndices) {

    const Mantid::MantidVec &thisSpecY = m_inputWS->dataY(spectrumIndex);

    int minChannelIndex = *(channelIndices.begin());
    int maxChannelIndex = *(channelIndices.end() - 1);

    double center, sigma, height, minX, maxX;
    minX = static_cast<double>(minChannelIndex);
    maxX = static_cast<double>(maxChannelIndex);
    estimateFWHM(thisSpecY, center, sigma, height, minX, maxX);

    g_log.debug() << "Peak estimate :: center=" << center
                  << "\t sigma=" << sigma << "\t height=" << height
                  << "\t minX=" << minX << "\t maxX=" << maxX << std::endl;

    bool doFit =
        doFitGaussianPeak(spectrumIndex, center, sigma, height, minX, maxX);
    if (!doFit) {
      g_log.error() << "doFitGaussianPeak failed..." << std::endl;
      throw std::runtime_error("Gaussin Peak Fit failed....");
    }

    g_log.debug() << "Peak Fitting :: center=" << center << "\t sigma=" << sigma
                  << "\t height=" << height << "\t minX=" << minX
                  << "\t maxX=" << maxX << std::endl;

    // round up the center to the closest int
    eppMap[spectrumIndex] = roundUp(center);
  }
  return eppMap;
}

/**
 * Estimated the FWHM for Gaussian peak fitting
 *
 */
void ConvertEmptyToTof::estimateFWHM(const Mantid::MantidVec &spec,
                                     double &center, double &sigma,
                                     double &height, double &minX,
                                     double &maxX) {

  auto maxValueIt =
      std::max_element(spec.begin() + static_cast<size_t>(minX),
                       spec.begin() + static_cast<size_t>(maxX)); // max value
  double maxValue = *maxValueIt;
  size_t maxIndex =
      std::distance(spec.begin(), maxValueIt); // index of max value

  auto minFwhmIt =
      std::find_if(MantidVec::const_reverse_iterator(maxValueIt),
                   MantidVec::const_reverse_iterator(spec.cbegin()),
                   [maxValue](double value) { return value < 0.5 * maxValue; });
  auto maxFwhmIt =
      std::find_if(maxValueIt, spec.end(),
                   [maxValue](double value) { return value < 0.5 * maxValue; });

  // double fwhm = thisSpecX[maxFwhmIndex] - thisSpecX[minFwhmIndex + 1];
  double fwhm =
      static_cast<double>(std::distance(minFwhmIt.base(), maxFwhmIt) + 1);

  // parameters for the gaussian peak fit
  center = static_cast<double>(maxIndex);
  sigma = fwhm;
  height = maxValue;

  g_log.debug() << "Peak estimate  : center=" << center << "\t sigma=" << sigma
                << "\t h=" << height << std::endl;

  // determination of the range used for the peak definition
  size_t ipeak_min = std::max(
      std::size_t{0},
      maxIndex - static_cast<size_t>(2.5 * static_cast<double>(std::distance(
                                               maxValueIt, maxFwhmIt))));
  size_t ipeak_max = std::min(
      spec.size(),
      maxIndex + static_cast<size_t>(2.5 * static_cast<double>(std::distance(
                                               maxFwhmIt, maxValueIt))));
  size_t i_delta_peak = ipeak_max - ipeak_min;

  g_log.debug() << "Peak estimate xmin/max: " << ipeak_min - 1 << "\t"
                << ipeak_max + 1 << std::endl;

  minX = static_cast<double>(ipeak_min - 2 * i_delta_peak);
  maxX = static_cast<double>(ipeak_max + 2 * i_delta_peak);
}

/**
 * Fit peak without background i.e, with background removed
 *  inspired from FitPowderDiffPeaks.cpp
 *  copied from PoldiPeakDetection2.cpp
 *
 @param workspaceindex :: indice of the row to use
 @param center :: gaussian parameter - center
 @param sigma :: gaussian parameter - width
 @param height :: gaussian parameter - height
 @param startX :: fit range - start X value
 @param endX :: fit range - end X value
 @returns A boolean status flag, true for fit success, false else
 */
bool ConvertEmptyToTof::doFitGaussianPeak(int workspaceindex, double &center,
                                          double &sigma, double &height,
                                          double startX, double endX) {

  g_log.debug("Calling doFitGaussianPeak...");

  // 1. Estimate
  sigma = sigma * 0.5;

  // 2. Use factory to generate Gaussian
  auto temppeak = API::FunctionFactory::Instance().createFunction("Gaussian");
  auto gaussianpeak = boost::dynamic_pointer_cast<API::IPeakFunction>(temppeak);
  gaussianpeak->setHeight(height);
  gaussianpeak->setCentre(center);
  gaussianpeak->setFwhm(sigma);

  // 3. Constraint
  double centerleftend = center - sigma * 0.5;
  double centerrightend = center + sigma * 0.5;
  std::ostringstream os;
  os << centerleftend << " < PeakCentre < " << centerrightend;
  auto *centerbound = API::ConstraintFactory::Instance().createInitialized(
      gaussianpeak.get(), os.str(), false);
  gaussianpeak->addConstraint(centerbound);

  g_log.debug("Calling createChildAlgorithm : Fit...");
  // 4. Fit
  API::IAlgorithm_sptr fitalg = createChildAlgorithm("Fit", -1, -1, true);
  fitalg->initialize();

  fitalg->setProperty(
      "Function", boost::dynamic_pointer_cast<API::IFunction>(gaussianpeak));
  fitalg->setProperty("InputWorkspace", m_inputWS);
  fitalg->setProperty("WorkspaceIndex", workspaceindex);
  fitalg->setProperty("Minimizer", "Levenberg-MarquardtMD");
  fitalg->setProperty("CostFunction", "Least squares");
  fitalg->setProperty("MaxIterations", 1000);
  fitalg->setProperty("Output", "FitGaussianPeak");
  fitalg->setProperty("StartX", startX);
  fitalg->setProperty("EndX", endX);

  // 5.  Result
  bool successfulfit = fitalg->execute();
  if (!fitalg->isExecuted() || !successfulfit) {
    // Early return due to bad fit
    g_log.warning() << "Fitting Gaussian peak for peak around "
                    << gaussianpeak->centre() << std::endl;
    return false;
  }

  // 6. Get result
  center = gaussianpeak->centre();
  height = gaussianpeak->height();
  double fwhm = gaussianpeak->fwhm();

  return fwhm > 0.0;
}

/**
 * Finds the TOF for a given epp
 * @param eppMap : pair workspace spec index - epp
 * @return the average EPP and the corresponding average EP in TOF
 */

std::pair<int, double>
ConvertEmptyToTof::findAverageEppAndEpTof(const std::map<int, int> &eppMap) {

  double l1 = getL1(m_inputWS);
  double wavelength = getPropertyFromRun<double>(m_inputWS, "wavelength");

  std::vector<double> epTofList;
  std::vector<int> eppList;

  double firstL2 = getL2(m_inputWS, eppMap.begin()->first);
  for (const auto &epp : eppMap) {

    double l2 = getL2(m_inputWS, epp.first);
    if (!areEqual(l2, firstL2, 0.0001)) {
      g_log.error() << "firstL2=" << firstL2 << " , "
                    << "l2=" << l2 << std::endl;
      throw std::runtime_error("All the pixels for selected spectra must have "
                               "the same distance from the sample!");
    } else {
      firstL2 = l2;
    }

    epTofList.push_back(
        (calculateTOF(l1, wavelength) + calculateTOF(l2, wavelength)) *
        1e6); // microsecs
    eppList.push_back(epp.first);

    g_log.debug() << "WS index = " << epp.first << ", l1 = " << l1
                  << ", l2 = " << l2
                  << ", TOF(l1+l2) = " << *(epTofList.end() - 1) << std::endl;
  }

  double averageEpTof =
      std::accumulate(epTofList.begin(), epTofList.end(), 0.0) /
      static_cast<double>(epTofList.size());
  int averageEpp = roundUp(
      static_cast<double>(std::accumulate(eppList.begin(), eppList.end(), 0)) /
      static_cast<double>(eppList.size()));

  g_log.debug() << "Average epp=" << averageEpp
                << " , Average epTof=" << averageEpTof << std::endl;
  return std::make_pair(averageEpp, averageEpTof);
}

double ConvertEmptyToTof::getL1(API::MatrixWorkspace_const_sptr workspace) {
  Geometry::Instrument_const_sptr instrument = workspace->getInstrument();
  Geometry::IComponent_const_sptr sample = instrument->getSample();
  double l1 = instrument->getSource()->getDistance(*sample);
  return l1;
}

double ConvertEmptyToTof::getL2(API::MatrixWorkspace_const_sptr workspace,
                                int detId) {
  // Get a pointer to the instrument contained in the workspace
  Geometry::Instrument_const_sptr instrument = workspace->getInstrument();
  // Get the distance between the source and the sample (assume in metres)
  Geometry::IComponent_const_sptr sample = instrument->getSample();
  // Get the sample-detector distance for this detector (in metres)
  double l2 =
      workspace->getDetector(detId)->getPos().distance(sample->getPos());
  return l2;
}

double ConvertEmptyToTof::calculateTOF(double distance, double wavelength) {
  if (wavelength <= 0) {
    throw std::runtime_error("Wavelenght is <= 0");
  }

  double velocity = PhysicalConstants::h / (PhysicalConstants::NeutronMass *
                                            wavelength * 1e-10); // m/s

  return distance / velocity;
}

/**
 * Compare two double with a precision epsilon
 */
bool ConvertEmptyToTof::areEqual(double a, double b, double epsilon) {
  return fabs(a - b) < epsilon;
}

template <typename T>
T ConvertEmptyToTof::getPropertyFromRun(API::MatrixWorkspace_const_sptr inputWS,
                                        const std::string &propertyName) {
  if (inputWS->run().hasProperty(propertyName)) {
    Kernel::Property *prop = inputWS->run().getProperty(propertyName);
    return boost::lexical_cast<T>(prop->value());
  } else {
    std::string mesg =
        "No '" + propertyName + "' property found in the input workspace....";
    throw std::runtime_error(mesg);
  }
}

int ConvertEmptyToTof::roundUp(double value) {
  return static_cast<int>(std::floor(value + 0.5));
}

/**
 * Builds the X time axis
 */
std::vector<double> ConvertEmptyToTof::makeTofAxis(int epp, double epTof,
                                                   size_t size,
                                                   double channelWidth) {
  std::vector<double> axis(size);

  g_log.debug() << "Building the TOF X Axis: epp=" << epp << ", epTof=" << epTof
                << ", Channel Width=" << channelWidth << std::endl;
  for (size_t i = 0; i < size; ++i) {
    axis[i] =
        epTof + channelWidth * static_cast<double>(static_cast<int>(i) - epp) -
        channelWidth /
            2; // to make sure the bin is in the middle of the elastic peak
  }
  g_log.debug() << "TOF X Axis: [start,end] = [" << *axis.begin() << ","
                << *(axis.end() - 1) << "]" << std::endl;
  return axis;
}

void ConvertEmptyToTof::setTofInWS(const std::vector<double> &tofAxis,
                                   API::MatrixWorkspace_sptr outputWS) {

  const size_t numberOfSpectra = m_inputWS->getNumberHistograms();
  int64_t numberOfSpectraInt64 =
      static_cast<int64_t>(numberOfSpectra); // cast to make openmp happy

  g_log.debug() << "Setting the TOF X Axis for numberOfSpectra="
                << numberOfSpectra << std::endl;

  Progress prog(this, 0.0, 0.2, numberOfSpectra);
  PARALLEL_FOR2(m_inputWS, outputWS)
  for (int64_t i = 0; i < numberOfSpectraInt64; ++i) {
    PARALLEL_START_INTERUPT_REGION
    // Just copy over
    outputWS->dataY(i) = m_inputWS->readY(i);
    outputWS->dataE(i) = m_inputWS->readE(i);
    // copy
    outputWS->setX(i, tofAxis);

    prog.report();
    PARALLEL_END_INTERUPT_REGION
  } // end for i
  PARALLEL_CHECK_INTERUPT_REGION
  outputWS->getAxis(0)->unit() = UnitFactory::Instance().create("TOF");
}

} // namespace Algorithms
} // namespace Mantid<|MERGE_RESOLUTION|>--- conflicted
+++ resolved
@@ -165,16 +165,9 @@
  */
 void ConvertEmptyToTof::validateSpectraIndices(std::vector<int> &v) {
   auto nHist = m_inputWS->getNumberHistograms();
-<<<<<<< HEAD
-  if (v.size() == 0) {
-    g_log.information(
-        "No spectrum number given. Using all spectra to calculate "
-        "the elastic peak.");
-=======
   if (v.empty()) {
-    g_log.information("No spectrum index given. Using all spectra to calculate "
+    g_log.information("No spectrum number given. Using all spectra to calculate "
                       "the elastic peak.");
->>>>>>> 58ffffea
     // use all spectra indices
     v.reserve(nHist);
     for (unsigned int i = 0; i < nHist; ++i)
