--- conflicted
+++ resolved
@@ -109,11 +109,7 @@
                           const double startX) {
   auto upper =
       std::upper_bound(xData.rawData().begin(), xData.rawData().end(), startX);
-<<<<<<< HEAD
-    return std::distance(xData.rawData().begin(), upper);
-=======
   return std::distance(xData.rawData().begin(), upper);
->>>>>>> 0f24cb3a
 }
 /**
 * find the first index in bin edges that is after
@@ -126,12 +122,7 @@
                         const double endX) {
   auto lower =
       std::upper_bound(xData.rawData().begin(), xData.rawData().end(), endX);
-
-<<<<<<< HEAD
-    return std::distance(xData.rawData().begin(), lower-1);
-  }
-=======
   return std::distance(xData.rawData().begin(), lower - 1);
 }
->>>>>>> 0f24cb3a
+
 } // namespace Mantid