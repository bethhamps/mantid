--- conflicted
+++ resolved
@@ -63,21 +63,12 @@
 //----------------------------------------------------------------------------------------------
 size_t PeakFitResult::getNumberParameters() const {
   return m_function_parameters_number;
-<<<<<<< HEAD
 }
 
 size_t PeakFitResult::getNumberPeaks() const {
   return m_function_parameters_vector.size();
 }
 
-=======
-}
-
-size_t PeakFitResult::getNumberPeaks() const {
-  return m_function_parameters_vector.size();
-}
-
->>>>>>> 83792e13
 double PeakFitResult::getParameterValue(size_t ipeak, size_t iparam) const {
   return m_function_parameters_vector[ipeak][iparam];
 }
@@ -321,11 +312,6 @@
       "(highest Y value position) and "
       "the peak width either estimted by observation or calculate.");
 
-<<<<<<< HEAD
-  std::string helpgrp("Additional Information");
-
-=======
->>>>>>> 83792e13
   // additional output for reviewing
   declareProperty(
       Kernel::make_unique<WorkspaceProperty<MatrixWorkspace>>(
@@ -818,12 +804,6 @@
 //----------------------------------------------------------------------------------------------
 /** main method to fit peaks among all
  */
-<<<<<<< HEAD
-void FitPeaks::fitPeaks() {
-  API::Progress prog(this, 0., 1.,
-                     m_stopWorkspaceIndex - m_startWorkspaceIndex);
-
-=======
 std::vector<boost::shared_ptr<FitPeaksAlgorithm::PeakFitResult>>
 FitPeaks::fitPeaks() {
   API::Progress prog(this, 0., 1.,
@@ -835,7 +815,6 @@
   std::vector<boost::shared_ptr<FitPeaksAlgorithm::PeakFitResult>>
       fit_result_vector(num_fit_result);
 
->>>>>>> 83792e13
   // cppcheck-suppress syntaxError
   PRAGMA_OMP(parallel for schedule(dynamic, 1) )
   for (int wi = static_cast<int>(m_startWorkspaceIndex);
@@ -860,10 +839,7 @@
     PARALLEL_CRITICAL(FindPeaks_WriteOutput) {
       writeFitResult(static_cast<size_t>(wi), expected_peak_centers,
                      fit_result);
-<<<<<<< HEAD
-=======
       fit_result_vector[wi - m_startWorkspaceIndex] = fit_result;
->>>>>>> 83792e13
     }
     prog.report();
 
@@ -880,41 +856,6 @@
 std::vector<std::string> supported_peak_profiles{"Gaussian", "Lorentzian",
                                                  "PseudoVoigt", "Voigt"};
 
-double numberCounts(const Histogram &histogram) {
-  double total = 0.;
-  for (const auto &value : histogram.y())
-    total += std::fabs(value);
-  return total;
-}
-
-double numberCounts(const Histogram &histogram, const double xmin,
-                    const double xmax) {
-  const auto &vector_x = histogram.points();
-
-  // determine left boundary
-  std::vector<double>::const_iterator start_iter = vector_x.begin();
-  if (xmin > vector_x.front())
-    start_iter = std::lower_bound(vector_x.begin(), vector_x.end(), xmin);
-  if (start_iter == vector_x.end())
-    return 0.; // past the end of the data means nothing to integrate
-  // determine right boundary
-  std::vector<double>::const_iterator stop_iter = vector_x.end();
-  if (xmax < vector_x.back()) // will set at end of vector if too large
-    stop_iter = std::lower_bound(start_iter, stop_iter, xmax);
-
-  // convert to indexes to sum over y
-  size_t start_index = static_cast<size_t>(start_iter - vector_x.begin());
-  size_t stop_index = static_cast<size_t>(stop_iter - vector_x.begin());
-
-  // integrate
-  double total = 0.;
-  for (size_t i = start_index; i < stop_index; ++i)
-    total += std::fabs(histogram.y()[i]);
-  return total;
-}
-}
-
-namespace {
 double numberCounts(const Histogram &histogram) {
   double total = 0.;
   for (const auto &value : histogram.y())
@@ -1181,18 +1122,12 @@
 
 //----------------------------------------------------------------------------------------------
 /** calculate fitted peaks with background in the output workspace
-<<<<<<< HEAD
- */
-void FitPeaks::calculateFittedPeaks() {
-  // TODO don't calculate bad fits (above minchisq)
-=======
  * The current version gets the peak parameters and background parameters from
  * fitted parameter
  * table
  */
 void FitPeaks::calculateFittedPeaks(std::vector<
     boost::shared_ptr<FitPeaksAlgorithm::PeakFitResult>> fit_results) {
->>>>>>> 83792e13
   // check
   if (!m_fittedParamTable)
     throw std::runtime_error("No parameters");
@@ -1220,26 +1155,8 @@
 
     for (size_t ipeak = 0; ipeak < m_numPeaksToFit; ++ipeak) {
       // get and set the peak function parameters
-<<<<<<< HEAD
-      size_t row_index =
-          (static_cast<size_t>(iws) - m_startWorkspaceIndex) * m_numPeaksToFit +
-          ipeak;
-      double chi2 = m_fittedParamTable->cell<double>(
-          row_index, num_peakfunc_params + num_bkgdfunc_params + 2);
-      if (chi2 > 10.e10)
-        continue;
-
-      for (size_t ipar = 0; ipar < num_peakfunc_params; ++ipar) {
-        double value_i = m_fittedParamTable->cell<double>(row_index, 2 + ipar);
-        peak_function->setParameter(ipar, value_i);
-      }
-
-      // check whether the peak has a fit or not
-      if (fabs(peak_function->height()) < 1.E-20)
-=======
       const double chi2 = fit_result_i->getCost(ipeak);
       if (chi2 > 10.e10)
->>>>>>> 83792e13
         continue;
 
       for (size_t iparam = 0; iparam < num_peakfunc_params; ++iparam)
@@ -1376,11 +1293,7 @@
 
   // calculate background
   if (start_index == stop_index)
-<<<<<<< HEAD
-    throw std::runtime_error("Range size is zero");
-=======
     throw std::runtime_error("Range size is zero in estimatePeakParameters");
->>>>>>> 83792e13
   FunctionDomain1DVector domain(start_iter, stop_iter);
   FunctionValues bkgd_values(domain);
   bkgdfunction->function(domain, bkgd_values);
@@ -1420,8 +1333,6 @@
   }
 
   return GOOD;
-<<<<<<< HEAD
-=======
 }
 
 //----------------------------------------------------------------------------------------------
@@ -1434,7 +1345,6 @@
   return (std::find(supported_peak_profiles.begin(),
                     supported_peak_profiles.end(),
                     peakprofile) == supported_peak_profiles.end());
->>>>>>> 83792e13
 }
 
 //----------------------------------------------------------------------------------------------
@@ -1892,13 +1802,9 @@
   // chi^2
   m_fittedParamTable->addColumn("double", "chi2");
 
-<<<<<<< HEAD
-  const size_t numParam = m_peakFunction->nParams() + m_bkgdFunction->nParams();
-=======
   const size_t numParam = m_fittedParamTable->columnCount() - 3;
   // replace: m_peakFunction->nParams() + m_bkgdFunction->nParams();
 
->>>>>>> 83792e13
   // add rows
   for (size_t iws = m_startWorkspaceIndex; iws <= m_stopWorkspaceIndex; ++iws) {
     for (size_t ipeak = 0; ipeak < m_numPeaksToFit; ++ipeak) {
@@ -1940,12 +1846,8 @@
 
 //----------------------------------------------------------------------------------------------
 /// set up output workspaces
-<<<<<<< HEAD
-void FitPeaks::processOutputs() {
-=======
 void FitPeaks::processOutputs(std::vector<
     boost::shared_ptr<FitPeaksAlgorithm::PeakFitResult>> fit_result_vec) {
->>>>>>> 83792e13
   setProperty("OutputWorkspace", m_outputPeakPositionWorkspace);
 
   // optional
@@ -2130,13 +2032,6 @@
   bkgd_a0 = 0.;
   bkgd_a1 = 0.;
 
-<<<<<<< HEAD
-  double bg2, chisq;
-  //  HistogramData::estimatePolynomial(1, histogram, istart, istop, bkgd_a0,
-  //                                    bkgd_a1, bg2, chisq);
-  HistogramData::estimateBackground(1, histogram, istart, istop, istart + 10,
-                                    istop - 10, bkgd_a0, bkgd_a1, bg2, chisq);
-=======
   const auto &vecX = histogram.points();
   const size_t istart = findXIndex(vecX.rawData(), left_window_boundary);
   const size_t istop = findXIndex(vecX.rawData(), right_window_boundary);
@@ -2152,7 +2047,6 @@
     HistogramData::estimateBackground(1, histogram, istart, istop, iback_start,
                                       iback_stop, bkgd_a0, bkgd_a1, bg2, chisq);
   }
->>>>>>> 83792e13
 }
 
 //----------------------------------------------------------------------------------------------
@@ -2214,26 +2108,6 @@
     if (4 + m_bkgdFunction->nParams() !=
         m_fittedParamTable->columnCount() - 3) {
 
-<<<<<<< HEAD
-    // case for fit peak with signals
-    for (size_t iparam = 0; iparam < fit_result->getNumberParameters();
-         ++iparam) {
-      size_t col_index = iparam + 2;
-      if (col_index >= m_fittedParamTable->columnCount()) {
-        stringstream err_ss;
-        err_ss << "Try to access FittedParamTable's " << col_index
-               << "-th column, which is out of range [0, "
-               << m_fittedParamTable->columnCount() << ")";
-        const std::vector<std::string> &col_names =
-            m_fittedParamTable->getColumnNames();
-        for (const auto &name : col_names)
-          err_ss << name << "  ";
-        throw std::runtime_error(err_ss.str());
-      }
-      m_fittedParamTable->cell<double>(row_index, col_index) =
-          fit_result->getParameterValue(ipeak, iparam);
-    } // end for (iparam)
-=======
       std::stringstream err_ss;
       err_ss << "Peak has 4 effective peak parameters and "
              << m_bkgdFunction->nParams() << " background parameters "
@@ -2288,7 +2162,6 @@
             fit_result->getParameterValue(ipeak, num_peakfunc_params + iparam);
     }
 
->>>>>>> 83792e13
     // set chi2
     m_fittedParamTable->cell<double>(row_index, chi2_index) =
         fit_result->getCost(ipeak);
