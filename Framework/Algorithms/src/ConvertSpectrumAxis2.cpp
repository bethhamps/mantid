#include "MantidAlgorithms/ConvertSpectrumAxis2.h"
#include "MantidAPI/InstrumentValidator.h"
#include "MantidAPI/NumericAxis.h"
#include "MantidAPI/Run.h"
#include "MantidAPI/SpectraAxisValidator.h"
#include "MantidAPI/SpectrumInfo.h"
#include "MantidAPI/WorkspaceFactory.h"
#include "MantidGeometry/Instrument.h"
#include "MantidGeometry/Instrument/DetectorInfo.h"
#include "MantidKernel/BoundedValidator.h"
#include "MantidKernel/CompositeValidator.h"
#include "MantidKernel/ListValidator.h"
#include "MantidKernel/Unit.h"
#include "MantidKernel/UnitConversion.h"
#include "MantidKernel/UnitFactory.h"
#include "MantidTypes/SpectrumDefinition.h"

#include <cfloat>

constexpr double rad2deg = 180.0 / M_PI;

namespace Mantid {
namespace Algorithms {
// Register the algorithm into the AlgorithmFactory
DECLARE_ALGORITHM(ConvertSpectrumAxis2)
using namespace Kernel;
using namespace API;
using namespace Geometry;

void ConvertSpectrumAxis2::init() {
  // Validator for Input Workspace
  auto wsVal = boost::make_shared<CompositeValidator>();
  wsVal->add<SpectraAxisValidator>();
  wsVal->add<InstrumentValidator>();

  declareProperty(make_unique<WorkspaceProperty<>>("InputWorkspace", "",
                                                   Direction::Input, wsVal),
                  "The name of the input workspace.");
  declareProperty(make_unique<WorkspaceProperty<>>("OutputWorkspace", "",
                                                   Direction::Output),
                  "The name to use for the output workspace.");
  std::vector<std::string> targetOptions(7);
  targetOptions[0] = "Theta";
  targetOptions[1] = "SignedTheta";
  targetOptions[2] = "ElasticQ";
  targetOptions[3] = "ElasticQSquared";
  targetOptions[4] = "theta";
  targetOptions[5] = "signed_theta";
  targetOptions[6] = "ElasticDSpacing";

  declareProperty(
      "Target", "", boost::make_shared<StringListValidator>(targetOptions),
      "The unit to which spectrum axis is converted to - \"theta\" (for the "
      "angle in degrees), Q or Q^2, where elastic Q is evaluated at EFixed. "
      "Note that 'theta' and 'signed_theta' are there for compatibility "
      "purposes; they are the same as 'Theta' and 'SignedTheta' respectively");
  std::vector<std::string> eModeOptions;
  eModeOptions.emplace_back("Direct");
  eModeOptions.emplace_back("Indirect");
  declareProperty("EMode", "Direct",
                  boost::make_shared<StringListValidator>(eModeOptions),
                  "Some unit conversions require this value to be set "
                  "(\"Direct\" or \"Indirect\")");
  auto mustBePositive = boost::make_shared<BoundedValidator<double>>();
  mustBePositive->setLower(0.0);
  declareProperty("EFixed", EMPTY_DBL(), mustBePositive,
                  "Value of fixed energy in meV : EI (EMode=Direct) or EF "
                  "(EMode=Indirect))");

  declareProperty("OrderAxis", true, "Whether or not to sort the resulting"
                                     " spectrum axis.");
}

void ConvertSpectrumAxis2::exec() {
  // Get the input workspace.
  API::MatrixWorkspace_sptr inputWS = getProperty("InputWorkspace");
  // Assign value to the member variable storing the number of histograms.
  const size_t nHist = inputWS->getNumberHistograms();

  // The unit to convert to.
  const std::string unitTarget = getProperty("Target");

  // Whether needs to be ordered
  m_toOrder = getProperty("OrderAxis");

  size_t nProgress = nHist;
  if (m_toOrder) {
    // we will need to loop twice, once to build the indexMap,
    // once to copy over the spectra and set the output
    nProgress *= 2;
  } else {
    m_axis.reserve(nHist);
  }

  Progress progress(this, 0.0, 1.0, nProgress);

  // Call the functions to convert to the different forms of theta or Q.
  if (unitTarget == "theta" || unitTarget == "Theta" ||
      unitTarget == "signed_theta" || unitTarget == "SignedTheta") {
    createThetaMap(progress, unitTarget, inputWS);
  } else if (unitTarget == "ElasticQ" || unitTarget == "ElasticQSquared" ||
             unitTarget == "ElasticDSpacing") {
    createElasticQMap(progress, unitTarget, inputWS);
  }

  // Create an output workspace and set the property for it.
  MatrixWorkspace_sptr outputWS =
      createOutputWorkspace(progress, unitTarget, inputWS);
  setProperty("OutputWorkspace", outputWS);
}

/** Converts X axis to theta representation
* @param progress :: Progress indicator
* @param targetUnit :: Target conversion unit
* @param inputWS :: Input Workspace
*/
void ConvertSpectrumAxis2::createThetaMap(API::Progress &progress,
                                          const std::string &targetUnit,
                                          API::MatrixWorkspace_sptr &inputWS) {
  // Not sure about default, previously there was a call to a null function?
  bool signedTheta = false;
  if (targetUnit == "signed_theta" || targetUnit == "SignedTheta") {
    signedTheta = true;
  } else if (targetUnit == "theta" || targetUnit == "Theta") {
    signedTheta = false;
  }

  bool warningGiven = false;

  const auto &spectrumInfo = inputWS->spectrumInfo();
  for (size_t i = 0; i < spectrumInfo.size(); ++i) {
    if (!spectrumInfo.hasDetectors(i)) {
      if (!warningGiven)
        g_log.warning("The instrument definition is incomplete - spectra "
                      "dropped from output");
      warningGiven = true;
      continue;
    }
    if (!spectrumInfo.isMonitor(i)) {
      if (signedTheta)
        emplaceIndexMap(spectrumInfo.signedTwoTheta(i) * rad2deg, i);
      else
        emplaceIndexMap(spectrumInfo.twoTheta(i) * rad2deg, i);
    } else {
      emplaceIndexMap(0.0, i);
    }

    progress.report("Converting to theta...");
  }
}

/** Convert X axis to Elastic Q representation
* @param progress :: Progress indicator
* @param targetUnit :: Target conversion unit
* @param inputWS :: Input workspace
*/
void ConvertSpectrumAxis2::createElasticQMap(
    API::Progress &progress, const std::string &targetUnit,
    API::MatrixWorkspace_sptr &inputWS) {

  const std::string emodeStr = getProperty("EMode");
  int emode = 0;
  if (emodeStr == "Direct")
    emode = 1;
  else if (emodeStr == "Indirect")
    emode = 2;

  const auto &spectrumInfo = inputWS->spectrumInfo();
  const auto &detectorInfo = inputWS->detectorInfo();
  const size_t nHist = spectrumInfo.size();
  for (size_t i = 0; i < nHist; i++) {
    double theta(0.0), efixed(0.0);
    if (!spectrumInfo.isMonitor(i)) {
      theta = 0.5 * spectrumInfo.twoTheta(i);
      /*
       * Two assumptions made in the following code.
       * 1. Getting the detector index of the first detector in the spectrum
       * definition is enough (this should be completely safe).
       * 2. That the time index is not important (first element of pair only
       * accessed). i.e we are not performing scanning. Step scanning is not
       * supported at the time of writing.
       */
      const auto detectorIndex = spectrumInfo.spectrumDefinition(i)[0].first;
      efixed = getEfixed(detectorIndex, detectorInfo, *inputWS,
                         emode); // get efixed
    } else {
      theta = DBL_MIN;
      efixed = DBL_MIN;
    }

    // Convert to MomentumTransfer
    double elasticQInAngstroms =
        Kernel::UnitConversion::convertToElasticQ(theta, efixed);

    if (targetUnit == "ElasticQ") {
      emplaceIndexMap(elasticQInAngstroms, i);
    } else if (targetUnit == "ElasticQSquared") {
      // The QSquared value.
      double elasticQSquaredInAngstroms =
          elasticQInAngstroms * elasticQInAngstroms;

<<<<<<< HEAD
      m_indexMap.emplace(elasticQSquaredInAngstroms, i);
    } else if (targetUnit == "ElasticDSpacing") {
      double elasticDSpacing = 2 * M_PI / elasticQInAngstroms;
      m_indexMap.emplace(elasticDSpacing, i);
=======
      emplaceIndexMap(elasticQSquaredInAngstroms, i);
>>>>>>> 276a13ae
    }

    progress.report("Converting to " + targetUnit);
  }
}

/** Create the final output workspace after converting the X axis
* @returns the final output workspace
*
* @param progress :: Progress indicator
* @param targetUnit :: Target conversion unit
* @param inputWS :: Input workspace
*/
MatrixWorkspace_sptr ConvertSpectrumAxis2::createOutputWorkspace(
    API::Progress &progress, const std::string &targetUnit,
    API::MatrixWorkspace_sptr &inputWS) {

  MatrixWorkspace_sptr outputWorkspace = nullptr;
  NumericAxis *newAxis = nullptr;
  if (m_toOrder) {
    // Can not re-use the input one because the spectra are re-ordered.
    outputWorkspace = WorkspaceFactory::Instance().create(
        inputWS, m_indexMap.size(), inputWS->x(0).size(), inputWS->y(0).size());
    std::vector<double> axis;
    axis.reserve(m_indexMap.size());
    for (const auto &it : m_indexMap) {
      axis.emplace_back(it.first);
    }
    newAxis = new NumericAxis(std::move(axis));
  } else {
    // If there is no reordering we can simply clone.
    outputWorkspace = inputWS->clone();
    newAxis = new NumericAxis(m_axis);
  }
  outputWorkspace->replaceAxis(1, newAxis);

  // Set the units of the axis.
  if (targetUnit == "theta" || targetUnit == "Theta" ||
      targetUnit == "signed_theta" || targetUnit == "SignedTheta") {
    newAxis->unit() = boost::make_shared<Units::Degrees>();
  } else if (targetUnit == "ElasticQ") {
    newAxis->unit() = UnitFactory::Instance().create("MomentumTransfer");
  } else if (targetUnit == "ElasticQSquared") {
    newAxis->unit() = UnitFactory::Instance().create("QSquared");
  } else if (targetUnit == "ElasticDSpacing") {
    newAxis->unit() = UnitFactory::Instance().create("dSpacing");
  }

  // Note that this is needed only for ordered case
  if (m_toOrder) {
    size_t currentIndex = 0;
    std::multimap<double, size_t>::const_iterator it;
    for (it = m_indexMap.begin(); it != m_indexMap.end(); ++it) {
      // Copy over the data.
      outputWorkspace->setHistogram(currentIndex,
                                    inputWS->histogram(it->second));
      // We can keep the spectrum numbers etc.
      outputWorkspace->getSpectrum(currentIndex)
          .copyInfoFrom(inputWS->getSpectrum(it->second));
      ++currentIndex;
      progress.report("Setting output spectrum #" +
                      std::to_string(currentIndex));
    }
  }

  return outputWorkspace;
}

double ConvertSpectrumAxis2::getEfixed(
    const size_t detectorIndex, const Geometry::DetectorInfo &detectorInfo,
    const Mantid::API::MatrixWorkspace &inputWS, const int emode) const {
  double efixed(0);
  double efixedProp = getProperty("Efixed");
  Mantid::detid_t detectorID = detectorInfo.detectorIDs()[detectorIndex];
  if (efixedProp != EMPTY_DBL()) {
    efixed = efixedProp;
    g_log.debug() << "Detector: " << detectorID << " Efixed: " << efixed
                  << "\n";
  } else {
    if (emode == 1) {
      if (inputWS.run().hasProperty("Ei")) {
        efixed = inputWS.run().getLogAsSingleValue("Ei");
      } else {
        throw std::invalid_argument("Could not retrieve Efixed from the "
                                    "workspace. Please provide a value.");
      }
    } else if (emode == 2) {

      const auto &detectorSingle = detectorInfo.detector(detectorIndex);

      std::vector<double> efixedVec =
          detectorSingle.getNumberParameter("Efixed");

      if (!efixedVec.empty()) {
        efixed = efixedVec.at(0);
        g_log.debug() << "Detector: " << detectorID << " EFixed: " << efixed
                      << "\n";
      } else {
        g_log.warning() << "Efixed could not be found for detector "
                        << detectorID << ", please provide a value\n";
        throw std::invalid_argument("Could not retrieve Efixed from the "
                                    "detector. Please provide a value.");
      }
    }
  }
  return efixed;
}

/** Emplaces inside the ordered or unordered index registry
* @param value :: value to insert
* @param wsIndex :: workspace index
*/
void ConvertSpectrumAxis2::emplaceIndexMap(double value, size_t wsIndex) {
  if (m_toOrder) {
    m_indexMap.emplace(value, wsIndex);
  } else {
    m_axis.emplace_back(value);
  }
}

} // namespace Algorithms
} // namespace Mantid<|MERGE_RESOLUTION|>--- conflicted
+++ resolved
@@ -199,14 +199,10 @@
       double elasticQSquaredInAngstroms =
           elasticQInAngstroms * elasticQInAngstroms;
 
-<<<<<<< HEAD
-      m_indexMap.emplace(elasticQSquaredInAngstroms, i);
+      emplaceIndexMap(elasticQSquaredInAngstroms, i);
     } else if (targetUnit == "ElasticDSpacing") {
       double elasticDSpacing = 2 * M_PI / elasticQInAngstroms;
-      m_indexMap.emplace(elasticDSpacing, i);
-=======
-      emplaceIndexMap(elasticQSquaredInAngstroms, i);
->>>>>>> 276a13ae
+      emplaceIndexMap(elasticDSpacing, i);
     }
 
     progress.report("Converting to " + targetUnit);
