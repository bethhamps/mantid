//----------------------------------------------------------------------
// Includes
//----------------------------------------------------------------------
#include "MantidKernel/ArrayProperty.h"
#include "MantidAlgorithms/AsymmetryCalc.h"
#include "MantidAPI/MatrixWorkspace.h"
#include "MantidAPI/WorkspaceFactory.h"

#include <cmath>
#include <vector>

namespace Mantid {
namespace Algorithms {

using namespace Kernel;
using API::Progress;
using std::size_t;

// Register the class into the algorithm factory
DECLARE_ALGORITHM(AsymmetryCalc)

/** Initialisation method. Declares properties to be used in algorithm.
 *
 */
void AsymmetryCalc::init() {

  declareProperty(
      new API::WorkspaceProperty<>("InputWorkspace", "", Direction::Input),
      "Name of the input workspace");
  declareProperty(
      new API::WorkspaceProperty<>("OutputWorkspace", "", Direction::Output),
      "The name of the workspace to be created as the output of the algorithm");

  declareProperty(new ArrayProperty<int>("ForwardSpectra"),
                  "The spectra numbers of the forward group");
  declareProperty(new ArrayProperty<int>("BackwardSpectra"),
                  "The spectra numbers of the backward group");
  declareProperty("Alpha", 1.0, "The balance parameter (default 1)",
                  Direction::Input);
}

//----------------------------------------------------------------------------------------------
/** Validates the inputs.
 */
std::map<std::string, std::string> AsymmetryCalc::validateInputs() {

  std::map<std::string, std::string> result;

  std::vector<int> forwd = getProperty("ForwardSpectra");
  std::vector<int> backwd = getProperty("BackwardSpectra");

  API::MatrixWorkspace_sptr inputWS = getProperty("InputWorkspace");
  if (inputWS) {
    inputWS->getIndicesFromSpectra(forwd, list);
    if (forwd.size() != list.size()) {
      result["ForwardSpectra"] =
          "Some of the spectra can not be found in the input workspace";
    }

<<<<<<< HEAD
  auto list = inputWS->getIndicesFromSpectra(forwd);
  if (forwd.size() != list.size()) {
    result["ForwardSpectra"] =
        "Some of the spectra can not be found in the input workspace";
  }

  list = inputWS->getIndicesFromSpectra(backwd);
  if (backwd.size() != list.size()) {
    result["BackwardSpectra"] =
        "Some of the spectra can not be found in the input workspace";
=======
    inputWS->getIndicesFromSpectra(backwd, list);
    if (backwd.size() != list.size()) {
      result["BackwardSpectra"] =
          "Some of the spectra can not be found in the input workspace";
    }
>>>>>>> 8403f120
  }
  return result;
}

/** Executes the algorithm
 *
 */
void AsymmetryCalc::exec() {
  std::vector<int> forward_list = getProperty("ForwardSpectra");
  std::vector<int> backward_list = getProperty("BackwardSpectra");
  int forward = forward_list.size() ? forward_list[0] : 1;
  int backward = backward_list.size() ? backward_list[0] : 2;
  double alpha = getProperty("Alpha");

  // Get original workspace
  API::MatrixWorkspace_sptr inputWS = getProperty("InputWorkspace");

  // Make an intermediate workspace and prepare it for asymmetry calculation
  API::MatrixWorkspace_sptr tmpWS;
  if (forward_list.size() > 1 || backward_list.size() > 1) {
    // If forward or backward lists have more than 1 entries spectra need to be
    // grouped

    // First group spectra from the backward list leaving the rest ungrouped
    API::IAlgorithm_sptr group = createChildAlgorithm("GroupDetectors");
    group->setProperty("InputWorkspace", inputWS);
    group->setProperty("SpectraList", backward_list);
    group->setProperty("KeepUngroupedSpectra", true);
    group->execute();
    tmpWS = group->getProperty("OutputWorkspace");

    // Then group spectra from the forward list leaving the rest ungrouped
    group = createChildAlgorithm("GroupDetectors");
    group->setProperty("InputWorkspace", tmpWS);
    group->setProperty("SpectraList", forward_list);
    group->setProperty("KeepUngroupedSpectra", true);
    group->execute();
    tmpWS = group->getProperty("OutputWorkspace");

    // The order of grouping leaves the forward spectra group in the first
    // histogram
    // and the barckward one is the second
    forward = 0;
    backward = 1;
  } else {
    // If the forward and backward lists are empty or have at most 1 index
    // there is no need for grouping and the input workspace can be used
    // directly
    tmpWS = inputWS;

    // get workspace indices from spectra ids for forward and backward
    std::vector<specid_t> specIDs(2);
    specIDs[0] = forward;
    specIDs[1] = backward;
    std::vector<size_t> indices = tmpWS->getIndicesFromSpectra(specIDs);

    forward = static_cast<int>(indices[0]);
    backward = static_cast<int>(indices[1]);
  }

  const size_t blocksize = inputWS->blocksize();
  assert(tmpWS->blocksize() == blocksize);
  const bool isInputHistogram = inputWS->isHistogramData();

  // Create a point data workspace with only one spectra for forward
  API::MatrixWorkspace_sptr outputWS = API::WorkspaceFactory::Instance().create(
      inputWS, 1, blocksize, blocksize);

  // Get the reference to the input x values.
  auto &tmpX = tmpWS->readX(forward);

  // Calculate asymmetry for each time bin
  // F-aB / F+aB
  Progress prog(this, 0.0, 1.0, blocksize);
  for (size_t j = 0; j < blocksize; ++j) {
    // cal F-aB
    double numerator =
        tmpWS->dataY(forward)[j] - alpha * tmpWS->dataY(backward)[j];
    // cal F+aB
    double denominator =
        (tmpWS->dataY(forward)[j] + alpha * tmpWS->dataY(backward)[j]);

    // cal F-aB / F+aB
    if (denominator != 0.0) {
      outputWS->dataY(0)[j] = numerator / denominator;
    } else {
      outputWS->dataY(0)[j] = 0.;
    }

    // Work out the error (as in 1st attachment of ticket #4188)
    double error = 1.0;
    if (denominator != 0.0) {
      // cal F + a2B
      double q1 =
          tmpWS->dataY(forward)[j] + alpha * alpha * tmpWS->dataY(backward)[j];
      // cal 1 + ((f-aB)/(F+aB))2
      double q2 = 1 + numerator * numerator / (denominator * denominator);
      // cal error
      error = sqrt(q1 * q2) / denominator;
    }
    outputWS->dataE(0)[j] = error;

    // set the x values
    if (isInputHistogram) {
      outputWS->dataX(0)[j] = (tmpX[j] + tmpX[j + 1]) / 2;
    } else {
      outputWS->dataX(0)[j] = tmpX[j];
    }

    prog.report();
  }

  assert(outputWS->dataX(0).size() == blocksize);

  // Update Y axis units
  outputWS->setYUnit("Asymmetry");

  setProperty("OutputWorkspace", outputWS);
}

} // namespace Algorithm
} // namespace Mantid<|MERGE_RESOLUTION|>--- conflicted
+++ resolved
@@ -51,30 +51,17 @@
 
   API::MatrixWorkspace_sptr inputWS = getProperty("InputWorkspace");
   if (inputWS) {
-    inputWS->getIndicesFromSpectra(forwd, list);
+  auto list = inputWS->getIndicesFromSpectra(forwd);
     if (forwd.size() != list.size()) {
       result["ForwardSpectra"] =
           "Some of the spectra can not be found in the input workspace";
     }
 
-<<<<<<< HEAD
-  auto list = inputWS->getIndicesFromSpectra(forwd);
-  if (forwd.size() != list.size()) {
-    result["ForwardSpectra"] =
-        "Some of the spectra can not be found in the input workspace";
-  }
-
   list = inputWS->getIndicesFromSpectra(backwd);
-  if (backwd.size() != list.size()) {
-    result["BackwardSpectra"] =
-        "Some of the spectra can not be found in the input workspace";
-=======
-    inputWS->getIndicesFromSpectra(backwd, list);
     if (backwd.size() != list.size()) {
       result["BackwardSpectra"] =
           "Some of the spectra can not be found in the input workspace";
     }
->>>>>>> 8403f120
   }
   return result;
 }
