//---------------------------------------------------
// Includes
//---------------------------------------------------
#include "MantidDataHandling/LoadGSS.h"
#include "MantidAPI/Axis.h"
#include "MantidAPI/FileProperty.h"
#include "MantidAPI/ISpectrum.h"
#include "MantidAPI/MatrixWorkspace.h"
#include "MantidAPI/RegisterFileLoader.h"
#include "MantidAPI/WorkspaceFactory.h"
#include "MantidGeometry/Instrument.h"
#include "MantidGeometry/Instrument/Detector.h"
#include "MantidGeometry/Instrument/CompAssembly.h"
#include "MantidGeometry/Instrument/Component.h"
#include "MantidKernel/UnitFactory.h"

#include <boost/math/special_functions/fpclassify.hpp>
#include <Poco/File.h>

#include <fstream>
#include <sstream>

using namespace Mantid::DataHandling;
using namespace Mantid::API;
using namespace Mantid::Kernel;

namespace Mantid {
namespace DataHandling {

DECLARE_FILELOADER_ALGORITHM(LoadGSS)

//----------------------------------------------------------------------------------------------
/** Return the confidence with with this algorithm can load the file
  * @param descriptor A descriptor for the file
  * @returns An integer specifying the confidence level. 0 indicates it will not
 * be used
  */
int LoadGSS::confidence(Kernel::FileDescriptor &descriptor) const {

  if (!descriptor.isAscii() || descriptor.extension() == ".tar")
    return 0;

  std::string str;
  std::istream &file = descriptor.data();
  std::getline(file, str); // workspace title first line
  while (!file.eof()) {
    std::getline(file, str);
    // Skip over empty and comment lines, as well as those coming from files
    // saved with the 'ExtendedHeader' option
    if (str.empty() || str[0] == '#' || str.compare(0, 8, "Monitor:") == 0) {
      continue;
    }
    if (str.compare(0, 4, "BANK") == 0 &&
        (str.find("RALF") != std::string::npos ||
         str.find("SLOG") != std::string::npos) &&
        (str.find("FXYE") != std::string::npos)) {
      return 80;
    }
  }
  return 0;
}

//----------------------------------------------------------------------------------------------
/** Initialise the algorithm
  */
void LoadGSS::init() {
  const std::vector<std::string> exts{".gsa", ".gss", ".gda", ".txt"};
  declareProperty(Kernel::make_unique<API::FileProperty>(
                      "Filename", "", API::FileProperty::Load, exts),
                  "The input filename of the stored data");

  declareProperty(make_unique<API::WorkspaceProperty<>>(
                      "OutputWorkspace", "", Kernel::Direction::Output),
                  "Workspace name to load into.");

  declareProperty("UseBankIDasSpectrumNumber", false,
                  "If true, spectrum number corresponding to each bank is to "
                  "be its bank ID. ");
}

//----------------------------------------------------------------------------------------------
/** Execute the algorithm
  */
void LoadGSS::exec() {
  // Process input parameters
  std::string filename = getPropertyValue("Filename");

  bool useBankAsSpectrum = getProperty("UseBankIDasSpectrumNumber");

  MatrixWorkspace_sptr outputWorkspace =
      loadGSASFile(filename, useBankAsSpectrum);

  setProperty("OutputWorkspace", outputWorkspace);

  return;
}

//----------------------------------------------------------------------------------------------
/** Main method to load GSAS file
  */
API::MatrixWorkspace_sptr LoadGSS::loadGSASFile(const std::string &filename,
                                                bool useBankAsSpectrum) {
  // Vectors for detector information
  double primaryflightpath = -1;
  std::vector<double> twothetas;
  std::vector<double> difcs;
  std::vector<double> totalflightpaths;
  std::vector<int> detectorIDs;

  // Vectors to store data
  std::vector<std::vector<double>> gsasDataX, gsasDataY, gsasDataE;
  std::vector<double> vecX, vecY, vecE;

  // progress
  Progress *prog = nullptr;

  // Parameters for reading file
  char currentLine[256];
  std::string wsTitle;
  std::string slogTitle;
  std::string instrumentname = "Generic";
  char filetype = 'x';

  // Gather data
  std::ifstream input(filename.c_str(), std::ios_base::in);
  if (!input.is_open()) {
    // throw exception if file cannot be opened
    std::stringstream errss;
    errss << "Unable to open GSAS file " << filename;
    throw std::runtime_error(errss.str());
  }

  // First line: Title
  if (!input.eof()) {
    // Get workspace title (should be first line or 2nd line for SLOG)
    input.getline(currentLine, 256);
    wsTitle = currentLine;
  } else {
    throw std::runtime_error("File is empty");
  }

  // Loop all the lines
  bool isOutOfHead = false;
  bool slogtitleset = false;
  bool multiplybybinwidth = false;
  int nSpec = 0;
  bool calslogx0 = true;
  double bc4 = 0;
  double bc3 = 0;

  while (!input.eof() && input.getline(currentLine, 256)) {
    // Initialize progress after NSpec is imported
    if (nSpec != 0 && prog == nullptr) {
      prog = new Progress(this, 0.0, 1.0, nSpec);
    }

    // Set flag to test SLOG
    if (!slogtitleset) {
      slogTitle = currentLine;
      slogtitleset = true;
    }

    if (currentLine[0] == '\n' || currentLine[0] == '#') {
      // Comment/information line
      std::string key1, key2;
      std::istringstream inputLine(currentLine, std::ios::in);
      inputLine.ignore(256, ' ');
      inputLine >> key1 >> key2;

      if (key2 == "Histograms") {
        // NSpec (Format: 'nspec HISTOGRAM')
        nSpec = atoi(key1.c_str());
        g_log.information() << "Histogram Line:  " << key1
                            << "  nSpec = " << nSpec << "\n";
      } else if (key1 == "Instrument:") {
        // Instrument (Format: 'Instrument XXXX')
        instrumentname = key2;
        g_log.information() << "Instrument    :  " << key2 << "\n";
      } else if (key1 == "with") {
        // Multiply by bin width: (Format: 'with multiplied')
        std::string s1;
        inputLine >> s1;
        if (s1 == "multiplied") {
          multiplybybinwidth = true;
          g_log.information() << "Y is multiplied by bin width\n";
        } else {
          g_log.warning() << "In line '" << currentLine << "', key word " << s1
                          << " is not allowed!\n";
        }
      } else if (key1 == "Primary") {
        // Primary flight path ...
        std::string s1, s2;
        inputLine >> s1 >> s2;
        primaryflightpath = atof(s2.c_str()); // convertToDouble(s2);
        g_log.information() << "L1 = " << primaryflightpath << '\n';
      } else if (key1 == "Total") {
        // Total flight path .... .... including total flying path, difc and
        // 2theta of 1 bank
        std::string s1, s2, s3, s4, s5, s6;
        inputLine >> s1 >> s2 >> s3 >> s4 >> s5 >> s6;
#if 0
          double totalpath = convertToDouble(s2);
          double tth = convertToDouble(s4);
          double difc = convertToDouble(s6);
#else
        double totalpath = atof(s2.c_str());
        double tth = atof(s4.c_str());
        double difc = atof(s6.c_str());
#endif

        totalflightpaths.push_back(totalpath);
        twothetas.push_back(tth);
        difcs.push_back(difc);

        g_log.information() << "Bank " << difcs.size() - 1
                            << ": Total flight path = " << totalpath
                            << "  2Theta = " << tth << "  DIFC = " << difc
                            << "\n";
      } // if keys....

    } // ENDIF for Line with #
    else if (currentLine[0] == 'B') {
      // Line start with Bank including file format, X0 information and etc.
      isOutOfHead = true;

      // If there is, Save the previous to array and initialze new MantiVec for
      // (X, Y, E)
      if (!vecX.empty()) {
        std::vector<double> storeX = vecX;
        std::vector<double> storeY = vecY;
        std::vector<double> storeE = vecE;

        gsasDataX.push_back(storeX);
        gsasDataY.push_back(storeY);
        gsasDataE.push_back(storeE);
        vecX.clear();
        vecY.clear();
        vecE.clear();

        if (prog != nullptr)
          prog->report();
      }

      // Parse the bank line in format
      // RALF: BANK <SpectraNo> <NBins> <NBins> RALF <BC1> <BC2> <BC1> <BC4>
      // SLOG: BANK <SpectraNo> <NBins> <NBins> SLOG <BC1> <BC2> <BC3> 0>
      // where,
      // BC1 = X[0] * 32
      // BC2 = X[1] * 32 - BC1
      // BC4 = ( X[1] - X[0] ) / X[0]

      int specno, nbin1, nbin2;
      std::istringstream inputLine(currentLine, std::ios::in);

      double bc1 = 0;
      double bc2 = 0;

      inputLine.ignore(256, 'K');
      std::string filetypestring;

      inputLine >> specno >> nbin1 >> nbin2 >> filetypestring;
      g_log.debug() << "Bank: " << specno
                    << "  filetypestring = " << filetypestring << '\n';

      detectorIDs.push_back(specno);

      if (filetypestring[0] == 'S') {
        // SLOG
        filetype = 's';
        inputLine >> bc1 >> bc2 >> bc3 >> bc4;
      } else if (filetypestring[0] == 'R') {
        // RALF
        filetype = 'r';
        inputLine >> bc1 >> bc2 >> bc1 >> bc4;
      } else {
        g_log.error() << "Unsupported GSAS File Type: " << filetypestring
                      << "\n";
        throw Exception::FileError("Not a GSAS file", filename);
      }

      // Determine x0
      if (filetype == 'r') {
        double x0 = bc1 / 32;
        g_log.debug() << "RALF: x0 = " << x0 << "  bc4 = " << bc4 << '\n';
        vecX.push_back(x0);
      } else {
        // Cannot calculate x0, turn on the flag
        calslogx0 = true;
      }
    } // Line with B
    else if (isOutOfHead) {
      // Parse data line
      double xValue;
      double yValue;
      double eValue;

      double xPrev;

      // * Get previous X value
      if (!vecX.empty()) {
        xPrev = vecX.back();
      } else if (filetype == 'r') {
        // Except if RALF
        throw Mantid::Kernel::Exception::NotImplementedError(
            "LoadGSS: File was not in expected format.");
      } else {
        xPrev = -0.0;
      }

      // It is different for the definition of X, Y, Z in SLOG and RALF format
      if (filetype == 'r') {
        // RALF
        // LoadGSS produces overlapping columns for some datasets, due to
        // std::setw
        // For this reason we need to read the column values as string and then
        // convert to double
        {
          std::string str(currentLine, 15);
          std::istringstream istr(str);
          istr >> xValue;
        }
        {
          std::string str(currentLine + 15, 18);
          std::istringstream istr(str);
          istr >> yValue;
        }
        {
          std::string str(currentLine + 15 + 18, 18);
          std::istringstream istr(str);
          istr >> eValue;
        }

        xValue = (2 * xValue) - xPrev;

      } else if (filetype == 's') {
        // SLOG
        std::istringstream inputLine(currentLine, std::ios::in);
        inputLine >> xValue >> yValue >> eValue;
        if (calslogx0) {
          // calculation of x0 must use the x'[0]
          g_log.debug() << "x'_0 = " << xValue << "  bc3 = " << bc3 << '\n';

          double x0 = 2 * xValue / (bc3 + 2.0);
          vecX.push_back(x0);
          xPrev = x0;
          g_log.debug() << "SLOG: x0 = " << x0 << '\n';
          calslogx0 = false;
        }

        xValue = (2 * xValue) - xPrev;
      } else {
        g_log.error() << "Unsupported GSAS File Type: " << filetype << "\n";
        throw Exception::FileError("Not a GSAS file", filename);
      }

      if (multiplybybinwidth) {
        yValue = yValue / (xValue - xPrev);
        eValue = eValue / (xValue - xPrev);
      }

      // store read in data (x, y, e) to vector
      vecX.push_back(xValue);
      vecY.push_back(yValue);
      vecE.push_back(eValue);
    } // Date Line
    else {
      g_log.warning() << "Line not defined: " << currentLine << '\n';
    }
  } // ENDWHILE of readling all lines

  // Push the vectors (X, Y, E) of the last bank to gsasData
  if (!vecX.empty()) { // Put final spectra into data
    gsasDataX.push_back(vecX);
    gsasDataY.push_back(vecY);
    gsasDataE.push_back(vecE);
  }
  input.close();

  //********************************************************************************************
  // Construct the workspace for GSS data
  //********************************************************************************************

  // Create workspace & GSS Files data is always in TOF
  int nHist(static_cast<int>(gsasDataX.size()));
  int xWidth(static_cast<int>(vecX.size()));
  int yWidth(static_cast<int>(vecY.size()));

  MatrixWorkspace_sptr outputWorkspace =
      boost::dynamic_pointer_cast<MatrixWorkspace>(
          WorkspaceFactory::Instance().create("Workspace2D", nHist, xWidth,
                                              yWidth));
  outputWorkspace->getAxis(0)->unit() = UnitFactory::Instance().create("TOF");

  // set workspace title
  if (filetype == 'r')
    outputWorkspace->setTitle(wsTitle);
  else
    outputWorkspace->setTitle(slogTitle);

  // put data from MatidVec's into outputWorkspace
  if (detectorIDs.size() != static_cast<size_t>(nHist)) {
    // File error is found
    std::ostringstream mess("");
    mess << "Number of spectra (" << detectorIDs.size()
         << ") is not equal to number of histograms (" << nHist << ").";
    throw std::runtime_error(mess.str());
  }

  for (int i = 0; i < nHist; ++i) {
    // Move data across
    outputWorkspace->dataX(i) = gsasDataX[i];
    outputWorkspace->dataY(i) = gsasDataY[i];
    outputWorkspace->dataE(i) = gsasDataE[i];

    // Reset spectrum number if
    if (useBankAsSpectrum) {
      specnum_t specno = static_cast<specnum_t>(detectorIDs[i]);
      outputWorkspace->getSpectrum(i).setSpectrumNo(specno);
    }
  }

  // build instrument geometry
  createInstrumentGeometry(outputWorkspace, instrumentname, primaryflightpath,
                           detectorIDs, totalflightpaths, twothetas);

  // Clean up
  delete prog;

  return outputWorkspace;
}

//----------------------------------------------------------------------------------------------
/** Convert a string containing number and unit to double
  */
double LoadGSS::convertToDouble(std::string inputstring) {
  std::string temps = "";
  int isize = static_cast<int>(inputstring.size());
  for (int i = 0; i < isize; i++) {
    char thechar = inputstring[i];
    if ((thechar <= 'Z' && thechar >= 'A') ||
        (thechar <= 'z' && thechar >= 'a')) {
      break;
    } else {
      temps += thechar;
    }
  }

  double rd = atof(temps.c_str());

  return rd;
}

//----------------------------------------------------------------------------------------------
/** Create the instrument geometry with Instrument
  */
void LoadGSS::createInstrumentGeometry(
    MatrixWorkspace_sptr workspace, const std::string &instrumentname,
    const double &primaryflightpath, const std::vector<int> &detectorids,
    const std::vector<double> &totalflightpaths,
    const std::vector<double> &twothetas) {
  // Check Input
  if (detectorids.size() != totalflightpaths.size() ||
      totalflightpaths.size() != twothetas.size()) {
    g_log.warning("Cannot create geometry, because the numbers of L2 and Polar "
                  "are not equal.");
    return;
  }

  // Debug output
  std::stringstream dbss;
  dbss << "L1 = " << primaryflightpath << "\n";
  for (size_t i = 0; i < detectorids.size(); i++) {
    dbss << "Detector " << detectorids[i] << "  L1+L2 = " << totalflightpaths[i]
         << "  2Theta = " << twothetas[i] << "\n";
  }
  g_log.debug(dbss.str());

  // Create a new instrument and set its name
  Geometry::Instrument_sptr instrument(
      new Geometry::Instrument(instrumentname));
  workspace->setInstrument(instrument);

  // Add dummy source and samplepos to instrument
  Geometry::ObjComponent *samplepos =
      new Geometry::ObjComponent("Sample", instrument.get());
  instrument->add(samplepos);
  instrument->markAsSamplePos(samplepos);
  samplepos->setPos(0.0, 0.0, 0.0);

  Geometry::ObjComponent *source =
      new Geometry::ObjComponent("Source", instrument.get());
  instrument->add(source);
  instrument->markAsSource(source);

  double l1 = primaryflightpath;
  source->setPos(0.0, 0.0, -1.0 * l1);

  // Add detectors
  // The L2 and 2-theta values from Raw file assumed to be relative to sample
  // position
  const int numDetector =
      static_cast<int>(detectorids.size()); // number of detectors
  // std::vector<int> detID = detectorids;    // detector IDs
  // std::vector<double> angle = twothetas;  // angle between indicent beam and
  // direction from sample to detector (two-theta)

  // Assumption: detector IDs are in the same order of workspace index
  for (int i = 0; i < numDetector; ++i) {
    // a) Create a new detector. Instrument will take ownership of pointer so no
    // need to delete.
    Geometry::Detector *detector =
        new Geometry::Detector("det", detectorids[i], samplepos);
    Kernel::V3D pos;

    // r is L2
    double r = totalflightpaths[i] - l1;
    pos.spherical(r, twothetas[i], 0.0);

    detector->setPos(pos);

    // add copy to instrument, spectrum and mark it
<<<<<<< HEAD
    auto &spec = workspace->getSpectrum(i);
    spec.clearDetectorIDs();
    spec.addDetectorID(detectorids[i]);
    instrument->add(detector);
    instrument->markAsDetector(detector);
=======
    API::ISpectrum *spec = workspace->getSpectrum(i);
    if (spec) {
      spec->clearDetectorIDs();
      spec->addDetectorID(detectorids[i]);
      instrument->add(detector);
      instrument->markAsDetector(detector);
    } else {
      g_log.error() << "Workspace " << i << " has no spectrum!\n";
      continue;
    }
>>>>>>> cc84f29a

  } // ENDFOR (i: spectrum)

  return;
}

} // namespace
} // namespace<|MERGE_RESOLUTION|>--- conflicted
+++ resolved
@@ -519,24 +519,11 @@
     detector->setPos(pos);
 
     // add copy to instrument, spectrum and mark it
-<<<<<<< HEAD
     auto &spec = workspace->getSpectrum(i);
     spec.clearDetectorIDs();
     spec.addDetectorID(detectorids[i]);
     instrument->add(detector);
     instrument->markAsDetector(detector);
-=======
-    API::ISpectrum *spec = workspace->getSpectrum(i);
-    if (spec) {
-      spec->clearDetectorIDs();
-      spec->addDetectorID(detectorids[i]);
-      instrument->add(detector);
-      instrument->markAsDetector(detector);
-    } else {
-      g_log.error() << "Workspace " << i << " has no spectrum!\n";
-      continue;
-    }
->>>>>>> cc84f29a
 
   } // ENDFOR (i: spectrum)
 
