--- conflicted
+++ resolved
@@ -237,12 +237,7 @@
 
   // set the material but leave the geometry unchanged
   auto shapeObject = boost::shared_ptr<Geometry::IObject>(
-<<<<<<< HEAD
-      expInfo->sample().getShape().clone());
-  shapeObject->setMaterial(*mat);
-=======
       expInfo->sample().getShape().cloneWithMaterial(*material));
->>>>>>> 10b02868
   expInfo->mutableSample().setShape(shapeObject);
   g_log.information() << "Sample number density ";
   if (isEmpty(material->numberDensity())) {
