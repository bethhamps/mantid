#include "MantidDataHandling/H5Util.h"
#include "MantidKernel/System.h"
#include "MantidAPI/LogManager.h"

#include <H5Cpp.h>
#include <algorithm>
#include <array>
#include <boost/numeric/conversion/cast.hpp>
#include <iostream>

using namespace H5;

namespace Mantid {
namespace DataHandling {
namespace H5Util {

namespace {
/// static logger object
Mantid::Kernel::Logger g_log("H5Util");

const std::string NX_ATTR_CLASS("NX_class");
const std::string CAN_SAS_ATTR_CLASS("canSAS_class");
}

// -------------------------------------------------------------------
// convert primitives to HDF5 enum
// -------------------------------------------------------------------

template <typename NumT> DataType getType() { throw DataTypeIException(); }

template <> MANTID_DATAHANDLING_DLL DataType getType<float>() {
  return PredType::NATIVE_FLOAT;
}

template <> MANTID_DATAHANDLING_DLL DataType getType<double>() {
  return PredType::NATIVE_DOUBLE;
}

template <> MANTID_DATAHANDLING_DLL DataType getType<int32_t>() {
  return PredType::NATIVE_INT32;
}

template <> MANTID_DATAHANDLING_DLL DataType getType<uint32_t>() {
  return PredType::NATIVE_UINT32;
}

template <> MANTID_DATAHANDLING_DLL DataType getType<int64_t>() {
  return PredType::NATIVE_INT64;
}

template <> MANTID_DATAHANDLING_DLL DataType getType<uint64_t>() {
  return PredType::NATIVE_UINT64;
}

DataSpace getDataSpace(const size_t length) {
  hsize_t dims[] = {length};
  return DataSpace(1, dims);
}

template <typename NumT> DataSpace getDataSpace(const std::vector<NumT> &data) {
  return H5Util::getDataSpace(data.size());
}

namespace {

template <typename NumT>
H5::DataSet writeScalarDataSet(Group &group, const std::string &name,
                               const NumT &value) {
  static_assert(std::is_integral<NumT>::value ||
                    std::is_floating_point<NumT>::value,
                "The writeNumAttribute function only accepts integral of "
                "floating point values.");
  auto dataType = getType<NumT>();
  DataSpace dataSpace = getDataSpace(1);
  H5::DataSet data = group.createDataSet(name, dataType, dataSpace);
  data.write(&value, dataType);
  return data;
}

template <>
H5::DataSet writeScalarDataSet<std::string>(Group &group,
                                            const std::string &name,
                                            const std::string &value) {
  StrType dataType(0, value.length() + 1);
  DataSpace dataSpace = getDataSpace(1);
  H5::DataSet data = group.createDataSet(name, dataType, dataSpace);
  data.write(value, dataType);
  return data;
}

} // anonymous

// -------------------------------------------------------------------
// write methods
// -------------------------------------------------------------------

Group createGroupNXS(H5File &file, const std::string &name,
                     const std::string &nxtype) {
  auto group = file.createGroup(name);
  writeStrAttribute(group, NX_ATTR_CLASS, nxtype);
  return group;
}

Group createGroupNXS(Group &group, const std::string &name,
                     const std::string &nxtype) {
  auto outGroup = group.createGroup(name);
  writeStrAttribute(outGroup, NX_ATTR_CLASS, nxtype);
  return outGroup;
}

Group createGroupCanSAS(H5File &file, const std::string &name,
                        const std::string &nxtype, const std::string &cstype) {
  auto outGroup = createGroupNXS(file, name, nxtype);
  writeStrAttribute(outGroup, CAN_SAS_ATTR_CLASS, cstype);
  return outGroup;
}

Group createGroupCanSAS(Group &group, const std::string &name,
                        const std::string &nxtype, const std::string &cstype) {
  auto outGroup = createGroupNXS(group, name, nxtype);
  writeStrAttribute(outGroup, CAN_SAS_ATTR_CLASS, cstype);
  return outGroup;
}

DSetCreatPropList setCompressionAttributes(const std::size_t length,
                                           const int deflateLevel) {
  DSetCreatPropList propList;
  hsize_t chunk_dims[1] = {length};
  propList.setChunk(1, chunk_dims);
  propList.setDeflate(deflateLevel);
  return propList;
}

template <typename LocationType>
void writeStrAttribute(LocationType &location, const std::string &name,
                       const std::string &value) {
  StrType attrType(0, H5T_VARIABLE);
  DataSpace attrSpace(H5S_SCALAR);
  auto attribute = location.createAttribute(name, attrType, attrSpace);
  attribute.write(attrType, value);
}

template <typename NumT, typename LocationType>
void writeNumAttribute(LocationType &location, const std::string &name,
                       const NumT &value) {
  static_assert(std::is_integral<NumT>::value ||
                    std::is_floating_point<NumT>::value,
                "The writeNumAttribute function only accepts integral or "
                "floating point values.");
  auto attrType = getType<NumT>();
  DataSpace attrSpace(H5S_SCALAR);

  auto attribute = location.createAttribute(name, attrType, attrSpace);
  // Wrap the data set in an array
  std::array<NumT, 1> valueArray = {{value}};
  attribute.write(attrType, valueArray.data());
}

template <typename NumT, typename LocationType>
void writeNumAttribute(LocationType &location, const std::string &name,
                       const std::vector<NumT> &value) {
  static_assert(std::is_integral<NumT>::value ||
                    std::is_floating_point<NumT>::value,
                "The writeNumAttribute function only accepts integral of "
                "floating point values.");
  auto attrType = getType<NumT>();
  DataSpace attrSpace = getDataSpace(value);

  auto attribute = location.createAttribute(name, attrType, attrSpace);
  attribute.write(attrType, value.data());
}

void write(Group &group, const std::string &name, const std::string &value) {
  writeScalarDataSet(group, name, value);
}

template <typename T>
void writeScalarDataSetWithStrAttributes(
    H5::Group &group, const std::string &name, const T &value,
    const std::map<std::string, std::string> &attributes) {
  auto data = writeScalarDataSet(group, name, value);
  for (const auto &attribute : attributes) {
    writeStrAttribute(data, attribute.first, attribute.second);
  }
}

template <typename NumT>
void writeArray1D(Group &group, const std::string &name,
                  const std::vector<NumT> &values) {
  DataType dataType(getType<NumT>());
  DataSpace dataSpace = getDataSpace(values);

  DSetCreatPropList propList = setCompressionAttributes(values.size());

  auto data = group.createDataSet(name, dataType, dataSpace, propList);
  data.write(values.data(), dataType);
}

// -------------------------------------------------------------------
// read methods
// -------------------------------------------------------------------

std::string readString(H5::H5File &file, const std::string &path) {
  try {
    auto data = file.openDataSet(path);
    return readString(data);
  } catch (H5::FileIException &e) {
    UNUSED_ARG(e);
    return "";
  } catch (H5::GroupIException &e) {
    UNUSED_ARG(e);
    return "";
  }
}

std::string readString(H5::Group &group, const std::string &name) {
  try {
    auto data = group.openDataSet(name);
    return readString(data);
  } catch (H5::GroupIException &e) {
    UNUSED_ARG(e);
    return "";
  }
}

std::string readString(H5::DataSet &dataset) {
  std::string value;
  dataset.read(value, dataset.getDataType(), dataset.getSpace());
  return value;
}

/**
 * Returns 1D vector of variable length strings
 * @param group :: H5::Group already opened
 * @param name :: name of the dataset in the group (rank must be 1)
 * @return :: vector of strings
 */
std::vector<std::string> readStringVector(Group &group,
                                          const std::string &name) {
  hsize_t dims[1];
  char **rdata;
  std::vector<std::string> result;

  DataSet dataset = group.openDataSet(name);
  DataSpace dataspace = dataset.getSpace();
  DataType datatype = dataset.getDataType();

<<<<<<< HEAD
  int ndims = dataspace.getSimpleExtentDims(dims, NULL);
  UNUSED_ARG(ndims);
=======
  dataspace.getSimpleExtentDims(dims, NULL);
>>>>>>> b8bb1f72

  rdata = new char *[dims[0]];
  dataset.read(rdata, datatype);

  for (size_t i = 0; i < dims[0]; ++i)
    result.emplace_back(std::string(rdata[i]));

  dataset.vlenReclaim(rdata, datatype, dataspace);
  dataset.close();
  delete[] rdata;

  return result;
}

template <typename LocationType>
std::string readAttributeAsString(LocationType &location,
                                  const std::string &attributeName) {
  auto attribute = location.openAttribute(attributeName);
  std::string value;
  attribute.read(attribute.getDataType(), value);
  return value;
}

template <typename NumT>
std::vector<NumT> readArray1DCoerce(H5::Group &group, const std::string &name) {
  std::vector<NumT> result;

  try {
    DataSet dataset = group.openDataSet(name);
    result = readArray1DCoerce<NumT>(dataset);
  } catch (H5::GroupIException &e) {
    UNUSED_ARG(e);
    g_log.information() << "Failed to open dataset \"" << name << "\"\n";
  } catch (H5::DataTypeIException &e) {
    UNUSED_ARG(e);
    g_log.information() << "DataSet \"" << name << "\" should be double"
                        << "\n";
  }

  return result;
}

namespace {
template <typename InputNumT, typename OutputNumT>
std::vector<OutputNumT> convertingRead(DataSet &dataset,
                                       const DataType &dataType) {
  DataSpace dataSpace = dataset.getSpace();

  std::vector<InputNumT> temp(dataSpace.getSelectNpoints());
  dataset.read(temp.data(), dataType, dataSpace);

  std::vector<OutputNumT> result;
  result.resize(temp.size());

  std::transform(temp.begin(), temp.end(), result.begin(),
                 [](const InputNumT a) { // lambda
                   return boost::numeric_cast<OutputNumT>(a);
                 });

  return result;
}

template <typename InputNumT, typename OutputNumT>
std::vector<OutputNumT>
convertingNumArrayAttributeRead(Attribute &attribute,
                                const DataType &dataType) {
  DataSpace dataSpace = attribute.getSpace();

  std::vector<InputNumT> temp(dataSpace.getSelectNpoints());
  attribute.read(dataType, temp.data());

  std::vector<OutputNumT> result;
  result.resize(temp.size());

  std::transform(
      temp.begin(), temp.end(), result.begin(),
      [](const InputNumT a) { return boost::numeric_cast<OutputNumT>(a); });

  return result;
}

template <typename InputNumT, typename OutputNumT>
OutputNumT convertingRead(Attribute &attribute, const DataType &dataType) {
  InputNumT temp;
  attribute.read(dataType, &temp);
  OutputNumT result = boost::numeric_cast<OutputNumT>(temp);
  return result;
}

} // anonymous

template <typename NumT, typename LocationType>
NumT readNumAttributeCoerce(LocationType &location,
                            const std::string &attributeName) {
  auto attribute = location.openAttribute(attributeName);
  auto dataType = attribute.getDataType();

  NumT value;

  if (getType<NumT>() == dataType) {
    attribute.read(dataType, &value);
  } else if (PredType::NATIVE_INT32 == dataType) {
    value = convertingRead<int32_t, NumT>(attribute, dataType);
  } else if (PredType::NATIVE_UINT32 == dataType) {
    value = convertingRead<uint32_t, NumT>(attribute, dataType);
  } else if (PredType::NATIVE_INT64 == dataType) {
    value = convertingRead<int64_t, NumT>(attribute, dataType);
  } else if (PredType::NATIVE_UINT64 == dataType) {
    value = convertingRead<uint64_t, NumT>(attribute, dataType);
  } else if (PredType::NATIVE_FLOAT == dataType) {
    value = convertingRead<float, NumT>(attribute, dataType);
  } else if (PredType::NATIVE_DOUBLE == dataType) {
    value = convertingRead<double, NumT>(attribute, dataType);
  } else {
    // not a supported type
    throw DataTypeIException();
  }
  return value;
}

template <typename NumT, typename LocationType>
std::vector<NumT>
readNumArrayAttributeCoerce(LocationType &location,
                            const std::string &attributeName) {
  auto attribute = location.openAttribute(attributeName);
  auto dataType = attribute.getDataType();

  std::vector<NumT> value;

  if (getType<NumT>() == dataType) {
    DataSpace dataSpace = attribute.getSpace();
    value.resize(dataSpace.getSelectNpoints());
    attribute.read(dataType, value.data());
  } else if (PredType::NATIVE_INT32 == dataType) {
    value = convertingNumArrayAttributeRead<int32_t, NumT>(attribute, dataType);
  } else if (PredType::NATIVE_UINT32 == dataType) {
    value =
        convertingNumArrayAttributeRead<uint32_t, NumT>(attribute, dataType);
  } else if (PredType::NATIVE_INT64 == dataType) {
    value = convertingNumArrayAttributeRead<int64_t, NumT>(attribute, dataType);
  } else if (PredType::NATIVE_UINT64 == dataType) {
    value =
        convertingNumArrayAttributeRead<uint64_t, NumT>(attribute, dataType);
  } else if (PredType::NATIVE_FLOAT == dataType) {
    value = convertingNumArrayAttributeRead<float, NumT>(attribute, dataType);
  } else if (PredType::NATIVE_DOUBLE == dataType) {
    value = convertingNumArrayAttributeRead<double, NumT>(attribute, dataType);
  } else {
    // not a supported type
    throw DataTypeIException();
  }
  return value;
}

template <typename NumT> std::vector<NumT> readArray1DCoerce(DataSet &dataset) {
  DataType dataType = dataset.getDataType();

  if (getType<NumT>() == dataType) { // no conversion necessary
    std::vector<NumT> result;
    DataSpace dataSpace = dataset.getSpace();
    result.resize(dataSpace.getSelectNpoints());
    dataset.read(result.data(), dataType, dataSpace);
    return result;
  }

  if (PredType::NATIVE_INT32 == dataType) {
    return convertingRead<int32_t, NumT>(dataset, dataType);
  } else if (PredType::NATIVE_UINT32 == dataType) {
    return convertingRead<uint32_t, NumT>(dataset, dataType);
  } else if (PredType::NATIVE_INT64 == dataType) {
    return convertingRead<int64_t, NumT>(dataset, dataType);
  } else if (PredType::NATIVE_UINT64 == dataType) {
    return convertingRead<uint64_t, NumT>(dataset, dataType);
  } else if (PredType::NATIVE_FLOAT == dataType) {
    return convertingRead<float, NumT>(dataset, dataType);
  } else if (PredType::NATIVE_DOUBLE == dataType) {
    return convertingRead<double, NumT>(dataset, dataType);
  }

  // not a supported type
  throw DataTypeIException();
}

// -------------------------------------------------------------------
// instantiations for writeStrAttribute
// -------------------------------------------------------------------
template MANTID_DATAHANDLING_DLL void
writeStrAttribute(H5::Group &location, const std::string &name,
                  const std::string &value);

template MANTID_DATAHANDLING_DLL void
writeStrAttribute(H5::DataSet &location, const std::string &name,
                  const std::string &value);

// -------------------------------------------------------------------
// instantiations for writeNumAttribute
// -------------------------------------------------------------------

template MANTID_DATAHANDLING_DLL void writeNumAttribute(H5::Group &location,
                                                        const std::string &name,
                                                        const float &value);
template MANTID_DATAHANDLING_DLL void writeNumAttribute(H5::DataSet &location,
                                                        const std::string &name,
                                                        const float &value);
template MANTID_DATAHANDLING_DLL void writeNumAttribute(H5::Group &location,
                                                        const std::string &name,
                                                        const double &value);
template MANTID_DATAHANDLING_DLL void writeNumAttribute(H5::DataSet &location,
                                                        const std::string &name,
                                                        const double &value);
template MANTID_DATAHANDLING_DLL void writeNumAttribute(H5::Group &location,
                                                        const std::string &name,
                                                        const int32_t &value);
template MANTID_DATAHANDLING_DLL void writeNumAttribute(H5::DataSet &location,
                                                        const std::string &name,
                                                        const int32_t &value);
template MANTID_DATAHANDLING_DLL void writeNumAttribute(H5::Group &location,
                                                        const std::string &name,
                                                        const uint32_t &value);
template MANTID_DATAHANDLING_DLL void writeNumAttribute(H5::DataSet &location,
                                                        const std::string &name,
                                                        const uint32_t &value);
template MANTID_DATAHANDLING_DLL void writeNumAttribute(H5::Group &location,
                                                        const std::string &name,
                                                        const int64_t &value);
template MANTID_DATAHANDLING_DLL void writeNumAttribute(H5::DataSet &location,
                                                        const std::string &name,
                                                        const int64_t &value);
template MANTID_DATAHANDLING_DLL void writeNumAttribute(H5::Group &location,
                                                        const std::string &name,
                                                        const uint64_t &value);
template MANTID_DATAHANDLING_DLL void writeNumAttribute(H5::DataSet &location,
                                                        const std::string &name,
                                                        const uint64_t &value);

template MANTID_DATAHANDLING_DLL void
writeNumAttribute(H5::Group &location, const std::string &name,
                  const std::vector<float> &value);
template MANTID_DATAHANDLING_DLL void
writeNumAttribute(H5::DataSet &location, const std::string &name,
                  const std::vector<float> &value);
template MANTID_DATAHANDLING_DLL void
writeNumAttribute(H5::Group &location, const std::string &name,
                  const std::vector<double> &value);
template MANTID_DATAHANDLING_DLL void
writeNumAttribute(H5::DataSet &location, const std::string &name,
                  const std::vector<double> &value);
template MANTID_DATAHANDLING_DLL void
writeNumAttribute(H5::Group &location, const std::string &name,
                  const std::vector<int32_t> &value);
template MANTID_DATAHANDLING_DLL void
writeNumAttribute(H5::DataSet &location, const std::string &name,
                  const std::vector<int32_t> &value);
template MANTID_DATAHANDLING_DLL void
writeNumAttribute(H5::Group &location, const std::string &name,
                  const std::vector<uint32_t> &value);
template MANTID_DATAHANDLING_DLL void
writeNumAttribute(H5::DataSet &location, const std::string &name,
                  const std::vector<uint32_t> &value);
template MANTID_DATAHANDLING_DLL void
writeNumAttribute(H5::Group &location, const std::string &name,
                  const std::vector<int64_t> &value);
template MANTID_DATAHANDLING_DLL void
writeNumAttribute(H5::DataSet &location, const std::string &name,
                  const std::vector<int64_t> &value);
template MANTID_DATAHANDLING_DLL void
writeNumAttribute(H5::Group &location, const std::string &name,
                  const std::vector<uint64_t> &value);
template MANTID_DATAHANDLING_DLL void
writeNumAttribute(H5::DataSet &location, const std::string &name,
                  const std::vector<uint64_t> &value);

// -------------------------------------------------------------------
// instantiations for readAttributeAsString
// -------------------------------------------------------------------
template MANTID_DATAHANDLING_DLL std::string
readAttributeAsString(H5::Group &location, const std::string &attributeName);

template MANTID_DATAHANDLING_DLL std::string
readAttributeAsString(H5::DataSet &location, const std::string &attributeName);

// -------------------------------------------------------------------
// instantiations for readNumAttributeCoerce
// -------------------------------------------------------------------
template MANTID_DATAHANDLING_DLL float
readNumAttributeCoerce(H5::Group &location, const std::string &attributeName);
template MANTID_DATAHANDLING_DLL float
readNumAttributeCoerce(H5::DataSet &location, const std::string &attributeName);
template MANTID_DATAHANDLING_DLL double
readNumAttributeCoerce(H5::Group &location, const std::string &attributeName);
template MANTID_DATAHANDLING_DLL double
readNumAttributeCoerce(H5::DataSet &location, const std::string &attributeName);
template MANTID_DATAHANDLING_DLL int32_t
readNumAttributeCoerce(H5::Group &location, const std::string &attributeName);
template MANTID_DATAHANDLING_DLL int32_t
readNumAttributeCoerce(H5::DataSet &location, const std::string &attributeName);
template MANTID_DATAHANDLING_DLL uint32_t
readNumAttributeCoerce(H5::Group &location, const std::string &attributeName);
template MANTID_DATAHANDLING_DLL uint32_t
readNumAttributeCoerce(H5::DataSet &location, const std::string &attributeName);
template MANTID_DATAHANDLING_DLL int64_t
readNumAttributeCoerce(H5::Group &location, const std::string &attributeName);
template MANTID_DATAHANDLING_DLL int64_t
readNumAttributeCoerce(H5::DataSet &location, const std::string &attributeName);
template MANTID_DATAHANDLING_DLL uint64_t
readNumAttributeCoerce(H5::Group &location, const std::string &attributeName);
template MANTID_DATAHANDLING_DLL uint64_t
readNumAttributeCoerce(H5::DataSet &location, const std::string &attributeName);

// -------------------------------------------------------------------
// instantiations for readNumArrayAttributeCoerce
// -------------------------------------------------------------------
template MANTID_DATAHANDLING_DLL std::vector<float>
readNumArrayAttributeCoerce(H5::Group &location,
                            const std::string &attributeName);
template MANTID_DATAHANDLING_DLL std::vector<float>
readNumArrayAttributeCoerce(H5::DataSet &location,
                            const std::string &attributeName);
template MANTID_DATAHANDLING_DLL std::vector<double>
readNumArrayAttributeCoerce(H5::Group &location,
                            const std::string &attributeName);
template MANTID_DATAHANDLING_DLL std::vector<double>
readNumArrayAttributeCoerce(H5::DataSet &location,
                            const std::string &attributeName);
template MANTID_DATAHANDLING_DLL std::vector<int32_t>
readNumArrayAttributeCoerce(H5::Group &location,
                            const std::string &attributeName);
template MANTID_DATAHANDLING_DLL std::vector<int32_t>
readNumArrayAttributeCoerce(H5::DataSet &location,
                            const std::string &attributeName);
template MANTID_DATAHANDLING_DLL std::vector<uint32_t>
readNumArrayAttributeCoerce(H5::Group &location,
                            const std::string &attributeName);
template MANTID_DATAHANDLING_DLL std::vector<uint32_t>
readNumArrayAttributeCoerce(H5::DataSet &location,
                            const std::string &attributeName);
template MANTID_DATAHANDLING_DLL std::vector<int64_t>
readNumArrayAttributeCoerce(H5::Group &location,
                            const std::string &attributeName);
template MANTID_DATAHANDLING_DLL std::vector<int64_t>
readNumArrayAttributeCoerce(H5::DataSet &location,
                            const std::string &attributeName);
template MANTID_DATAHANDLING_DLL std::vector<uint64_t>
readNumArrayAttributeCoerce(H5::Group &location,
                            const std::string &attributeName);
template MANTID_DATAHANDLING_DLL std::vector<uint64_t>
readNumArrayAttributeCoerce(H5::DataSet &location,
                            const std::string &attributeName);

// -------------------------------------------------------------------
// instantiations for writeArray1D
// -------------------------------------------------------------------
template MANTID_DATAHANDLING_DLL void
writeArray1D(H5::Group &group, const std::string &name,
             const std::vector<float> &values);
template MANTID_DATAHANDLING_DLL void
writeArray1D(H5::Group &group, const std::string &name,
             const std::vector<double> &values);
template MANTID_DATAHANDLING_DLL void
writeArray1D(H5::Group &group, const std::string &name,
             const std::vector<int32_t> &values);
template MANTID_DATAHANDLING_DLL void
writeArray1D(H5::Group &group, const std::string &name,
             const std::vector<uint32_t> &values);
template MANTID_DATAHANDLING_DLL void
writeArray1D(H5::Group &group, const std::string &name,
             const std::vector<int64_t> &values);
template MANTID_DATAHANDLING_DLL void
writeArray1D(H5::Group &group, const std::string &name,
             const std::vector<uint64_t> &values);

// -------------------------------------------------------------------
// Instantiations for writeScalarWithStrAttributes
// -------------------------------------------------------------------
template MANTID_DATAHANDLING_DLL void writeScalarDataSetWithStrAttributes(
    H5::Group &group, const std::string &name, const std::string &value,
    const std::map<std::string, std::string> &attributes);
template MANTID_DATAHANDLING_DLL void writeScalarDataSetWithStrAttributes(
    H5::Group &group, const std::string &name, const float &value,
    const std::map<std::string, std::string> &attributes);
template MANTID_DATAHANDLING_DLL void writeScalarDataSetWithStrAttributes(
    H5::Group &group, const std::string &name, const double &value,
    const std::map<std::string, std::string> &attributes);
template MANTID_DATAHANDLING_DLL void writeScalarDataSetWithStrAttributes(
    H5::Group &group, const std::string &name, const int32_t &value,
    const std::map<std::string, std::string> &attributes);
template MANTID_DATAHANDLING_DLL void writeScalarDataSetWithStrAttributes(
    H5::Group &group, const std::string &name, const uint32_t &value,
    const std::map<std::string, std::string> &attributes);
template MANTID_DATAHANDLING_DLL void writeScalarDataSetWithStrAttributes(
    H5::Group &group, const std::string &name, const int64_t &value,
    const std::map<std::string, std::string> &attributes);
template MANTID_DATAHANDLING_DLL void writeScalarDataSetWithStrAttributes(
    H5::Group &group, const std::string &name, const uint64_t &value,
    const std::map<std::string, std::string> &attributes);

// -------------------------------------------------------------------
// instantiations for getDataSpace
// -------------------------------------------------------------------
template MANTID_DATAHANDLING_DLL DataSpace
getDataSpace(const std::vector<float> &data);
template MANTID_DATAHANDLING_DLL DataSpace
getDataSpace(const std::vector<double> &data);
template MANTID_DATAHANDLING_DLL DataSpace
getDataSpace(const std::vector<int32_t> &data);
template MANTID_DATAHANDLING_DLL DataSpace
getDataSpace(const std::vector<uint32_t> &data);
template MANTID_DATAHANDLING_DLL DataSpace
getDataSpace(const std::vector<int64_t> &data);
template MANTID_DATAHANDLING_DLL DataSpace
getDataSpace(const std::vector<uint64_t> &data);

// -------------------------------------------------------------------
// instantiations for readArray1DCoerce
// -------------------------------------------------------------------
template MANTID_DATAHANDLING_DLL std::vector<float>
readArray1DCoerce(H5::Group &group, const std::string &name);
template MANTID_DATAHANDLING_DLL std::vector<double>
readArray1DCoerce(H5::Group &group, const std::string &name);
template MANTID_DATAHANDLING_DLL std::vector<int32_t>
readArray1DCoerce(H5::Group &group, const std::string &name);
template MANTID_DATAHANDLING_DLL std::vector<uint32_t>
readArray1DCoerce(H5::Group &group, const std::string &name);
template MANTID_DATAHANDLING_DLL std::vector<int64_t>
readArray1DCoerce(H5::Group &group, const std::string &name);
template MANTID_DATAHANDLING_DLL std::vector<uint64_t>
readArray1DCoerce(H5::Group &group, const std::string &name);

template MANTID_DATAHANDLING_DLL std::vector<float>
readArray1DCoerce<float>(DataSet &dataset);
template MANTID_DATAHANDLING_DLL std::vector<double>
readArray1DCoerce<double>(DataSet &dataset);
template MANTID_DATAHANDLING_DLL std::vector<int32_t>
readArray1DCoerce<int32_t>(DataSet &dataset);
template MANTID_DATAHANDLING_DLL std::vector<uint32_t>
readArray1DCoerce<uint32_t>(DataSet &dataset);
template MANTID_DATAHANDLING_DLL std::vector<int64_t>
readArray1DCoerce<int64_t>(DataSet &dataset);
template MANTID_DATAHANDLING_DLL std::vector<uint64_t>
readArray1DCoerce<uint64_t>(DataSet &dataset);
} // namespace H5Util
} // namespace DataHandling
} // namespace Mantid<|MERGE_RESOLUTION|>--- conflicted
+++ resolved
@@ -245,12 +245,7 @@
   DataSpace dataspace = dataset.getSpace();
   DataType datatype = dataset.getDataType();
 
-<<<<<<< HEAD
-  int ndims = dataspace.getSimpleExtentDims(dims, NULL);
-  UNUSED_ARG(ndims);
-=======
   dataspace.getSimpleExtentDims(dims, NULL);
->>>>>>> b8bb1f72
 
   rdata = new char *[dims[0]];
   dataset.read(rdata, datatype);
