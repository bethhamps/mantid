#include <algorithm>
#include <fstream>
#include <sstream>

#include "MantidAPI/FileProperty.h"
#include "MantidAPI/ISpectrum.h"
#include "MantidDataHandling/SaveDetectorsGrouping.h"
#include "MantidKernel/System.h"

#include <Poco/DOM/AutoPtr.h>
#include <Poco/DOM/Document.h>
#include <Poco/DOM/DOMWriter.h>
#include <Poco/DOM/Element.h>
#include <Poco/DOM/Text.h>

#ifdef _MSC_VER
// Disable a flood of warnings from Poco about inheriting from
// std::basic_istream
// See
// http://connect.microsoft.com/VisualStudio/feedback/details/733720/inheriting-from-std-fstream-produces-c4250-warning
#pragma warning(push)
#pragma warning(disable : 4250)
#endif

#include <Poco/XML/XMLWriter.h>

#ifdef _MSC_VER
#pragma warning(pop)
#endif

using namespace Mantid::Kernel;
using namespace Mantid::API;
using namespace Poco::XML;

namespace Mantid {
namespace DataHandling {

DECLARE_ALGORITHM(SaveDetectorsGrouping)

//----------------------------------------------------------------------------------------------
/** Constructor
 */
SaveDetectorsGrouping::SaveDetectorsGrouping() {}

//----------------------------------------------------------------------------------------------
/** Destructor
 */
SaveDetectorsGrouping::~SaveDetectorsGrouping() {}

/// Define input parameters
void SaveDetectorsGrouping::init() {
  declareProperty(
      make_unique<API::WorkspaceProperty<DataObjects::GroupingWorkspace>>(
          "InputWorkspace", "", Direction::Input),
      "GroupingWorkspace to output to XML file (GroupingWorkspace)");
  declareProperty(
      make_unique<FileProperty>("OutputFile", "", FileProperty::Save, ".xml"),
      "File to save the detectors mask in XML format");
}

/// Main body to execute algorithm
void SaveDetectorsGrouping::exec() {

  // 1. Get Input
  std::string xmlfilename = this->getProperty("OutputFile");
  mGroupWS = this->getProperty("InputWorkspace");

  // 2. Create Map(group ID, workspace-index vector)
  std::map<int, std::vector<detid_t>> groupIDwkspIDMap;
  this->createGroupDetectorIDMap(groupIDwkspIDMap);
  g_log.debug() << "Size of map = " << groupIDwkspIDMap.size() << '\n';

  // 3. Convert to detectors ranges
  std::map<int, std::vector<detid_t>> groupIDdetectorRangeMap;
  this->convertToDetectorsRanges(groupIDwkspIDMap, groupIDdetectorRangeMap);

  // 4. Print out
  this->printToXML(groupIDdetectorRangeMap, xmlfilename);
}

/*
 * From GroupingWorkspace to generate a map.
 * Each entry, key = GroupID, value = vector of workspace index
 */
void SaveDetectorsGrouping::createGroupDetectorIDMap(
    std::map<int, std::vector<detid_t>> &groupwkspmap) {

  // 1. Create map
  for (size_t iws = 0; iws < mGroupWS->getNumberHistograms(); iws++) {
    // a) Group ID
    int groupid = static_cast<int>(mGroupWS->dataY(iws)[0]);

    // b) Exist? Yes --> get hanlder on vector.  No --> create vector and
    auto it = groupwkspmap.find(groupid);
    if (it == groupwkspmap.end()) {
      std::vector<detid_t> tempvector;
      groupwkspmap[groupid] = tempvector;
    }
    it = groupwkspmap.find(groupid);
    if (it == groupwkspmap.end()) {
      g_log.error() << "Impossible situation! \n";
      throw std::invalid_argument("Cannot Happen!");
    }

    // c) Convert workspace ID to detector ID
<<<<<<< HEAD
    const auto &mspec = mGroupWS->getSpectrum(iws);
    auto &detids = mspec.getDetectorIDs();
    if (detids.size() != 1) {
      g_log.error() << "Spectrum " << mspec.getSpectrumNo() << " has "
                    << detids.size() << " detectors.  Not allowed situation!"
                    << std::endl;
=======
    const API::ISpectrum *mspec = mGroupWS->getSpectrum(iws);
    if (!mspec) {
      g_log.error() << "Workspace index " << iws
                    << " has no spectrum.  Impossible!\n";
      throw;
    }
    auto detids = mspec->getDetectorIDs();
    if (detids.size() != 1) {
      g_log.error() << "Spectrum " << mspec->getSpectrumNo() << " has "
                    << detids.size() << " detectors.  Not allowed situation!\n";
>>>>>>> cc84f29a
      throw;
    }
    it->second.insert(it->second.end(), detids.begin(), detids.end());
  }

  return;
}

/*
 * Convert
 */
void SaveDetectorsGrouping::convertToDetectorsRanges(
    std::map<int, std::vector<detid_t>> groupdetidsmap,
    std::map<int, std::vector<detid_t>> &groupdetidrangemap) {

  for (auto &groupdetids : groupdetidsmap) {

    // a) Get handler of group ID and detector Id vector
    int groupid = groupdetids.first;
    sort(groupdetids.second.begin(), groupdetids.second.end());

    g_log.debug() << "Group " << groupid << "  has "
                  << groupdetids.second.size() << " detectors. \n";

    // b) Group to ranges
    std::vector<detid_t> detranges;
    detid_t st = groupdetids.second[0];
    detid_t ed = st;
    for (size_t i = 1; i < groupdetids.second.size(); i++) {
      detid_t detid = groupdetids.second[i];
      if (detid == ed + 1) {
        // consecutive
        ed = detid;
      } else {
        // broken:  (1) store (2) start new
        detranges.push_back(st);
        detranges.push_back(ed);

        st = detid;
        ed = detid;
      }
    } // ENDFOR detectors
    // Complete the uncompleted
    detranges.push_back(st);
    detranges.push_back(ed);

    // c) Save entry in output
    groupdetidrangemap[groupid] = detranges;

  } // ENDFOR GroupID

  return;
}

void SaveDetectorsGrouping::printToXML(
    std::map<int, std::vector<detid_t>> groupdetidrangemap,
    std::string xmlfilename) {

  // 1. Get Instrument information
  Geometry::Instrument_const_sptr instrument = mGroupWS->getInstrument();
  std::string name = instrument->getName();
  g_log.debug() << "Instrument " << name << '\n';

  // 2. Start document (XML)
  AutoPtr<Document> pDoc = new Document;
  AutoPtr<Element> pRoot = pDoc->createElement("detector-grouping");
  pDoc->appendChild(pRoot);
  pRoot->setAttribute("instrument", name);

  // Set description if was specified by user
  if (mGroupWS->run().hasProperty("Description")) {
    std::string description =
        mGroupWS->run().getProperty("Description")->value();
    pRoot->setAttribute("description", description);
  }

  // 3. Append Groups
  for (auto &groupdetidrange : groupdetidrangemap) {

    // a) Group Node
    int groupid = groupdetidrange.first;
    std::stringstream sid;
    sid << groupid;

    AutoPtr<Element> pChildGroup = pDoc->createElement("group");
    pChildGroup->setAttribute("ID", sid.str());
    // Set name if was specified by user
    std::string groupNameProp = "GroupName_" + sid.str();
    if (mGroupWS->run().hasProperty(groupNameProp)) {
      std::string groupName =
          mGroupWS->run().getProperty(groupNameProp)->value();
      pChildGroup->setAttribute("name", groupName);
    }

    pRoot->appendChild(pChildGroup);

    g_log.debug() << "Group ID = " << groupid << '\n';

    // b) Detector ID Child Nodes
    std::stringstream ss;

    for (size_t i = 0; i < groupdetidrange.second.size() / 2; i++) {
      // i. Generate text value

      bool writedata = true;
      detid_t ist = groupdetidrange.second[i * 2];
      detid_t ied = groupdetidrange.second[i * 2 + 1];
      // "a-b" or "a"
      if (ist < ied) {
        ss << ist << "-" << ied;
      } else if (ist == ied) {
        ss << ist;
      } else {
        writedata = false;
        g_log.error() << "Impossible to have this situation!\n";
        throw std::invalid_argument("Impossible to have this sitaution!");
      }
      // add ","
      if (writedata && i < groupdetidrange.second.size() / 2 - 1) {
        ss << ",";
      }

      g_log.debug() << "Detectors:  " << groupdetidrange.second[i * 2] << ", "
                    << groupdetidrange.second[i * 2 + 1] << '\n';
    } // FOREACH Detectors Range Set

    std::string textvalue = ss.str();

    g_log.debug() << "Detector IDs Node: " << textvalue << '\n';

    // c) Create element
    AutoPtr<Element> pDetid = pDoc->createElement("detids");
    AutoPtr<Text> pText1 = pDoc->createTextNode(textvalue);
    pDetid->appendChild(pText1);
    pChildGroup->appendChild(pDetid);

  } // FOREACH GroupID

  // 4. Write file
  DOMWriter writer;
  writer.setNewLine("\n");
  writer.setOptions(XMLWriter::PRETTY_PRINT);

  std::ofstream ofs;
  ofs.open(xmlfilename.c_str(), std::fstream::out);

  ofs << "<?xml version=\"1.0\"?>\n";

  writer.writeNode(std::cout, pDoc);
  writer.writeNode(ofs, pDoc);
  ofs.close();
}

} // namespace Mantid
} // namespace DataHandling<|MERGE_RESOLUTION|>--- conflicted
+++ resolved
@@ -103,25 +103,11 @@
     }
 
     // c) Convert workspace ID to detector ID
-<<<<<<< HEAD
     const auto &mspec = mGroupWS->getSpectrum(iws);
     auto &detids = mspec.getDetectorIDs();
     if (detids.size() != 1) {
       g_log.error() << "Spectrum " << mspec.getSpectrumNo() << " has "
-                    << detids.size() << " detectors.  Not allowed situation!"
-                    << std::endl;
-=======
-    const API::ISpectrum *mspec = mGroupWS->getSpectrum(iws);
-    if (!mspec) {
-      g_log.error() << "Workspace index " << iws
-                    << " has no spectrum.  Impossible!\n";
-      throw;
-    }
-    auto detids = mspec->getDetectorIDs();
-    if (detids.size() != 1) {
-      g_log.error() << "Spectrum " << mspec->getSpectrumNo() << " has "
                     << detids.size() << " detectors.  Not allowed situation!\n";
->>>>>>> cc84f29a
       throw;
     }
     it->second.insert(it->second.end(), detids.begin(), detids.end());
