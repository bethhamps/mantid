//----------------------------------------------------------------------
// Includes
//----------------------------------------------------------------------
#include "MantidDataHandling/LoadSpice2D.h"
#include "MantidDataHandling/XmlHandler.h"
#include "MantidAPI/AlgorithmFactory.h"
#include "MantidAPI/Axis.h"
#include "MantidAPI/FileProperty.h"
#include "MantidAPI/RegisterFileLoader.h"
#include "MantidAPI/WorkspaceFactory.h"
#include "MantidDataObjects/Workspace2D.h"
#include "MantidGeometry/Instrument.h"
#include "MantidKernel/UnitFactory.h"
#include "MantidKernel/ConfigService.h"
#include "MantidKernel/BoundedValidator.h"
#include "MantidKernel/Strings.h"
#include "MantidGeometry/Instrument/ComponentHelper.h"
#include "MantidKernel/TimeSeriesProperty.h"

#include <boost/regex.hpp>
#include <boost/shared_array.hpp>
#include <boost/lexical_cast.hpp>
#include <boost/make_shared.hpp>
#include <boost/shared_ptr.hpp>

#include <Poco/Path.h>
#include <MantidKernel/StringTokenizer.h>
#include <Poco/DOM/DOMParser.h>
#include <Poco/DOM/Document.h>
#include <Poco/DOM/Element.h>
#include <Poco/DOM/NodeList.h>
#include <Poco/DOM/Node.h>
#include <Poco/DOM/Text.h>
#include <Poco/SAX/InputSource.h>

#include <algorithm>
#include <iostream>
#include <sstream>
#include <string>
#include <vector>
#include <utility>

//-----------------------------------------------------------------------

using Poco::XML::DOMParser;
using Poco::XML::Document;
using Poco::XML::Element;
using Poco::XML::NodeList;
using Poco::XML::Node;
using Poco::XML::Text;

namespace Mantid {
namespace DataHandling {

using Mantid::Kernel::Direction;
using Mantid::API::WorkspaceProperty;
using namespace Kernel;
using namespace API;
using namespace Geometry;
using namespace DataObjects;

// Register the algorithm into the AlgorithmFactory
DECLARE_FILELOADER_ALGORITHM(LoadSpice2D)

// Parse string and convert to numeric type
template <class T>
bool from_string(T &t, const std::string &s,
                 std::ios_base &(*f)(std::ios_base &)) {
  std::istringstream iss(s);
  return !(iss >> f >> t).fail();
}

/**
 * Convenience function to store a detector value into a given spectrum.
 * Note that this type of data doesn't use TOD, so that we use a single dummy
 * bin in X. Each detector is defined as a spectrum of length 1.
 * @param ws: workspace
 * @param specID: ID of the spectrum to store the value in
 * @param value: value to store [count]
 * @param error: error on the value [count]
 * @param wavelength: wavelength value [Angstrom]
 * @param dwavelength: error on the wavelength [Angstrom]
 */
void store_value(DataObjects::Workspace2D_sptr ws, int specID, double value,
                 double error, double wavelength, double dwavelength) {
  MantidVec &X = ws->dataX(specID);
  MantidVec &Y = ws->dataY(specID);
  MantidVec &E = ws->dataE(specID);
  // The following is mostly to make Mantid happy by defining a histogram with
  // a single bin around the neutron wavelength
  X[0] = wavelength - dwavelength / 2.0;
  X[1] = wavelength + dwavelength / 2.0;
  Y[0] = value;
  E[0] = error;
  ws->getSpectrum(specID)->setSpectrumNo(specID);
}

/**
 * Return the confidence with with this algorithm can load the file
 * @param descriptor A descriptor for the file
 * @returns An integer specifying the confidence level. 0 indicates it will not
 * be used
 */
int LoadSpice2D::confidence(Kernel::FileDescriptor &descriptor) const {
  if (descriptor.extension().compare(".xml") != 0)
    return 0;

  std::istream &is = descriptor.data();
  int confidence(0);

  { // start of inner scope
    Poco::XML::InputSource src(is);
    // Set up the DOM parser and parse xml file
    DOMParser pParser;
    Poco::AutoPtr<Document> pDoc;
    try {
      pDoc = pParser.parse(&src);
    } catch (Poco::Exception &e) {
      throw Kernel::Exception::FileError("Unable to parse File (" +
                                             descriptor.filename() + ")",
                                         e.displayText());

    } catch (...) {
      throw Kernel::Exception::FileError("Unable to parse File",
                                         descriptor.filename());
    }
    // Get pointer to root element
    Element *pRootElem = pDoc->documentElement();
    if (pRootElem) {
      if (pRootElem->tagName().compare("SPICErack") == 0) {
        confidence = 80;
      }
    }
  } // end of inner scope

  return confidence;
}

/// Constructor
LoadSpice2D::LoadSpice2D()
    : m_wavelength_input(0), m_wavelength_spread_input(0), m_wavelength(0),
      m_dwavelength(0) {}

/// Destructor
LoadSpice2D::~LoadSpice2D() {}

/// Overwrites Algorithm Init method.
void LoadSpice2D::init() {
  declareProperty(Kernel::make_unique<API::FileProperty>(
                      "Filename", "", API::FileProperty::Load, ".xml"),
                  "The name of the input xml file to load");
  declareProperty(Kernel::make_unique<API::WorkspaceProperty<API::Workspace>>(
                      "OutputWorkspace", "", Kernel::Direction::Output),
                  "The name of the Output workspace");

  // Optionally, we can specify the wavelength and wavelength spread and
  // overwrite
  // the value in the data file (used when the data file is not populated)
  auto mustBePositive = boost::make_shared<Kernel::BoundedValidator<double>>();
  mustBePositive->setLower(0.0);
  declareProperty("Wavelength", EMPTY_DBL(), mustBePositive,
                  "Optional wavelength value to use when loading the data file "
                  "(Angstrom). This value will be used instead of the value "
                  "found in the data file.");
  declareProperty("WavelengthSpread", 0.1, mustBePositive,
                  "Optional wavelength spread value to use when loading the "
                  "data file (Angstrom). This value will be used instead of "
                  "the value found in the data file.");
}

/*
 * Main method.
 * Creates an XML handler. All tag values will be a map.
 * Creates and loads the workspace with the data
 *
 */
void LoadSpice2D::exec() {

  setInputPropertiesAsMemberProperties();
  std::map<std::string, std::string> metadata =
      m_xmlHandler.get_metadata("Detector");
  setWavelength(metadata);

  std::vector<int> data = getData("//Data");

  double monitorCounts = 0;
  from_string<double>(monitorCounts, metadata["Counters/monitor"], std::dec);
  double countingTime = 0;
  from_string<double>(countingTime, metadata["Counters/time"], std::dec);
  createWorkspace(data, metadata["Header/Scan_Title"], monitorCounts,
                  countingTime);

  // Add all metadata to the WS
  addMetadataAsRunProperties(metadata);

  setMetadataAsRunProperties(metadata);

  // run load instrument
  std::string instrument = metadata["Header/Instrument"];
  runLoadInstrument(instrument, m_workspace);

  // ugly hack for Biosans wing detector:
  // it tests if there is metadata tagged with the wing detector
  // if so, puts the detector in the right angle
  if (metadata.find("Motor_Positions/det_west_wing_rot") != metadata.end()) {
    double angle = boost::lexical_cast<double>(
        metadata["Motor_Positions/det_west_wing_rot"]);
    rotateDetector(-angle);
    // To make the property is set and the detector rotates!
    runLoadInstrument(instrument, m_workspace);
  }

  // sample_detector_distances
  double detector_distance = detectorDistance(metadata);
  double detector_tranlation = detectorTranslation(metadata);
  moveDetector(detector_distance, detector_tranlation);

  setProperty("OutputWorkspace", m_workspace);
}

/**
 * Parse the 2 integers of the form: INT32[192,256]
 * @param dims_str : INT32[192,256]
 */
std::pair<int, int>
LoadSpice2D::parseDetectorDimensions(const std::string &dims_str) {

  // Read in the detector dimensions from the Detector tag

  std::pair<int, int> dims = std::make_pair(0, 0);

  boost::regex b_re_sig("INT\\d+\\[(\\d+),(\\d+)\\]");
  if (boost::regex_match(dims_str, b_re_sig)) {
    boost::match_results<std::string::const_iterator> match;
    boost::regex_search(dims_str, match, b_re_sig);
    // match[0] is the full string
    Kernel::Strings::convert(match[1], dims.first);
    Kernel::Strings::convert(match[2], dims.second);
  }
  if (dims.first == 0 || dims.second == 0)
<<<<<<< HEAD
    g_log.notice() << "Could not read in the number of pixels!" << std::endl;
=======
    g_log.notice() << "Could not read in the number of pixels!" << '\n';
>>>>>>> 009453df
  return dims;
}

/**
 * Adds map of the form key:value
 * as Workspace run properties
 */
void LoadSpice2D::addMetadataAsRunProperties(
    const std::map<std::string, std::string> &metadata) {

  for (const auto &keyValuePair : metadata) {
    std::string key = keyValuePair.first;
    std::replace(key.begin(), key.end(), '/', '_');
    m_workspace->mutableRun().addProperty(key, keyValuePair.second, true);
  }
}

/**
 * Get the input algorithm properties and sets them as class attributes
 */
void LoadSpice2D::setInputPropertiesAsMemberProperties() {

  m_wavelength_input = getProperty("Wavelength");
  m_wavelength_spread_input = getProperty("WavelengthSpread");

  g_log.debug() << "setInputPropertiesAsMemberProperties: "
                << m_wavelength_input << " , " << m_wavelength_input << '\n';

  std::string fileName = getPropertyValue("Filename");
  // Set up the XmlHandler handler and parse xml file
  try {
    m_xmlHandler = XmlHandler(fileName);
  } catch (...) {
    throw Kernel::Exception::FileError("Unable to parse File:", fileName);
  }
}

/**
 * Gets the wavelenght and wavelength spread from the  metadata
 * and sets them as class attributes
 */
void LoadSpice2D::setWavelength(std::map<std::string, std::string> &metadata) {
  // Read in wavelength and wavelength spread

  g_log.debug() << "setWavelength: " << m_wavelength_input << " , "
                << m_wavelength_input << '\n';

  if (isEmpty(m_wavelength_input)) {
    std::string s = metadata["Header/wavelength"];
    from_string<double>(m_wavelength, s, std::dec);
    s = metadata["Header/wavelength_spread"];
    from_string<double>(m_dwavelength, s, std::dec);

    g_log.debug() << "setWavelength: " << m_wavelength << " , " << m_dwavelength
                  << '\n';

  } else {
    m_wavelength = m_wavelength_input;
    m_dwavelength = m_wavelength_spread_input;
  }
}
/**
 * Parses the data dimensions and stores them as member variables
 * Reads the data and returns a vector
 */
std::vector<int> LoadSpice2D::getData(const std::string &dataXpath = "//Data") {

  // data container
  std::vector<int> data;
  unsigned int totalDataSize = 0;

  // let's see how many detectors we have
  std::vector<std::string> detectors = m_xmlHandler.get_subnodes(dataXpath);
  g_log.debug() << "Number the detectors found in Xpath " << dataXpath << " = "
<<<<<<< HEAD
                << detectors.size() << std::endl;
=======
                << detectors.size() << '\n';
>>>>>>> 009453df

  // iterate every detector in the xml file
  for (const auto detector : detectors) {
    std::string detectorXpath = dataXpath + "/" + detector;
    // type : INT32[192,256]
    std::map<std::string, std::string> attributes =
        m_xmlHandler.get_attributes_from_tag(detectorXpath);
    std::pair<int, int> dims = parseDetectorDimensions(attributes["type"]);

    // Horrible hack:
    // Some old files had a: //Data/DetectorWing with dimensions:
    // 16 x 256 = 4096. This must be igored as it is not in the IDF.
    if (detectorXpath.find("DetectorWing") != std::string::npos &&
        dims.first * dims.second <= 4096)
      break;

    totalDataSize += dims.first * dims.second;
    g_log.debug() << "Parsing detector XPath " << detectorXpath
                  << " with dimensions: " << dims.first << " x " << dims.second
<<<<<<< HEAD
                  << " = " << dims.first * dims.second << std::endl;

    std::string data_str = m_xmlHandler.get_text_from_tag(detectorXpath);
    g_log.debug() << "The size of detector contents (xpath = " << detectorXpath
                  << ") is " << data_str.size() << " bytes." << std::endl;
=======
                  << " = " << dims.first * dims.second << '\n';

    std::string data_str = m_xmlHandler.get_text_from_tag(detectorXpath);
    g_log.debug() << "The size of detector contents (xpath = " << detectorXpath
                  << ") is " << data_str.size() << " bytes." << '\n';
>>>>>>> 009453df

    // convert string data into a vector<int>
    std::stringstream iss(data_str);
    double number;
    while (iss >> number) {
      data.push_back(static_cast<int>(number));
    }
    g_log.debug() << "Detector XPath: " << detectorXpath
                  << " parsed. Total size of data processed up to now = "
                  << data.size() << " from a total of " << totalDataSize
<<<<<<< HEAD
                  << std::endl;
=======
                  << '\n';
>>>>>>> 009453df
  }

  if (data.size() != totalDataSize) {
    g_log.error() << "Total data size = " << totalDataSize
<<<<<<< HEAD
                  << ". Parsed data size = " << data.size() << std::endl;
=======
                  << ". Parsed data size = " << data.size() << '\n';
>>>>>>> 009453df
    throw Kernel::Exception::NotImplementedError(
        "Inconsistent data set: There were more data pixels found than "
        "declared in the Spice XML meta-data.");
  }
  return data;
}

/**
 * Creates workspace and loads the data along with 2 monitors!
 */
void LoadSpice2D::createWorkspace(const std::vector<int> &data,
                                  const std::string &title,
                                  double monitor1_counts,
                                  double monitor2_counts) {
  int nBins = 1;
  int numSpectra = static_cast<int>(data.size()) + LoadSpice2D::nMonitors;

  m_workspace = boost::dynamic_pointer_cast<DataObjects::Workspace2D>(
      API::WorkspaceFactory::Instance().create("Workspace2D", numSpectra,
                                               nBins + 1, nBins));
  m_workspace->setTitle(title);
  m_workspace->getAxis(0)->unit() =
      Kernel::UnitFactory::Instance().create("Wavelength");
  m_workspace->setYUnit("");
  API::Workspace_sptr workspace =
      boost::static_pointer_cast<API::Workspace>(m_workspace);
  // setProperty("OutputWorkspace", workspace);

  int specID = 0;
  // Store monitor counts in the beggining
  store_value(m_workspace, specID++, monitor1_counts,
              monitor1_counts > 0 ? sqrt(monitor1_counts) : 0.0, m_wavelength,
              m_dwavelength);
  store_value(m_workspace, specID++, monitor2_counts, 0.0, m_wavelength,
              m_dwavelength);

  // Store detector pixels
  for (auto count : data) {
    // Data uncertainties, computed according to the HFIR/IGOR reduction code
    // The following is what I would suggest instead...
    // error = count > 0 ? sqrt((double)count) : 0.0;
    double error = sqrt(0.5 + fabs(static_cast<double>(count) - 0.5));
    store_value(m_workspace, specID++, count, error, m_wavelength,
                m_dwavelength);
  }
}

/**
 * Inserts a property in the run with a new name!
 */
template <class T>
T LoadSpice2D::addRunProperty(std::map<std::string, std::string> &metadata,
                              const std::string &oldName,
                              const std::string &newName,
                              const std::string &units) {

  std::string value_str = metadata[oldName];
  T value;
  from_string<T>(value, value_str, std::dec);
  m_workspace->mutableRun().addProperty(newName, value, units, true);
  return value;
}

template <class T>
void LoadSpice2D::addRunProperty(const std::string &name, const T &value,
                                 const std::string &units) {
  m_workspace->mutableRun().addProperty(name, value, units, true);
}

/**
 * Sets the beam trap as Run Property
 */
void LoadSpice2D::setBeamTrapRunProperty(
    std::map<std::string, std::string> &metadata) {

  // Read in beam trap positions
  double trap_pos = 0;
  from_string<double>(trap_pos, metadata["Motor_Positions/trap_y_25mm"],
                      std::dec);

  double beam_trap_diam = 25.4;

  double highest_trap = 0;
  from_string<double>(trap_pos, metadata["Motor_Positions/trap_y_101mm"],
                      std::dec);

  if (trap_pos > highest_trap) {
    highest_trap = trap_pos;
    beam_trap_diam = 101.6;
  }

  from_string<double>(trap_pos, metadata["Motor_Positions/trap_y_50mm"],
                      std::dec);
  if (trap_pos > highest_trap) {
    highest_trap = trap_pos;
    beam_trap_diam = 50.8;
  }

  from_string<double>(trap_pos, metadata["Motor_Positions/trap_y_76mm"],
                      std::dec);
  if (trap_pos > highest_trap) {
    beam_trap_diam = 76.2;
  }

  addRunProperty<double>("beam-trap-diameter", beam_trap_diam, "mm");
}
void LoadSpice2D::setMetadataAsRunProperties(
    std::map<std::string, std::string> &metadata) {
  setBeamTrapRunProperty(metadata);

  // start_time
  std::map<std::string, std::string> attributes =
      m_xmlHandler.get_attributes_from_tag("/");

  addRunProperty<std::string>(attributes, "start_time", "run_start", "");

  m_workspace->mutableRun().setStartAndEndTime(attributes["start_time"],
                                               attributes["end_time"]);

  // sample thickness
  addRunProperty<double>(metadata, "Header/Sample_Thickness",
                         "sample-thickness", "mm");

  addRunProperty<double>(metadata, "Header/source_aperture_size",
                         "source-aperture-diameter", "mm");
  addRunProperty<double>(metadata, "Header/sample_aperture_size",
                         "sample-aperture-diameter", "mm");
  addRunProperty<double>(metadata, "Header/source_distance",
                         "source-sample-distance", "mm");
  addRunProperty<int>(metadata, "Motor_Positions/nguides", "number-of-guides",
                      "");

  addRunProperty<double>("wavelength", m_wavelength, "Angstrom");
  addRunProperty<double>("wavelength-spread", m_dwavelength, "Angstrom");

  addRunProperty<double>(metadata, "Counters/monitor", "monitor", "");
  addRunProperty<double>(metadata, "Counters/time", "timer", "sec");
}

/**
 * Calculates the detector distances and sets them as Run properties
 * Here fog starts:
 * GPSANS: distance = sample_det_dist + offset!
 * BioSANS: distance = sample_det_dist + offset + sample_to_flange!
 * Mathieu is using sample_det_dist to move the detector later
 * So I'll do the same (Ricardo)
 * June 14th 2016:
 * New changes:
 * sample_det_dist is not available
 * flange_det_dist is new = old sample_det_dist + offset
 * offset is not used
 * GPSANS: distance = flange_det_dist! (sample_to_flange is 0 for GPSANS)
 * BioSANS: distance = flange_det_dist + sample_to_flange!
 * For back compatibility I'm subracting the offset to flange_det_dist
 * @return : sample_detector_distance
 */
double
LoadSpice2D::detectorDistance(std::map<std::string, std::string> &metadata) {

  double sample_detector_distance = 0;
  double sample_detector_distance_offset, sample_si_window_distance;

  // check if it's the new format
  if (metadata.find("Motor_Positions/sample_det_dist") != metadata.end()) {
    // Old Format

    from_string<double>(sample_detector_distance,
                        metadata["Motor_Positions/sample_det_dist"], std::dec);
    sample_detector_distance *= 1000.0;
    addRunProperty<double>("sample-detector-distance", sample_detector_distance,
                           "mm");

    sample_detector_distance_offset =
        addRunProperty<double>(metadata, "Header/tank_internal_offset",
                               "sample-detector-distance-offset", "mm");

    sample_si_window_distance = addRunProperty<double>(
        metadata, "Header/sample_to_flange", "sample-si-window-distance", "mm");

  } else {
    // New format:
    from_string<double>(sample_detector_distance,
                        metadata["Motor_Positions/flange_det_dist"], std::dec);
    sample_detector_distance *= 1000.0;

    sample_detector_distance_offset =
        addRunProperty<double>(metadata, "Header/tank_internal_offset",
                               "sample-detector-distance-offset", "mm");

    sample_detector_distance -= sample_detector_distance_offset;

    addRunProperty<double>("sample-detector-distance", sample_detector_distance,
                           "mm");

    sample_si_window_distance = addRunProperty<double>(
        metadata, "Header/sample_to_flange", "sample-si-window-distance", "mm");
  }

  // sample_detector_distances

  double total_sample_detector_distance = sample_detector_distance +
                                          sample_detector_distance_offset +
                                          sample_si_window_distance;
  addRunProperty<double>("total-sample-detector-distance",
                         total_sample_detector_distance, "mm");

  // Store sample-detector distance
  declareProperty("SampleDetectorDistance", sample_detector_distance,
                  Kernel::Direction::Output);

  return sample_detector_distance;
}

double
LoadSpice2D::detectorTranslation(std::map<std::string, std::string> &metadata) {

  // detectorTranslations
  double detectorTranslation = 0;
  from_string<double>(detectorTranslation,
                      metadata["Motor_Positions/detector_trans"], std::dec);
  detectorTranslation /= 1000.0; // mm to meters conversion

  g_log.debug() << "Detector Translation = " << detectorTranslation
<<<<<<< HEAD
                << " meters." << std::endl;
=======
                << " meters." << '\n';
>>>>>>> 009453df
  return detectorTranslation;
}

/**
 * Places the detector at the right sample_detector_distance
 */
void LoadSpice2D::moveDetector(double sample_detector_distance,
                               double translation_distance) {
  // Some tests fail if the detector is moved here.
  // TODO: Move the detector here and not the SANSLoad
  UNUSED_ARG(translation_distance);

  // Move the detector to the right position
  API::IAlgorithm_sptr mover = createChildAlgorithm("MoveInstrumentComponent");

  // Finding the name of the detector object.
  std::string detID =
      m_workspace->getInstrument()->getStringParameter("detector-name")[0];

  g_log.information("Moving " + detID);
  try {
    mover->setProperty<API::MatrixWorkspace_sptr>("Workspace", m_workspace);
    mover->setProperty("ComponentName", detID);
    mover->setProperty("Z", sample_detector_distance / 1000.0);
    // mover->setProperty("X", -translation_distance);
    mover->execute();
  } catch (std::invalid_argument &e) {
    g_log.error("Invalid argument to MoveInstrumentComponent Child Algorithm");
    g_log.error(e.what());
  } catch (std::runtime_error &e) {
    g_log.error(
        "Unable to successfully run MoveInstrumentComponent Child Algorithm");
    g_log.error(e.what());
  }
}

/** Run the Child Algorithm LoadInstrument (as for LoadRaw)
 * @param inst_name :: The name written in the Nexus file
 * @param localWorkspace :: The workspace to insert the instrument into
 */
void LoadSpice2D::runLoadInstrument(
    const std::string &inst_name,
    DataObjects::Workspace2D_sptr localWorkspace) {

  API::IAlgorithm_sptr loadInst = createChildAlgorithm("LoadInstrument");

  // Now execute the Child Algorithm. Catch and log any error, but don't stop.
  try {
    loadInst->setPropertyValue("InstrumentName", inst_name);
    loadInst->setProperty<API::MatrixWorkspace_sptr>("Workspace",
                                                     localWorkspace);
    loadInst->setProperty("RewriteSpectraMap",
                          Mantid::Kernel::OptionalBool(false));
    loadInst->execute();
  } catch (std::invalid_argument &) {
    g_log.information("Invalid argument to LoadInstrument Child Algorithm");
  } catch (std::runtime_error &) {
    g_log.information(
        "Unable to successfully run LoadInstrument Child Algorithm");
  }
}

/* This method throws not found error if a element is not found in the xml
 * file
 * @param elem :: pointer to  element
 * @param name ::  element name
 * @param fileName :: xml file name
 */
void LoadSpice2D::throwException(Poco::XML::Element *elem,
                                 const std::string &name,
                                 const std::string &fileName) {
  if (!elem) {
    throw Kernel::Exception::NotFoundError(
        name + " element not found in Spice XML file", fileName);
  }
}

/**
 * This will rotate the detector named componentName around z-axis
 *
 *
 * @param angle in degrees
 */
void LoadSpice2D::rotateDetector(const double &angle) {

<<<<<<< HEAD
  g_log.notice() << "Rotating Wing Detector " << angle << " degrees."
                 << std::endl;
=======
  g_log.notice() << "Rotating Wing Detector " << angle << " degrees." << '\n';
>>>>>>> 009453df

  API::Run &runDetails = m_workspace->mutableRun();
  auto *p = new Mantid::Kernel::TimeSeriesProperty<double>("rotangle");
  //	auto p = boost::make_shared <Mantid::Kernel::TimeSeriesProperty<double>
  //>("rotangle");

  p->addValue(DateAndTime::getCurrentTime(), angle);
  runDetails.addLogData(p);
}
}
}<|MERGE_RESOLUTION|>--- conflicted
+++ resolved
@@ -121,7 +121,7 @@
                                          e.displayText());
 
     } catch (...) {
-      throw Kernel::Exception::FileError("Unable to parse File",
+      throw Kernel::Exception::FileError("Unable to parse File:",
                                          descriptor.filename());
     }
     // Get pointer to root element
@@ -238,11 +238,7 @@
     Kernel::Strings::convert(match[2], dims.second);
   }
   if (dims.first == 0 || dims.second == 0)
-<<<<<<< HEAD
-    g_log.notice() << "Could not read in the number of pixels!" << std::endl;
-=======
     g_log.notice() << "Could not read in the number of pixels!" << '\n';
->>>>>>> 009453df
   return dims;
 }
 
@@ -317,11 +313,7 @@
   // let's see how many detectors we have
   std::vector<std::string> detectors = m_xmlHandler.get_subnodes(dataXpath);
   g_log.debug() << "Number the detectors found in Xpath " << dataXpath << " = "
-<<<<<<< HEAD
-                << detectors.size() << std::endl;
-=======
                 << detectors.size() << '\n';
->>>>>>> 009453df
 
   // iterate every detector in the xml file
   for (const auto detector : detectors) {
@@ -341,19 +333,11 @@
     totalDataSize += dims.first * dims.second;
     g_log.debug() << "Parsing detector XPath " << detectorXpath
                   << " with dimensions: " << dims.first << " x " << dims.second
-<<<<<<< HEAD
-                  << " = " << dims.first * dims.second << std::endl;
-
-    std::string data_str = m_xmlHandler.get_text_from_tag(detectorXpath);
-    g_log.debug() << "The size of detector contents (xpath = " << detectorXpath
-                  << ") is " << data_str.size() << " bytes." << std::endl;
-=======
                   << " = " << dims.first * dims.second << '\n';
 
     std::string data_str = m_xmlHandler.get_text_from_tag(detectorXpath);
     g_log.debug() << "The size of detector contents (xpath = " << detectorXpath
                   << ") is " << data_str.size() << " bytes." << '\n';
->>>>>>> 009453df
 
     // convert string data into a vector<int>
     std::stringstream iss(data_str);
@@ -364,20 +348,12 @@
     g_log.debug() << "Detector XPath: " << detectorXpath
                   << " parsed. Total size of data processed up to now = "
                   << data.size() << " from a total of " << totalDataSize
-<<<<<<< HEAD
-                  << std::endl;
-=======
                   << '\n';
->>>>>>> 009453df
   }
 
   if (data.size() != totalDataSize) {
     g_log.error() << "Total data size = " << totalDataSize
-<<<<<<< HEAD
-                  << ". Parsed data size = " << data.size() << std::endl;
-=======
                   << ". Parsed data size = " << data.size() << '\n';
->>>>>>> 009453df
     throw Kernel::Exception::NotImplementedError(
         "Inconsistent data set: There were more data pixels found than "
         "declared in the Spice XML meta-data.");
@@ -601,11 +577,7 @@
   detectorTranslation /= 1000.0; // mm to meters conversion
 
   g_log.debug() << "Detector Translation = " << detectorTranslation
-<<<<<<< HEAD
-                << " meters." << std::endl;
-=======
                 << " meters." << '\n';
->>>>>>> 009453df
   return detectorTranslation;
 }
 
@@ -691,12 +663,7 @@
  */
 void LoadSpice2D::rotateDetector(const double &angle) {
 
-<<<<<<< HEAD
-  g_log.notice() << "Rotating Wing Detector " << angle << " degrees."
-                 << std::endl;
-=======
   g_log.notice() << "Rotating Wing Detector " << angle << " degrees." << '\n';
->>>>>>> 009453df
 
   API::Run &runDetails = m_workspace->mutableRun();
   auto *p = new Mantid::Kernel::TimeSeriesProperty<double>("rotangle");
