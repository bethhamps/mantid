// Mantid Repository : https://github.com/mantidproject/mantid
//
// Copyright &copy; 2018 ISIS Rutherford Appleton Laboratory UKRI,
//     NScD Oak Ridge National Laboratory, European Spallation Source
//     & Institut Laue - Langevin
// SPDX - License - Identifier: GPL - 3.0 +
#ifndef LOADEVENTNEXUSTEST_H_
#define LOADEVENTNEXUSTEST_H_

#include "MantidAPI/AlgorithmManager.h"

#include "MantidAPI/FrameworkManager.h"
#include "MantidAPI/MatrixWorkspace.h"
#include "MantidAPI/Run.h"
#include "MantidAPI/SpectrumInfo.h"
#include "MantidAPI/Workspace.h"
#include "MantidDataHandling/LoadEventNexus.h"
#include "MantidDataObjects/EventWorkspace.h"
#include "MantidGeometry/Instrument/DetectorInfo.h"
#include "MantidIndexing/IndexInfo.h"
#include "MantidIndexing/SpectrumIndexSet.h"
#include "MantidIndexing/SpectrumNumber.h"
#include "MantidKernel/Property.h"
#include "MantidKernel/TimeSeriesProperty.h"
#include "MantidParallel/Collectives.h"
#include "MantidParallel/Communicator.h"
#include "MantidTestHelpers/ParallelAlgorithmCreation.h"
#include "MantidTestHelpers/ParallelRunner.h"

#include <cxxtest/TestSuite.h>

using namespace Mantid;
using namespace Mantid::Geometry;
using namespace Mantid::API;
using namespace Mantid::DataObjects;
using namespace Mantid::Kernel;
using namespace Mantid::DataHandling;
using Mantid::Types::Core::DateAndTime;
using Mantid::Types::Event::TofEvent;

void run_multiprocess_load(const std::string &file, bool precount) {
  Mantid::API::FrameworkManager::Instance();
  LoadEventNexus ld;
  ld.initialize();
  ld.setPropertyValue("Loadtype", "multiprocess");
  std::string outws_name = "multiprocess";
  ld.setPropertyValue("Filename", file);
  ld.setPropertyValue("OutputWorkspace", outws_name);
  ld.setPropertyValue("Precount", std::to_string(precount));
  ld.setProperty<bool>("LoadLogs", false); // Time-saver
  TS_ASSERT_THROWS_NOTHING(ld.execute());
  TS_ASSERT(ld.isExecuted())

  EventWorkspace_sptr ws =
      AnalysisDataService::Instance().retrieveWS<EventWorkspace>(outws_name);
  TS_ASSERT(ws);

  LoadEventNexus ldRef;
  ldRef.initialize();
  ldRef.setPropertyValue("Loadtype", "default");
  outws_name = "reference";
  ldRef.setPropertyValue("Filename", file);
  ldRef.setPropertyValue("OutputWorkspace", outws_name);
  ldRef.setPropertyValue("Precount", "1");
  ldRef.setProperty<bool>("LoadLogs", false); // Time-saver
  TS_ASSERT_THROWS_NOTHING(ldRef.execute());
  TS_ASSERT(ldRef.isExecuted())

  EventWorkspace_sptr wsRef =
      AnalysisDataService::Instance().retrieveWS<EventWorkspace>(outws_name);
  TS_ASSERT(wsRef);

  TSM_ASSERT_EQUALS("Different spectrum number in reference ws.",
                    wsRef->getNumberHistograms(), ws->getNumberHistograms());
  if (wsRef->getNumberHistograms() != ws->getNumberHistograms())
    return;
  for (size_t i = 0; i < wsRef->getNumberHistograms(); ++i) {
    auto &eventList = ws->getSpectrum(i).getEvents();
    auto &eventListRef = wsRef->getSpectrum(i).getEvents();
    TSM_ASSERT_EQUALS("Different events number in reference spectra",
                      eventList.size(), eventListRef.size());
    if (eventList.size() != eventListRef.size())
      return;
    for (size_t j = 0; j < eventListRef.size(); ++j) {
      TSM_ASSERT_EQUALS("Events are not equal", eventList[j].tof(),
                        eventListRef[j].tof());
      TSM_ASSERT_EQUALS("Events are not equal", eventList[j].pulseTime(),
                        eventListRef[j].pulseTime());
    }
  }
}

namespace {
boost::shared_ptr<const EventWorkspace>
load_reference_workspace(const std::string &filename) {
  // Construct default communicator *without* threading backend. In non-MPI run
  // (such as when running unit tests) this will thus just be a communicator
  // containing a single rank, independently on all ranks, which is what we want
  // for default loading bhavior.
  Parallel::Communicator comm;
  auto alg = ParallelTestHelpers::create<LoadEventNexus>(comm);
  alg->setProperty("Filename", filename);
  alg->setProperty("LoadLogs", false);
  TS_ASSERT_THROWS_NOTHING(alg->execute());
  TS_ASSERT(alg->isExecuted());
  Workspace_const_sptr out = alg->getProperty("OutputWorkspace");
  return boost::dynamic_pointer_cast<const EventWorkspace>(out);
}
void run_MPI_load(const Parallel::Communicator &comm,
                  boost::shared_ptr<std::mutex> mutex,
                  const std::string &filename) {
  boost::shared_ptr<const EventWorkspace> reference;
  boost::shared_ptr<const EventWorkspace> eventWS;
  {
    std::lock_guard<std::mutex> lock(*mutex);
    reference = load_reference_workspace(filename);
    auto alg = ParallelTestHelpers::create<LoadEventNexus>(comm);
    alg->setProperty("Filename", filename);
    alg->setProperty("LoadLogs", false);
    TS_ASSERT_THROWS_NOTHING(alg->execute());
    TS_ASSERT(alg->isExecuted());
    Workspace_const_sptr out = alg->getProperty("OutputWorkspace");
    if (comm.size() != 1) {
      TS_ASSERT_EQUALS(out->storageMode(), Parallel::StorageMode::Distributed);
    }
    eventWS = boost::dynamic_pointer_cast<const EventWorkspace>(out);
  }
  const size_t localSize = eventWS->getNumberHistograms();
  auto localEventCount = eventWS->getNumberEvents();
  std::vector<size_t> localSizes;
  std::vector<size_t> localEventCounts;
  Parallel::gather(comm, localSize, localSizes, 0);
  Parallel::gather(comm, localEventCount, localEventCounts, 0);
  if (comm.rank() == 0) {
    TS_ASSERT_EQUALS(std::accumulate(localSizes.begin(), localSizes.end(),
                                     static_cast<size_t>(0)),
                     reference->getNumberHistograms());
    TS_ASSERT_EQUALS(std::accumulate(localEventCounts.begin(),
                                     localEventCounts.end(),
                                     static_cast<size_t>(0)),
                     reference->getNumberEvents());
  }

  const auto &indexInfo = eventWS->indexInfo();
  size_t localCompared = 0;
  for (size_t i = 0; i < reference->getNumberHistograms(); ++i) {
    for (const auto &index :
         indexInfo.makeIndexSet({static_cast<Indexing::SpectrumNumber>(
             reference->getSpectrum(i).getSpectrumNo())})) {
      TS_ASSERT_EQUALS(eventWS->getSpectrum(index), reference->getSpectrum(i));
      ++localCompared;
    }
  }
  // Consistency check: Make sure we really compared all spectra (protects
  // against missing spectrum numbers or inconsistent mapping in IndexInfo).
  std::vector<size_t> compared;
  Parallel::gather(comm, localCompared, compared, 0);
  if (comm.rank() == 0) {
    TS_ASSERT_EQUALS(std::accumulate(compared.begin(), compared.end(),
                                     static_cast<size_t>(0)),
                     reference->getNumberHistograms());
  }
}
} // namespace

class LoadEventNexusTest : public CxxTest::TestSuite {
private:
  void
  do_test_filtering_start_and_end_filtered_loading(const bool metadataonly) {
    const std::string wsName = "test_filtering";
    const double filterStart = 1;
    const double filterEnd = 1000;

    LoadEventNexus ld;
    ld.initialize();
    ld.setPropertyValue("OutputWorkspace", wsName);
    ld.setPropertyValue("Filename", "CNCS_7860_event.nxs");
    ld.setProperty("FilterByTimeStart", filterStart);
    ld.setProperty("FilterByTimeStop", filterEnd);
    ld.setProperty("MetaDataOnly", metadataonly);

    TS_ASSERT(ld.execute());

    auto outWs =
        AnalysisDataService::Instance().retrieveWS<EventWorkspace>(wsName);

    Property *prop = outWs->run().getLogData("SampleTemp");
    TSM_ASSERT_EQUALS("Should have 16 elements after filtering.", 16,
                      prop->size());
    if (prop->size() != 16)
      return;
    // Further tests
    TimeSeriesProperty<double> *sampleTemps =
        dynamic_cast<TimeSeriesProperty<double> *>(prop);
    auto filteredLogStartTime = sampleTemps->nthTime(0);
    auto filteredLogEndTime = sampleTemps->nthTime(sampleTemps->size() - 1);
    TS_ASSERT_EQUALS("2010-Mar-25 16:09:27.620000000",
                     filteredLogStartTime.toSimpleString());
    TS_ASSERT_EQUALS("2010-Mar-25 16:11:51.558003540",
                     filteredLogEndTime.toSimpleString());
  }

public:
<<<<<<< HEAD
#ifdef _WIN32
  bool windows = true;
#else
  bool windows = false;
#endif // _WIN32
  void test_multiprocess_loader_precount() {
    if (!windows) {
      run_multiprocess_load("SANS2D00022048.nxs", true);
      run_multiprocess_load("LARMOR00003368.nxs", true);
    }
  }

  void test_multiprocess_loader_producer_consumer() {
    if (!windows) {
      run_multiprocess_load("SANS2D00022048.nxs", false);
      run_multiprocess_load("LARMOR00003368.nxs", false);
    }
=======
  void test_load_event_nexus_v20_ess() {
    const std::string file = "V20_ESS_example.nxs";
    LoadEventNexus alg;
    alg.setChild(true);
    alg.setRethrows(true);
    alg.initialize();
    alg.setProperty("Filename", file);
    alg.setProperty("OutputWorkspace", "dummy_for_child");
    alg.execute();
    Workspace_sptr ws = alg.getProperty("OutputWorkspace");
    auto eventWS = boost::dynamic_pointer_cast<EventWorkspace>(ws);
    TS_ASSERT(eventWS);

    TS_ASSERT_EQUALS(eventWS->getNumberEvents(), 1439);
    TS_ASSERT_EQUALS(eventWS->detectorInfo().size(),
                     (150 * 150) + 2) // Two monitors
  }

  void test_load_event_nexus_sans2d_ess() {
    const std::string file = "SANS2D_ESS_example.nxs";
    LoadEventNexus alg;
    alg.setChild(true);
    alg.setRethrows(true);
    alg.initialize();
    alg.setProperty("Filename", file);
    alg.setProperty("OutputWorkspace", "dummy_for_child");
    alg.execute();
    Workspace_sptr ws = alg.getProperty("OutputWorkspace");
    auto eventWS = boost::dynamic_pointer_cast<EventWorkspace>(ws);
    TS_ASSERT(eventWS);

    TS_ASSERT_EQUALS(eventWS->getNumberEvents(), 14258850);
    TS_ASSERT_EQUALS(eventWS->counts(0)[0], 0.0);
    TS_ASSERT_EQUALS(eventWS->counts(1)[0], 2.0);
    TS_ASSERT_EQUALS(eventWS->counts(2)[0], 1.0);
    TS_ASSERT_EQUALS(eventWS->counts(122879)[0],
                     4.0); // Regession test for miss
                           // setting max detector and
                           // subsequent incorrect event
                           // count
    TS_ASSERT_EQUALS(eventWS->indexInfo().spectrumNumber(0), 1);
    TS_ASSERT_EQUALS(eventWS->indexInfo().spectrumNumber(1), 2);
    TS_ASSERT_EQUALS(eventWS->indexInfo().spectrumNumber(2), 3);
>>>>>>> ef7bd6ea
  }

  void test_SingleBank_PixelsOnlyInThatBank() { doTestSingleBank(true, false); }

  void test_load_event_nexus_ornl_eqsans() {
    // This file has a 2D entry/sample/name
    const std::string file = "EQSANS_89157.nxs.h5";
    LoadEventNexus alg;
    alg.setChild(true);
    alg.setRethrows(true);
    alg.initialize();
    alg.setProperty("Filename", file);
    alg.setProperty("MetaDataOnly", true);
    alg.setProperty("OutputWorkspace", "dummy_for_child");
    alg.execute();
    Workspace_sptr ws = alg.getProperty("OutputWorkspace");
    auto eventWS = boost::dynamic_pointer_cast<EventWorkspace>(ws);
    TS_ASSERT(eventWS);
    const double duration =
        eventWS->mutableRun().getPropertyValueAsType<double>("duration");
    TS_ASSERT_DELTA(duration, 7200.012, 0.01);
  }

  void test_Normal_vs_Precount() {
    Mantid::API::FrameworkManager::Instance();
    LoadEventNexus ld;
    std::string outws_name = "cncs_noprecount";
    ld.initialize();
    ld.setRethrows(true);
    ld.setPropertyValue("Filename", "CNCS_7860_event.nxs");
    ld.setPropertyValue("OutputWorkspace", outws_name);
    ld.setPropertyValue("Precount", "0");
    ld.setProperty<bool>("LoadLogs", false); // Time-saver
    ld.execute();
    TS_ASSERT(ld.isExecuted());

    EventWorkspace_sptr WS =
        AnalysisDataService::Instance().retrieveWS<EventWorkspace>(outws_name);
    // Valid WS and it is an EventWorkspace
    TS_ASSERT(WS);
    // Pixels have to be padded
    TS_ASSERT_EQUALS(WS->getNumberHistograms(), 51200);
    // Events
    TS_ASSERT_EQUALS(WS->getNumberEvents(), 112266);
    // TOF limits found. There is a pad of +-1 given around the actual TOF
    // founds.
    TS_ASSERT_DELTA((*WS->refX(0))[0], 44162.6, 0.05);
    TS_ASSERT_DELTA((*WS->refX(0))[1], 60830.2, 0.05);
    // Valid spectrum info
    TS_ASSERT_EQUALS(WS->getSpectrum(0).getSpectrumNo(), 1);
    TS_ASSERT_EQUALS(WS->getSpectrum(0).getDetectorIDs().size(), 1);
    TS_ASSERT_EQUALS(*WS->getSpectrum(0).getDetectorIDs().begin(), 0);

    // Check one event from one pixel - does it have a reasonable pulse time
    TS_ASSERT(WS->getSpectrum(1000).getEvents()[0].pulseTime() >
              DateAndTime(int64_t(1e9 * 365 * 10)));

    // Check filename
    TS_ASSERT_EQUALS(ld.getPropertyValue("Filename"),
                     WS->run().getProperty("Filename")->value());

    // Test that asking not to load the logs did what it should
    // Make sure that we throw if we try to read a log (that shouldn't be there)
    TS_ASSERT_THROWS(WS->getLog("proton_charge"), std::invalid_argument);

    //----- Now we re-load with precounting and compare memory use ----
    LoadEventNexus ld2;
    std::string outws_name2 = "cncs_precount";
    ld2.initialize();
    ld2.setPropertyValue("Filename", "CNCS_7860_event.nxs");
    ld2.setPropertyValue("OutputWorkspace", outws_name2);
    ld2.setPropertyValue("Precount", "1");
    ld2.setProperty<bool>("LoadLogs", false); // Time-saver
    ld2.execute();
    TS_ASSERT(ld2.isExecuted());

    EventWorkspace_sptr WS2 =
        AnalysisDataService::Instance().retrieveWS<EventWorkspace>(outws_name2);
    // Valid WS and it is an EventWorkspace
    TS_ASSERT(WS2);

    TS_ASSERT_EQUALS(WS->getNumberEvents(), WS2->getNumberEvents());
    // Memory used should be lower (or the same at worst)
    TS_ASSERT_LESS_THAN_EQUALS(WS2->getMemorySize(), WS->getMemorySize());

    // Longer, more thorough test
    if (false) {
      IAlgorithm_sptr load =
          AlgorithmManager::Instance().create("LoadEventPreNexus", 1);
      load->setPropertyValue("OutputWorkspace", "cncs_pre");
      load->setPropertyValue("EventFilename", "CNCS_7860_neutron_event.dat");
      load->setPropertyValue("PulseidFilename", "CNCS_7860_pulseid.dat");
      load->setPropertyValue("MappingFilename", "CNCS_TS_2008_08_18.dat");
      load->execute();
      TS_ASSERT(load->isExecuted());
      EventWorkspace_sptr WS2 =
          AnalysisDataService::Instance().retrieveWS<EventWorkspace>(
              "cncs_pre");
      // Valid WS and it is an EventWorkspace
      TS_ASSERT(WS2);

      // Let's compare the proton_charge logs
      TimeSeriesProperty<double> *log =
          dynamic_cast<TimeSeriesProperty<double> *>(
              WS->mutableRun().getProperty("proton_charge"));
      std::map<DateAndTime, double> logMap = log->valueAsCorrectMap();
      TimeSeriesProperty<double> *log2 =
          dynamic_cast<TimeSeriesProperty<double> *>(
              WS2->mutableRun().getProperty("proton_charge"));
      std::map<DateAndTime, double> logMap2 = log2->valueAsCorrectMap();
      std::map<DateAndTime, double>::iterator it, it2;

      it = logMap.begin();
      it2 = logMap2.begin();
      for (; it != logMap.end();) {
        // Same times within a millisecond
        // TS_ASSERT_DELTA( it->first, it2->first,
        // DateAndTime::durationFromSeconds(1e-3));
        // Same times?
        TS_ASSERT_LESS_THAN(
            fabs(DateAndTime::secondsFromDuration(it->first - it2->first)),
            1); // TODO: Fix the nexus file times here
        // Same proton charge?
        TS_ASSERT_DELTA(it->second, it2->second, 1e-5);
        it++;
        it2++;
      }

      int pixelID = 2000;

      std::vector<TofEvent> events1 = WS->getSpectrum(pixelID).getEvents();
      std::vector<TofEvent> events2 = WS2->getSpectrum(pixelID).getEvents();

      // std::cout << events1.size() << '\n';
      TS_ASSERT_EQUALS(events1.size(), events2.size());
      if (events1.size() == events2.size()) {
        for (size_t i = 0; i < events1.size(); i++) {
          TS_ASSERT_DELTA(events1[i].tof(), events2[i].tof(), 0.05);
          TS_ASSERT_DELTA(events1[i].pulseTime(), events2[i].pulseTime(),
                          1e9); // TODO:: Fix nexus start times
          // std::cout << (events1[i].pulseTime()-start)/1e9 << " - " <<
          // (events2[i].pulseTime()-start)/1e9 << " sec\n";
          // std::cout << "Pulse time diff " << (events1[i].pulseTime() -
          // events2[i].pulseTime())/1e9 << " sec\n";
        }
      }
    }
  }

  void test_TOF_filtered_loading() {
    const std::string wsName = "test_filtering";
    const double filterStart = 45000;
    const double filterEnd = 59000;

    LoadEventNexus ld;
    ld.initialize();
    ld.setPropertyValue("OutputWorkspace", wsName);
    ld.setPropertyValue("Filename", "CNCS_7860_event.nxs");
    ld.setProperty("FilterByTofMin", filterStart);
    ld.setProperty("FilterByTofMax", filterEnd);
    ld.setProperty<bool>("LoadLogs", false); // Time-saver

    TS_ASSERT(ld.execute());

    auto outWs =
        AnalysisDataService::Instance().retrieveWS<EventWorkspace>(wsName);

    auto eventList = outWs->getSpectrum(4348);
    auto events = eventList.getEvents();

    double max = events.begin()->tof();
    double min = events.begin()->tof();
    for (auto &event : events) {
      max = event.tof() > max ? event.tof() : max;
      min = event.tof() < min ? event.tof() : min;
    }
    TSM_ASSERT("The max TOF in the workspace should be equal to or less than "
               "the filtered cut-off",
               max <= filterEnd);
    TSM_ASSERT("The min TOF in the workspace should be equal to or greater "
               "than the filtered cut-off",
               min >= filterStart);
  }

  void test_partial_spectra_loading() {
    std::string wsName = "test_partial_spectra_loading_SpectrumList";
    std::vector<int32_t> specList;
    specList.push_back(13);
    specList.push_back(16);
    specList.push_back(21);
    specList.push_back(28);

    // A) test SpectrumList
    LoadEventNexus ld;
    ld.initialize();
    ld.setPropertyValue("OutputWorkspace", wsName);
    ld.setPropertyValue("Filename", "CNCS_7860_event.nxs");
    ld.setProperty("SpectrumList", specList);
    ld.setProperty<bool>("LoadLogs", false); // Time-saver

    TS_ASSERT(ld.execute());

    auto outWs =
        AnalysisDataService::Instance().retrieveWS<EventWorkspace>(wsName);

    TSM_ASSERT("The number of spectra in the workspace should be equal to the "
               "spectra filtered",
               outWs->getNumberHistograms() == specList.size());
    // Spectrum numbers match those that same detector would have in unfiltered
    // load, in this case detID + 1 since IDs in instrument start at 0.
    TS_ASSERT_EQUALS(outWs->getSpectrum(0).getSpectrumNo(), 14);
    TS_ASSERT_EQUALS(outWs->getSpectrum(1).getSpectrumNo(), 17);
    TS_ASSERT_EQUALS(outWs->getSpectrum(2).getSpectrumNo(), 22);
    TS_ASSERT_EQUALS(outWs->getSpectrum(3).getSpectrumNo(), 29);

    // B) test SpectrumMin and SpectrumMax
    wsName = "test_partial_spectra_loading_SpectrumMin_SpectrumMax";
    const size_t specMin = 10;
    const size_t specMax = 29;
    LoadEventNexus ldMinMax;
    ldMinMax.initialize();
    ldMinMax.setPropertyValue("OutputWorkspace", wsName);
    ldMinMax.setPropertyValue("Filename", "CNCS_7860_event.nxs");
    ldMinMax.setProperty<int>("SpectrumMin", specMin);
    ldMinMax.setProperty<int>("SpectrumMax", specMax);
    ldMinMax.setProperty<bool>("LoadLogs", false); // Time-saver

    TS_ASSERT(ldMinMax.execute());

    outWs = AnalysisDataService::Instance().retrieveWS<EventWorkspace>(wsName);

    // check number and indices of spectra
    const size_t numSpecs = specMax - specMin + 1;
    TS_ASSERT_EQUALS(outWs->getNumberHistograms(), numSpecs);
    // Spectrum numbers match those that same detector would have in unfiltered
    // load, in this case detID + 1 since IDs in instrument start at 0.
    for (size_t specIdx = 0; specIdx < numSpecs; specIdx++) {
      TS_ASSERT_EQUALS(outWs->getSpectrum(specIdx).getSpectrumNo(),
                       static_cast<int>(specMin + specIdx + 1));
    }

    // C) test SpectrumList + SpectrumMin and SpectrumMax
    // This will make: 17, 20, 21, 22, 23
    wsSpecFilterAndEventMonitors =
        "test_partial_spectra_loading_SpectrumList_SpectrumMin_SpectrumMax";
    const size_t sMin = 20;
    const size_t sMax = 22;
    specList.clear();
    specList.push_back(17);

    LoadEventNexus ldLMM;
    ldLMM.initialize();
    ldLMM.setPropertyValue("OutputWorkspace", wsSpecFilterAndEventMonitors);
    ldLMM.setPropertyValue("Filename", "CNCS_7860_event.nxs");
    ldLMM.setProperty("SpectrumList", specList);
    ldLMM.setProperty<int>("SpectrumMin", sMin);
    ldLMM.setProperty<int>("SpectrumMax", sMax);
    ldLMM.setProperty<bool>("LoadLogs", false); // Time-saver
    // Note: this is done here to avoid additional loads
    // This will produce a workspace with suffix _monitors, that is used below
    // in test_CNCSMonitors
    ldLMM.setProperty<bool>("LoadMonitors", true);

    TS_ASSERT(ldLMM.execute());

    outWs = AnalysisDataService::Instance().retrieveWS<EventWorkspace>(
        wsSpecFilterAndEventMonitors);

    // check number and indices of spectra
    const size_t n = sMax - sMin + 1; // this n is the 20...22, excluding '17'
    TS_ASSERT_EQUALS(outWs->getNumberHistograms(), n + 1); // +1 is the '17'
    // Spectrum numbers match those that same detector would have in unfiltered
    // load, in this case detID + 1 since IDs in instrument start at 0.
    // 18 should come from SpectrumList
    TS_ASSERT_EQUALS(outWs->getSpectrum(0).getSpectrumNo(), 18);
    // and then sMin(20)...sMax(22)
    for (size_t specIdx = 0; specIdx < n; specIdx++) {
      TS_ASSERT_EQUALS(outWs->getSpectrum(specIdx + 1).getSpectrumNo(),
                       static_cast<int>(sMin + specIdx + 1));
    }
  }

  void test_partial_spectra_loading_ISIS() {
    // This is to test a specific bug where if you selected any spectra and had
    // precount on you got double the number of events
    std::string wsName = "test_partial_spectra_loading_SpectrumListISIS";
    std::string wsName2 = "test_partial_spectra_loading_SpectrumListISIS2";
    std::string filename = "OFFSPEC00036416.nxs";
    std::vector<int32_t> specList;
    specList.push_back(45);

    LoadEventNexus ld;
    ld.initialize();
    ld.setPropertyValue("OutputWorkspace", wsName);
    ld.setPropertyValue("Filename", filename);
    ld.setProperty("SpectrumMin", 10);
    ld.setProperty("SpectrumMax", 20);
    ld.setProperty("SpectrumList", specList);
    ld.setProperty<bool>("Precount", false);
    ld.setProperty<bool>("LoadLogs", false); // Time-saver

    TS_ASSERT(ld.execute());

    LoadEventNexus ld2;
    ld2.initialize();
    ld2.setPropertyValue("OutputWorkspace", wsName2);
    ld2.setPropertyValue("Filename", filename);
    ld2.setProperty("SpectrumMin", 10);
    ld2.setProperty("SpectrumMax", 20);
    ld2.setProperty("SpectrumList", specList);
    ld2.setProperty<bool>("Precount", true);
    ld2.setProperty<bool>("LoadLogs", false); // Time-saver

    TS_ASSERT(ld2.execute());

    auto outWs =
        AnalysisDataService::Instance().retrieveWS<EventWorkspace>(wsName);
    auto outWs2 =
        AnalysisDataService::Instance().retrieveWS<EventWorkspace>(wsName2);

    TSM_ASSERT_EQUALS("The number of spectra in the workspace should be 12",
                      outWs->getNumberHistograms(), 12);

    TSM_ASSERT_EQUALS("The number of events in the precount and not precount "
                      "workspaces do not match",
                      outWs->getNumberEvents(), outWs2->getNumberEvents());

    TSM_ASSERT("Some spectra were not found in the workspace",
               outWs->getSpectrum(0).getSpectrumNo() == 10);

    TSM_ASSERT("Some spectra were not found in the workspace",
               outWs->getSpectrum(10).getSpectrumNo() == 20);
    TSM_ASSERT("Some spectra were not found in the workspace",
               outWs->getSpectrum(11).getSpectrumNo() == 45);

    AnalysisDataService::Instance().remove(wsName);
    AnalysisDataService::Instance().remove(wsName2);
  }

  void test_CNCSMonitors() {
    // Re-uses the workspace loaded in test_partial_spectra_loading to save a
    // load execution
    // This is a very simple test for performance issues. There's no real event
    // data, so this just check that the algorithm creates a consistent output
    // (monitors). Real/intensive testing happens in `LoadNexusMonitors` and
    // system
    // tests.
    const std::string mon_outws_name =
        wsSpecFilterAndEventMonitors + "_monitors";
    auto &ads = AnalysisDataService::Instance();

    // Valid workspace and it is an event workspace
    const auto monWS = ads.retrieveWS<MatrixWorkspace>(mon_outws_name);

    TS_ASSERT(monWS);
    TS_ASSERT_EQUALS(monWS->getTitle(), "test after manual intervention");

    // Check link data --> monitor workspaces
    TS_ASSERT_EQUALS(
        monWS, ads.retrieveWS<MatrixWorkspace>(wsSpecFilterAndEventMonitors)
                   ->monitorWorkspace());
  }

  void test_Load_And_CompressEvents() {
    Mantid::API::FrameworkManager::Instance();
    LoadEventNexus ld;
    std::string outws_name = "cncs_compressed";
    ld.initialize();
    ld.setPropertyValue("Filename", "CNCS_7860_event.nxs");
    ld.setPropertyValue("OutputWorkspace", outws_name);
    ld.setPropertyValue("Precount", "0");
    ld.setPropertyValue("CompressTolerance", "0.05");
    ld.setProperty<bool>("LoadMonitors",
                         true);              // For the next test, saving a load
    ld.setProperty<bool>("LoadLogs", false); // Time-saver
    ld.execute();
    TS_ASSERT(ld.isExecuted());

    EventWorkspace_sptr WS;
    TS_ASSERT_THROWS_NOTHING(
        WS = AnalysisDataService::Instance().retrieveWS<EventWorkspace>(
            outws_name));
    // Valid WS and it is an EventWorkspace
    TS_ASSERT(WS);
    // Pixels have to be padded
    TS_ASSERT_EQUALS(WS->getNumberHistograms(), 51200);
    // Events
    TS_ASSERT_EQUALS(WS->getNumberEvents(),
                     111274); // There are (slightly) fewer events
    for (size_t wi = 0; wi < WS->getNumberHistograms(); wi++) {
      // Pixels with at least one event will have switched
      if (WS->getSpectrum(wi).getNumberEvents() > 0)
        TS_ASSERT_EQUALS(WS->getSpectrum(wi).getEventType(), WEIGHTED_NOTIME)
    }
  }

  void test_Monitors() {
    // Uses the workspace loaded in the last test to save a load execution
    std::string mon_outws_name = "cncs_compressed_monitors";
    auto &ads = AnalysisDataService::Instance();
    MatrixWorkspace_sptr WS = ads.retrieveWS<MatrixWorkspace>(mon_outws_name);
    // Valid WS and it is an MatrixWorkspace
    TS_ASSERT(WS);
    // Correct number of monitors found
    TS_ASSERT_EQUALS(WS->getNumberHistograms(), 3);
    // Check some histogram data
    // TOF
    TS_ASSERT_EQUALS((*WS->refX(0)).size(), 200002);
    TS_ASSERT_DELTA((*WS->refX(0))[1], 1.0, 1e-6);
    // Data
    TS_ASSERT_EQUALS(WS->dataY(0).size(), 200001);
    TS_ASSERT_DELTA(WS->dataY(0)[12], 0.0, 1e-6);
    // Error
    TS_ASSERT_EQUALS(WS->dataE(0).size(), 200001);
    TS_ASSERT_DELTA(WS->dataE(0)[12], 0.0, 1e-6);
    // Check geometry for a monitor
    const auto &specInfo = WS->spectrumInfo();
    TS_ASSERT(specInfo.isMonitor(2));
    TS_ASSERT_EQUALS(specInfo.detector(2).getID(), -3);
    TS_ASSERT_DELTA(specInfo.samplePosition().distance(specInfo.position(2)),
                    1.426, 1e-6);

    // Check monitor workspace pointer held in main workspace
    TS_ASSERT_EQUALS(
        WS,
        ads.retrieveWS<MatrixWorkspace>("cncs_compressed")->monitorWorkspace());
  }

  void doTestSingleBank(bool SingleBankPixelsOnly, bool Precount,
                        std::string BankName = "bank36",
                        bool willFail = false) {
    Mantid::API::FrameworkManager::Instance();
    LoadEventNexus ld;
    std::string outws_name = "cncs";
    AnalysisDataService::Instance().remove(outws_name);
    ld.initialize();
    ld.setPropertyValue("Filename", "CNCS_7860_event.nxs");
    ld.setPropertyValue("OutputWorkspace", outws_name);
    ld.setPropertyValue("BankName", BankName);
    ld.setProperty<bool>("SingleBankPixelsOnly", SingleBankPixelsOnly);
    ld.setProperty<bool>("Precount", Precount);
    ld.setProperty<bool>("LoadLogs", false); // Time-saver
    ld.execute();

    EventWorkspace_sptr WS;
    if (willFail) {
      TS_ASSERT(!ld.isExecuted());
      return;
    }

    TS_ASSERT(ld.isExecuted());
    TS_ASSERT_THROWS_NOTHING(
        WS = AnalysisDataService::Instance().retrieveWS<EventWorkspace>(
            outws_name));
    // Valid WS and it is an EventWorkspace
    TS_ASSERT(WS);
    if (!WS)
      return;
    // Pixels have to be padded
    TS_ASSERT_EQUALS(WS->getNumberHistograms(),
                     SingleBankPixelsOnly ? 1024 : 51200);
    // Events - there are fewer now.
    TS_ASSERT_EQUALS(WS->getNumberEvents(), 7274);
  }

  void test_SingleBank_AllPixels() { doTestSingleBank(false, false); }

  void test_SingleBank_AllPixels_Precount() { doTestSingleBank(false, true); }

  void test_SingleBank_PixelsOnlyInThatBank_Precount() {
    doTestSingleBank(true, true);
  }

  void test_SingleBank_ThatDoesntExist() {
    doTestSingleBank(false, false, "bankDoesNotExist", true);
  }

  void test_SingleBank_with_no_events() {
    LoadEventNexus load;
    TS_ASSERT_THROWS_NOTHING(load.initialize());
    TS_ASSERT_THROWS_NOTHING(
        load.setPropertyValue("Filename", "HYSA_12509.nxs.h5"));
    TS_ASSERT_THROWS_NOTHING(load.setPropertyValue("BankName", "bank10"));
    const std::string outws("AnEmptyWS");
    TS_ASSERT_THROWS_NOTHING(load.setPropertyValue("OutputWorkspace", outws));
    if (!load.execute()) {
      TS_FAIL("LoadEventNexus shouldn't fail to load an empty bank");
      return;
    }

    auto ws = AnalysisDataService::Instance().retrieveWS<EventWorkspace>(outws);
    TS_ASSERT_EQUALS(ws->getNumberEvents(), 0);
  }

  void test_instrument_inside_nexus_file() {
    LoadEventNexus load;
    TS_ASSERT_THROWS_NOTHING(load.initialize());
    TS_ASSERT_THROWS_NOTHING(
        load.setPropertyValue("Filename", "HYSA_12509.nxs.h5"));
    const std::string outws("InstInNexus");
    TS_ASSERT_THROWS_NOTHING(load.setPropertyValue("OutputWorkspace", outws));
    TS_ASSERT(load.execute());

    auto ws = AnalysisDataService::Instance().retrieveWS<EventWorkspace>(outws);
    auto inst = ws->getInstrument();
    TS_ASSERT_EQUALS(inst->getName(), "HYSPECA");
    TS_ASSERT_EQUALS(inst->getValidFromDate(),
                     std::string("2011-Jul-20 17:02:48.437294000"));
    TS_ASSERT_EQUALS(inst->getNumberDetectors(), 20483);
    TS_ASSERT_EQUALS(inst->baseInstrument()->getMonitors().size(), 3);
    auto params = inst->getParameterMap();
    // Previously this was 49. Position/rotations are now stored in
    // ComponentInfo and DetectorInfo so the following four parameters are no
    // longer in the map:
    // HYSPECA/Tank;double;rotz;0
    // HYSPECA/Tank;double;rotx;0
    // HYSPECA/Tank;Quat;rot;[1,0,0,0]
    // HYSPECA/Tank;V3D;pos;[0,0,0]
    TS_ASSERT_EQUALS(params->size(), 45);
    std::cout << params->asString();

    TS_ASSERT_EQUALS(params->getString(inst.get(), "deltaE-mode"), "direct");
  }

  void test_instrument_and_default_param_loaded_when_inst_not_in_nexus_file() {
    LoadEventNexus load;
    TS_ASSERT_THROWS_NOTHING(load.initialize());
    TS_ASSERT_THROWS_NOTHING(
        load.setPropertyValue("Filename", "CNCS_7860_event.nxs"));
    load.setProperty<bool>("LoadLogs", false); // Time-saver
    const std::string outws("InstNotInNexus");
    TS_ASSERT_THROWS_NOTHING(load.setPropertyValue("OutputWorkspace", outws));
    TS_ASSERT(load.execute());

    auto ws = AnalysisDataService::Instance().retrieveWS<EventWorkspace>(outws);
    auto inst = ws->getInstrument();
    TS_ASSERT(!inst->getFilename().empty()); // This is how we know we didn't
                                             // get it from inside the nexus
                                             // file
    TS_ASSERT_EQUALS(inst->getName(), "CNCS");
    TS_ASSERT_EQUALS(inst->getNumberDetectors(), 51203);
    TS_ASSERT_EQUALS(inst->baseInstrument()->getMonitors().size(), 3);

    // check that CNCS_Parameters.xml has been loaded
    auto params = inst->getParameterMap();
    TS_ASSERT_EQUALS(params->getString(inst.get(), "deltaE-mode"), "direct");
  }

  /** Test with a particular ARCS file that has 2 preprocessors,
   * meaning different-sized pulse ID files.
   * DISABLED AS THE FILE ISN'T IN THE REPOSITORY
   */
  void xtest_MultiplePreprocessors() {
    Mantid::API::FrameworkManager::Instance();
    LoadEventNexus ld;
    std::string outws_name = "arcs";
    ld.initialize();
    try {
      ld.setPropertyValue("Filename", "ARCS_12954_event.nxs");
    } catch (...) {
      std::cout << "Skipping test since file does not exist.";
      return;
    }
    ld.setPropertyValue("OutputWorkspace", outws_name);
    ld.setPropertyValue("CompressTolerance", "-1");
    ld.execute();
    TS_ASSERT(ld.isExecuted());

    EventWorkspace_sptr WS;
    TS_ASSERT_THROWS_NOTHING(
        WS = AnalysisDataService::Instance().retrieveWS<EventWorkspace>(
            outws_name));
    // Valid WS and it is an EventWorkspace
    TS_ASSERT(WS);
    if (!WS)
      return;
    TS_ASSERT_EQUALS(WS->getNumberHistograms(), 117760);
    TS_ASSERT_EQUALS(WS->getNumberEvents(), 10730347);
    for (size_t wi = 0; wi < WS->getNumberHistograms(); wi++) {
      // Times are NON-zero for ALL pixels.
      if (WS->getSpectrum(wi).getNumberEvents() > 0) {
        int64_t nanosec =
            WS->getSpectrum(wi).getEvents()[0].pulseTime().totalNanoseconds();
        TS_ASSERT_DIFFERS(nanosec, 0)
        if (nanosec == 0) {
          std::cout << "Failure at WI " << wi << '\n';
          return;
        }
      }
    }
  }

  void test_start_and_end_time_filtered_loading_meta_data_only() {
    const bool metadataonly = true;
    do_test_filtering_start_and_end_filtered_loading(metadataonly);
  }

  void test_start_and_end_time_filtered_loading() {
    const bool metadataonly = false;
    do_test_filtering_start_and_end_filtered_loading(metadataonly);
  }

  void testSimulatedFile() {
    Mantid::API::FrameworkManager::Instance();
    LoadEventNexus ld;
    std::string wsname = "ARCS_sim";
    ld.initialize();
    ld.setPropertyValue("Filename", "ARCS_sim_event.nxs");
    ld.setPropertyValue("OutputWorkspace", wsname);
    ld.setProperty("BankName", "bank27");
    ld.setProperty("SingleBankPixelsOnly", false);
    ld.setProperty("LoadLogs", false);
    TS_ASSERT(ld.execute());

    EventWorkspace_sptr WS;
    TS_ASSERT_THROWS_NOTHING(
        WS =
            AnalysisDataService::Instance().retrieveWS<EventWorkspace>(wsname));
    // Valid WS and it is an EventWorkspace
    TS_ASSERT(WS);
    if (!WS)
      return;
    const auto numHist = WS->getNumberHistograms();
    TS_ASSERT_EQUALS(numHist, 117760);
    TS_ASSERT_EQUALS(WS->getNumberEvents(), 2);
    for (size_t wi = 0; wi < numHist; wi += 5000) {
      // All events should be weighted events for simulated data
      TS_ASSERT_EQUALS(WS->getSpectrum(wi).getEventType(), WEIGHTED);
    }
    // Check one event
    TS_ASSERT_DELTA(WS->getSpectrum(26798).getWeightedEvents()[0].weight(),
                    1.8124e-11, 1.0e-4);
    TS_ASSERT_EQUALS(WS->getSpectrum(26798).getWeightedEvents()[0].tof(),
                     1476.0);
  }

  void test_extract_nperiod_data() {
    LoadEventNexus loader;

    loader.setChild(true);
    loader.initialize();
    loader.setPropertyValue("OutputWorkspace", "dummy");
    loader.setPropertyValue("Filename", "LARMOR00003368.nxs");
    loader.execute();
    Workspace_sptr outWS = loader.getProperty("OutputWorkspace");
    WorkspaceGroup_sptr outGroup =
        boost::dynamic_pointer_cast<WorkspaceGroup>(outWS);
    TSM_ASSERT("Invalid Output Workspace Type", outGroup);

    IEventWorkspace_sptr firstWS =
        boost::dynamic_pointer_cast<IEventWorkspace>(outGroup->getItem(0));
    auto run = firstWS->run();
    const int nPeriods = run.getPropertyValueAsType<int>("nperiods");
    TSM_ASSERT_EQUALS("Wrong number of periods extracted", nPeriods, 4);
    TSM_ASSERT_EQUALS("Groups size should be same as nperiods",
                      outGroup->size(), nPeriods);

    for (size_t i = 0; i < outGroup->size(); ++i) {
      EventWorkspace_sptr ws =
          boost::dynamic_pointer_cast<EventWorkspace>(outGroup->getItem(i));
      TS_ASSERT(ws);
      TSM_ASSERT("Non-zero events in each period", ws->getNumberEvents() > 0);

      std::stringstream buffer;
      buffer << "period " << i + 1;
      std::string periodBoolLog = buffer.str();

      const int currentPeriod =
          ws->run().getPropertyValueAsType<int>("current_period");

      TSM_ASSERT(
          "Each period should have a boolean array for masking period numbers",
          ws->run().hasProperty(periodBoolLog));
      TSM_ASSERT_EQUALS("Current period is not what was expected.",
                        currentPeriod, i + 1);
    }
    // Make sure that the spectraNo are equal for all child workspaces.
    auto isFirstChildWorkspace = true;
    std::vector<Mantid::specnum_t> specids;

    for (size_t i = 0; i < outGroup->size(); ++i) {
      EventWorkspace_sptr ws =
          boost::dynamic_pointer_cast<EventWorkspace>(outGroup->getItem(i));
      if (isFirstChildWorkspace) {
        specids.reserve(ws->getNumberHistograms());
      }
      for (size_t index = 0; index < ws->getNumberHistograms(); ++index) {
        if (isFirstChildWorkspace) {
          specids.push_back(ws->getSpectrum(index).getSpectrumNo());
        } else {
          TSM_ASSERT_EQUALS(
              "The spectrNo should be the same for all child workspaces.",
              specids[index], ws->getSpectrum(index).getSpectrumNo());
        }
      }

      isFirstChildWorkspace = false;
    }
  }

  void test_MPI_load() {
    // Note that this and other MPI tests currently work only in non-MPI builds
    // with the default event loader, i.e., ParallelEventLoader is not
    // supported. The reason is the locking we need in the test for HDF5 access,
    // which implies that the communication within ParallelEventLoader will
    // simply get stuck. Additionally, it will fail for the CNCS file since
    // empty banks contain a dummy event with an invalid event ID, which
    // ParallelEventLoader does not support.
    int threads = 3; // Limited number of threads to avoid long running test.
    ParallelTestHelpers::ParallelRunner runner(threads);
    // Test reads from multiple threads, which is not supported by our HDF5
    // libraries, so we need a mutex.
    auto hdf5Mutex = boost::make_shared<std::mutex>();
    runner.run(run_MPI_load, hdf5Mutex, "CNCS_7860_event.nxs");
  }

  void test_MPI_load_ISIS() {
    int threads = 3; // Limited number of threads to avoid long running test.
    ParallelTestHelpers::ParallelRunner runner(threads);
    // Test reads from multiple threads, which is not supported by our HDF5
    // libraries, so we need a mutex.
    auto hdf5Mutex = boost::make_shared<std::mutex>();
    runner.run(run_MPI_load, hdf5Mutex, "SANS2D00022048.nxs");
  }

private:
  std::string wsSpecFilterAndEventMonitors;
};

//------------------------------------------------------------------------------
// Performance test
//------------------------------------------------------------------------------

class LoadEventNexusTestPerformance : public CxxTest::TestSuite {
public:
#ifdef _WIN32
  bool windows = true;
#else
  bool windows = false;
#endif // _WIN32
  void testMultiprocessLoadPrecount() {
    if (!windows) {
      LoadEventNexus loader;
      loader.initialize();
      loader.setPropertyValue("Filename", "SANS2D00022048.nxs");
      loader.setPropertyValue("OutputWorkspace", "ws");
      loader.setPropertyValue("Loadtype", "multiprocess");
      loader.setPropertyValue("Precount", std::to_string(true));
      TS_ASSERT(loader.execute());
    }
  }
  void testMultiprocessLoadProducerConsumer() {
    if (!windows) {
      LoadEventNexus loader;
      loader.initialize();
      loader.setPropertyValue("Filename", "SANS2D00022048.nxs");
      loader.setPropertyValue("OutputWorkspace", "ws");
      loader.setPropertyValue("Loadtype", "multiprocess");
      loader.setPropertyValue("Precount", std::to_string(false));
      TS_ASSERT(loader.execute());
    }
  }
  void testDefaultLoad() {
    LoadEventNexus loader;
    loader.initialize();
    loader.setPropertyValue("Filename", "CNCS_7860_event.nxs");
    loader.setPropertyValue("OutputWorkspace", "ws");
    TS_ASSERT(loader.execute());
  }
  void testDefaultLoadBankSplitting() {
    LoadEventNexus loader;
    loader.initialize();
    loader.setPropertyValue("Filename", "OFFSPEC00036416.nxs");
    loader.setPropertyValue("OutputWorkspace", "ws");
    TS_ASSERT(loader.execute());
  }
  void testPartialLoad() {
    LoadEventNexus loader;
    loader.initialize();
    loader.setPropertyValue("Filename", "CNCS_7860_event.nxs");
    loader.setProperty("SpectrumMin", 10);
    loader.setProperty("SpectrumMax", 20);
    loader.setPropertyValue("OutputWorkspace", "ws");
    TS_ASSERT(loader.execute());
  }
  void testPartialLoadBankSplitting() {
    LoadEventNexus loader;
    loader.initialize();
    loader.setPropertyValue("Filename", "OFFSPEC00036416.nxs");
    loader.setProperty("SpectrumMin", 10);
    loader.setProperty("SpectrumMax", 20);
    loader.setPropertyValue("OutputWorkspace", "ws");
    TS_ASSERT(loader.execute());
  }
};

#endif /*LOADEVENTNEXUSTEST_H_*/<|MERGE_RESOLUTION|>--- conflicted
+++ resolved
@@ -201,25 +201,6 @@
   }
 
 public:
-<<<<<<< HEAD
-#ifdef _WIN32
-  bool windows = true;
-#else
-  bool windows = false;
-#endif // _WIN32
-  void test_multiprocess_loader_precount() {
-    if (!windows) {
-      run_multiprocess_load("SANS2D00022048.nxs", true);
-      run_multiprocess_load("LARMOR00003368.nxs", true);
-    }
-  }
-
-  void test_multiprocess_loader_producer_consumer() {
-    if (!windows) {
-      run_multiprocess_load("SANS2D00022048.nxs", false);
-      run_multiprocess_load("LARMOR00003368.nxs", false);
-    }
-=======
   void test_load_event_nexus_v20_ess() {
     const std::string file = "V20_ESS_example.nxs";
     LoadEventNexus alg;
@@ -263,7 +244,25 @@
     TS_ASSERT_EQUALS(eventWS->indexInfo().spectrumNumber(0), 1);
     TS_ASSERT_EQUALS(eventWS->indexInfo().spectrumNumber(1), 2);
     TS_ASSERT_EQUALS(eventWS->indexInfo().spectrumNumber(2), 3);
->>>>>>> ef7bd6ea
+  }
+
+#ifdef _WIN32
+  bool windows = true;
+#else
+  bool windows = false;
+#endif // _WIN32
+  void test_multiprocess_loader_precount() {
+    if (!windows) {
+      run_multiprocess_load("SANS2D00022048.nxs", true);
+      run_multiprocess_load("LARMOR00003368.nxs", true);
+    }
+  }
+
+  void test_multiprocess_loader_producer_consumer() {
+    if (!windows) {
+      run_multiprocess_load("SANS2D00022048.nxs", false);
+      run_multiprocess_load("LARMOR00003368.nxs", false);
+    }
   }
 
   void test_SingleBank_PixelsOnlyInThatBank() { doTestSingleBank(true, false); }
