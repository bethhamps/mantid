--- conflicted
+++ resolved
@@ -12,10 +12,7 @@
   SimpleAPILoadTest.py
   SimpleAPIFitTest.py
   SimpleAPIRenameWorkspaceTest.py
-<<<<<<< HEAD
   FunctionWrapperTest.py  
-=======
->>>>>>> f3195990
 )
 
 if ( MAKE_VATES )
