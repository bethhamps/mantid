--- conflicted
+++ resolved
@@ -2,123 +2,6 @@
 
 add_subdirectory(WorkflowAlgorithms)
 
-<<<<<<< HEAD
-set ( TEST_PY_FILES
-  AbinsBasicTest.py
-  AbinsAdvancedParametersTest.py
-  AlignComponentsTest.py
-  AngularAutoCorrelationsSingleAxisTest.py
-  AngularAutoCorrelationsTwoAxesTest.py
-  ApplyDetectorScanEffCorrTest.py
-  BinWidthAtXTest.py
-  CalculateEfficiencyCorrectionTest.py
-  CalculateSampleTransmissionTest.py
-  CheckForSampleLogsTest.py
-  ConjoinSpectraTest.py
-  ConvertWANDSCDtoQTest.py
-  CompareSampleLogsTest.py
-  ComputeCalibrationCoefVanTest.py
-  ComputeIncoherentDOSTest.py
-  CorrectLogTimesTest.py
-  CreateLeBailFitInputTest.py
-  CorrectTOFTest.py
-  CreateWorkspaceTest.py
-  CropWorkspaceForMDNormTest.py
-  CropWorkspaceRaggedTest.py
-  CylinderPaalmanPingsCorrection2Test.py
-  DakotaChiSquaredTest.py
-  DeltaPDF3DTest.py
-  DNSComputeDetEffCorrCoefsTest.py
-  DNSMergeRunsTest.py
-  DNSFlippingRatioCorrTest.py
-  DSFinterpTest.py
-  EnggCalibrateFullTest.py
-  EnggCalibrateTest.py
-  EnggFitDIFCFromPeaksTest.py
-  EnggFitPeaksTest.py
-  EnggFocusTest.py
-  EnggSaveGSASIIFitResultsToHDF5Test.py
-  EnggSaveSinglePeakFitResultsToHDF5Test.py
-  EnggVanadiumCorrectionsTest.py
-  ExportSampleLogsToHDF5Test.py
-  ExportSpectraMaskTest.py
-  FilterLogByTimeTest.py
-  FindEPPTest.py
-  FindReflectometryLinesTest.py
-  FitGaussianTest.py
-  FractionalIndexingTest.py
-  GetEiT0atSNSTest.py
-  GetNegMuMuonicXRDTest.py
-  HB2AReduceTest.py
-  IndirectTransmissionTest.py
-  IndexSatellitePeaksTest.py
-  LoadAndMergeTest.py
-  LoadDNSLegacyTest.py
-  LoadEmptyVesuvioTest.py
-  LoadFullprofFileTest.py
-  LoadGudrunOutputTest.py
-  LoadLiveDataTest.py
-  LoadLampTest.py
-  LoadLogPropertyTableTest.py
-  LoadMultipleGSSTest.py
-  LoadNMoldyn3AsciiTest.py
-  LoadNMoldyn4Ascii1DTest.py
-  LoadNMoldyn4AsciiTest.py
-  LoadWANDSCDTest.py
-  LRPeakSelectionTest.py
-  MatchSpectraTest.py
-  MaskAngleTest.py
-  MaskBTPTest.py
-  MaskWorkspaceToCalFileTest.py
-  MatchPeaksTest.py
-  MeanTest.py
-  MedianBinWidthTest.py
-  MergeCalFilesTest.py
-  MuscatSofQWTest.py
-  MuonMaxEntTest.py
-  NMoldyn4InterpolationTest.py
-  NormaliseSpectraTest.py
-  OptimizeCrystalPlacementByRunTest.py
-  PDConvertRealSpaceTest.py
-  PDConvertReciprocalSpaceTest.py
-  ReflectometryReductionOneLiveDataTest.py
-  ReflectometrySliceEventWorkspaceTest.py
-  RetrieveRunInfoTest.py
-  SANSWideAngleCorrectionTest.py
-  SaveGEMMAUDParamFileTest.py
-  SaveNexusPDTest.py
-  SavePlot1DAsJsonTest.py
-  SaveReflectionsTest.py
-  ExtractMonitorsTest.py
-  SetDetScaleTest.py
-  SortByQVectorsTest.py
-  SortDetectorsTest.py
-  StatisticsOfTableWorkspaceTest.py
-  StringToPngTest.py
-  SuggestTibCNCSTest.py
-  SuggestTibHYSPECTest.py
-  SymmetriseTest.py
-  UpdatePeakParameterTableValueTest.py
-  SANSSubtractTest.py
-  TOFTOFCropWorkspaceTest.py
-  TOFTOFMergeRunsTest.py
-  ExportSampleLogsToCSVFileTest.py
-  ExportExperimentLogTest.py
-  PoldiMergeTest.py
-  VelocityCrossCorrelationsTest.py
-  VelocityAutoCorrelationsTest.py
-  SelectNexusFilesByMetadataTest.py
-  VesuvioPeakPredictionTest.py
-  VesuvioPreFitTest.py
-  VesuvioResolutionTest.py
-  VesuvioThicknessTest.py
-  VesuvioTOFFitTest.py
-  VisionLoadMultipleFilesTest.py
-  PoldiCreatePeaksFromFileTest.py
-  LoadCIFTest.py
-  SaveYDATest.py
-)
-=======
 set(TEST_PY_FILES
     AbinsBasicTest.py
     AbinsAdvancedParametersTest.py
@@ -229,10 +112,10 @@
     VesuvioResolutionTest.py
     VesuvioThicknessTest.py
     VesuvioTOFFitTest.py
+    VisionLoadMultipleFilesTest.py
     PoldiCreatePeaksFromFileTest.py
     LoadCIFTest.py
     SaveYDATest.py)
->>>>>>> 04d6c452
 
 check_tests_valid(${CMAKE_CURRENT_SOURCE_DIR} ${TEST_PY_FILES})
 
