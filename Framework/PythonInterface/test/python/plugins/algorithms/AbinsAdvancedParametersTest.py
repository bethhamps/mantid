from __future__ import (absolute_import, division, print_function)
import unittest
from mantid.simpleapi import mtd
from mantid.simpleapi import Abins, DeleteWorkspace

from AbinsModules import AbinsParameters, AbinsTestHelpers

try:
    from pathos.multiprocessing import ProcessingPool
    PATHOS_FOUND = True
except ImportError:
    PATHOS_FOUND = False


class AbinsAdvancedParametersTest(unittest.TestCase):

    def setUp(self):

        # set up input for Abins
        self._Si2 = "Si2-sc_AbinsAdvancedParameters"
        self._wrk_name = self._Si2 + "_ref"

        # before each test set AbinsParameters to default values
        AbinsParameters.fwhm = 3.0
        AbinsParameters.delta_width = 0.0005
        AbinsParameters.tosca_final_neutron_energy = 32.0
        AbinsParameters.tosca_cos_scattering_angle = -0.7069
        AbinsParameters.tosca_a = 0.0000001
        AbinsParameters.tosca_b = 0.005
        AbinsParameters.tosca_c = 2.5
        AbinsParameters.ab_initio_group = "PhononAB"
        AbinsParameters.powder_data_group = "Powder"
        AbinsParameters.crystal_data_group = "Crystal"
        AbinsParameters.s_data_group = "S"
        AbinsParameters.pkt_per_peak = 50
        AbinsParameters.bin_width = 1.0
        AbinsParameters.max_wavenumber = 4100.0
        AbinsParameters.min_wavenumber = 0.0
        AbinsParameters.s_relative_threshold = 0.001
        AbinsParameters.s_absolute_threshold = 10e-8
        AbinsParameters.optimal_size = 5000000
        AbinsParameters.threads = 1

    def tearDown(self):
        AbinsTestHelpers.remove_output_files(list_of_names=["AbinsAdvanced"])
        mtd.clear()

    def test_wrong_fwhm(self):
        # fwhm should be positive
        AbinsParameters.fwhm = -1.0
        self.assertRaises(RuntimeError, Abins, VibrationalDataFile=self._Si2 + ".phonon",
                          OutputWorkspace=self._wrk_name)

        # fwhm should be larger than 0
        AbinsParameters.fwhm = 0.0
        self.assertRaises(RuntimeError, Abins, VibrationalDataFile=self._Si2 + ".phonon",
                          OutputWorkspace=self._wrk_name)

        # fwhm should be smaller than 10
        AbinsParameters.fwhm = 10.0
        self.assertRaises(RuntimeError, Abins, VibrationalDataFile=self._Si2 + ".phonon",
                          OutputWorkspace=self._wrk_name)

    def test_wrong_delta_width(self):

        # delta_width should be a number
        AbinsParameters.delta_width = "fd"
        self.assertRaises(RuntimeError, Abins, VibrationalDataFile=self._Si2 + ".phonon",
                          OutputWorkspace=self._wrk_name)

        # delta_with is positive so it cannot be negative
        AbinsParameters.delta_width = -0.01
        self.assertRaises(RuntimeError, Abins, VibrationalDataFile=self._Si2 + ".phonon",
                          OutputWorkspace=self._wrk_name)

        # delta_width should have non-zero value
        AbinsParameters.delta_width = 0.0
        self.assertRaises(RuntimeError, Abins, VibrationalDataFile=self._Si2 + ".phonon",
                          OutputWorkspace=self._wrk_name)

        # delta_width should be smaller than one
        AbinsParameters.delta_width = 1.0
        self.assertRaises(RuntimeError, Abins, VibrationalDataFile=self._Si2 + ".phonon",
                          OutputWorkspace=self._wrk_name)

    # Tests for TOSCA parameters
    def test_wrong_tosca_final_energy(self):

        # final energy should be a float not str
        AbinsParameters.tosca_final_neutron_energy = "0"
        self.assertRaises(RuntimeError, Abins, VibrationalDataFile=self._Si2 + ".phonon",
                          OutputWorkspace=self._wrk_name)

        # final energy should be of float type not integer
        AbinsParameters.tosca_final_neutron_energy = 1
        self.assertRaises(RuntimeError, Abins, VibrationalDataFile=self._Si2 + ".phonon",
                          OutputWorkspace=self._wrk_name)

        # final energy should be positive
        AbinsParameters.tosca_final_neutron_energy = -1.0
        self.assertRaises(RuntimeError, Abins, VibrationalDataFile=self._Si2 + ".phonon",
                          OutputWorkspace=self._wrk_name)

    def test_wrong_tosca_cos_scattering_angle(self):

        # cosines of scattering angle is float
        AbinsParameters.tosca_cos_scattering_angle = "0.0334"
        self.assertRaises(RuntimeError, Abins, VibrationalDataFile=self._Si2 + ".phonon",
                          OutputWorkspace=self._wrk_name)

        # TOSCA_cos_scattering_angle cannot be integer
        AbinsParameters.tosca_cos_scattering_angle = 1
        self.assertRaises(RuntimeError, Abins, VibrationalDataFile=self._Si2 + ".phonon",
                          OutputWorkspace=self._wrk_name)

    def test_wrong_tosca_resolution_constant_A(self):
        # TOSCA constant should be float
        AbinsParameters.tosca_a = "wrong"
        self.assertRaises(RuntimeError, Abins, VibrationalDataFile=self._Si2 + ".phonon",
                          OutputWorkspace=self._wrk_name)

    def test_wrong_tosca_resolution_constant_B(self):
        AbinsParameters.tosca_b = "wrong"
        self.assertRaises(RuntimeError, Abins, VibrationalDataFile=self._Si2 + ".phonon",
                          OutputWorkspace=self._wrk_name)

    def test_wrong_tosca_resolution_constant_C(self):
        AbinsParameters.tosca_c = "wrong"
        self.assertRaises(RuntimeError, Abins, VibrationalDataFile=self._Si2 + ".phonon",
                          OutputWorkspace=self._wrk_name)

    # tests for folders
    def test_wrong_dft_group(self):
        # name should be of type str
        AbinsParameters.ab_initio_group = 2
        self.assertRaises(RuntimeError, Abins, VibrationalDataFile=self._Si2 + ".phonon",
                          OutputWorkspace=self._wrk_name)

        # name of group cannot be an empty string
        AbinsParameters.ab_initio_group = ""
        self.assertRaises(RuntimeError, Abins, VibrationalDataFile=self._Si2 + ".phonon",
                          OutputWorkspace=self._wrk_name)

    def test_wrong_powder_data_group(self):
        # name should be of type str
        AbinsParameters.powder_data_group = 2
        self.assertRaises(RuntimeError, Abins, VibrationalDataFile=self._Si2 + ".phonon",
                          OutputWorkspace=self._wrk_name)

        # name of group cannot be an empty string
        AbinsParameters.powder_data_group = ""
        self.assertRaises(RuntimeError, Abins, VibrationalDataFile=self._Si2 + ".phonon",
                          OutputWorkspace=self._wrk_name)

    def test_wrong_crystal_data_group(self):
        # name should be of type str
        AbinsParameters.crystal_data_group = 2
        self.assertRaises(RuntimeError, Abins, VibrationalDataFile=self._Si2 + ".phonon",
                          OutputWorkspace=self._wrk_name)

        # name of group cannot be an empty string
        AbinsParameters.crystal_data_group = ""
        self.assertRaises(RuntimeError, Abins, VibrationalDataFile=self._Si2 + ".phonon",
                          OutputWorkspace=self._wrk_name)

    def test_wrong_powder_s_data_group(self):
        # name should be of type str
        AbinsParameters.s_data_group = 2
        self.assertRaises(RuntimeError, Abins, VibrationalDataFile=self._Si2 + ".phonon",
                          OutputWorkspace=self._wrk_name)

        # name of group cannot be an empty string
        AbinsParameters.s_data_group = ""
        self.assertRaises(RuntimeError, Abins, VibrationalDataFile=self._Si2 + ".phonon",
                          OutputWorkspace=self._wrk_name)

    def test_doubled_name(self):
        # Wrong scenario: two groups with the same name
        AbinsParameters.ab_initio_group = "NiceName"
        AbinsParameters.powder_data_group = "NiceName"
        self.assertRaises(RuntimeError, Abins, VibrationalDataFile=self._Si2 + ".phonon",
                          OutputWorkspace=self._wrk_name)

<<<<<<< HEAD
    # Test for rebinning parameters
    def test_wrong_bin_width(self):

        # width cannot be 0
        AbinsParameters.bin_width = 0.0
        self.assertRaises(RuntimeError, Abins, VibrationalDataFile=self._Si2 + ".phonon",
                          OutputWorkspace=self._wrk_name)

        # width must be float
        AbinsParameters.bin_width = 5
        self.assertRaises(RuntimeError, Abins, VibrationalDataFile=self._Si2 + ".phonon",
                          OutputWorkspace=self._wrk_name)

        # width must be positive
        AbinsParameters.bin_width = -1.0
        self.assertRaises(RuntimeError, Abins, VibrationalDataFile=self._Si2 + ".phonon",
                          OutputWorkspace=self._wrk_name)

        # width should be smaller than 10 cm^-1
        AbinsParameters.bin_width = 20.0
        self.assertRaises(RuntimeError, Abins, VibrationalDataFile=self._Si2 + ".phonon",
                          OutputWorkspace=self._wrk_name)

=======
>>>>>>> 3ae23540
    def test_wrong_min_wavenumber(self):

        # minimum wavenumber cannot be negative
        AbinsParameters.min_wavenumber = -0.001
        self.assertRaises(RuntimeError, Abins, VibrationalDataFile=self._Si2 + ".phonon",
                          OutputWorkspace=self._wrk_name)

        # minimum wavenumber cannot be int
        AbinsParameters.min_wavenumber = 1
        self.assertRaises(RuntimeError, Abins, VibrationalDataFile=self._Si2 + ".phonon",
                          OutputWorkspace=self._wrk_name)

    def test_wrong_max_wavenumber(self):

        # maximum wavenumber cannot be negative
        AbinsParameters.max_wavenumber = -0.01
        self.assertRaises(RuntimeError, Abins, VibrationalDataFile=self._Si2 + ".phonon",
                          OutputWorkspace=self._wrk_name)

        # maximum wavenumber cannot be integer
        AbinsParameters.max_wavenumber = 10
        self.assertRaises(RuntimeError, Abins, VibrationalDataFile=self._Si2 + ".phonon",
                          OutputWorkspace=self._wrk_name)

    def test_wrong_energy_window(self):

        # min_wavenumber must be smaller than max_wavenumber
        AbinsParameters.min_wavenumber = 1000.0
        AbinsParameters.max_wavenumber = 10.0
        self.assertRaises(RuntimeError, Abins, VibrationalDataFile=self._Si2 + ".phonon",
                          OutputWorkspace=self._wrk_name)

    def test_wrong_s_absolute_threshold(self):

        AbinsParameters.s_absolute_threshold = 1
        self.assertRaises(RuntimeError, Abins, VibrationalDataFile=self._Si2 + ".phonon",
                          OutputWorkspace=self._wrk_name)

        AbinsParameters.s_absolute_threshold = -0.01
        self.assertRaises(RuntimeError, Abins, VibrationalDataFile=self._Si2 + ".phonon",
                          OutputWorkspace=self._wrk_name)

        AbinsParameters.s_absolute_threshold = "Wrong value"
        self.assertRaises(RuntimeError, Abins, VibrationalDataFile=self._Si2 + ".phonon",
                          OutputWorkspace=self._wrk_name)

    def test_wrong_s_relative_threshold(self):

        AbinsParameters.s_relative_threshold = 1
        self.assertRaises(RuntimeError, Abins, VibrationalDataFile=self._Si2 + ".phonon",
                          OutputWorkspace=self._wrk_name)

        AbinsParameters.s_relative_threshold = -0.01
        self.assertRaises(RuntimeError, Abins, VibrationalDataFile=self._Si2 + ".phonon",
                          OutputWorkspace=self._wrk_name)

        AbinsParameters.s_relative_threshold = "Wrong value"
        self.assertRaises(RuntimeError, Abins, VibrationalDataFile=self._Si2 + ".phonon",
                          OutputWorkspace=self._wrk_name)

    def test_wrong_optimal_size(self):

        # optimal size cannot be negative
        AbinsParameters.optimal_size = -10000
        self.assertRaises(RuntimeError, Abins, VibrationalDataFile=self._Si2 + ".phonon",
                          OutputWorkspace=self._wrk_name)

        # optimal size must be of type int
        AbinsParameters.optimal_size = 50.0
        self.assertRaises(RuntimeError, Abins, VibrationalDataFile=self._Si2 + ".phonon",
                          OutputWorkspace=self._wrk_name)

    def test_wrong_threads(self):
        if PATHOS_FOUND:
            AbinsParameters.threads = -1
            self.assertRaises(RuntimeError, Abins, VibrationalDataFile=self._Si2 + ".phonon",
                              OutputWorkspace=self._wrk_name)

    def test_good_case(self):

        good_names = [self._wrk_name, self._wrk_name + "_Si", self._wrk_name + "_Si_total"]
        Abins(VibrationalDataFile=self._Si2 + ".phonon", OutputWorkspace=self._wrk_name)
        names = mtd.getObjectNames()

        # Builtin cmp has been removed in Python 3
        def _cmp(a, b):
            return (a > b) - (a < b)
        self.assertAlmostEqual(0, _cmp(good_names, names))


if __name__ == "__main__":
    unittest.main()<|MERGE_RESOLUTION|>--- conflicted
+++ resolved
@@ -181,32 +181,6 @@
         self.assertRaises(RuntimeError, Abins, VibrationalDataFile=self._Si2 + ".phonon",
                           OutputWorkspace=self._wrk_name)
 
-<<<<<<< HEAD
-    # Test for rebinning parameters
-    def test_wrong_bin_width(self):
-
-        # width cannot be 0
-        AbinsParameters.bin_width = 0.0
-        self.assertRaises(RuntimeError, Abins, VibrationalDataFile=self._Si2 + ".phonon",
-                          OutputWorkspace=self._wrk_name)
-
-        # width must be float
-        AbinsParameters.bin_width = 5
-        self.assertRaises(RuntimeError, Abins, VibrationalDataFile=self._Si2 + ".phonon",
-                          OutputWorkspace=self._wrk_name)
-
-        # width must be positive
-        AbinsParameters.bin_width = -1.0
-        self.assertRaises(RuntimeError, Abins, VibrationalDataFile=self._Si2 + ".phonon",
-                          OutputWorkspace=self._wrk_name)
-
-        # width should be smaller than 10 cm^-1
-        AbinsParameters.bin_width = 20.0
-        self.assertRaises(RuntimeError, Abins, VibrationalDataFile=self._Si2 + ".phonon",
-                          OutputWorkspace=self._wrk_name)
-
-=======
->>>>>>> 3ae23540
     def test_wrong_min_wavenumber(self):
 
         # minimum wavenumber cannot be negative
