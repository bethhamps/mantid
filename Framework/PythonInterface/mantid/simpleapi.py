"""
    This module defines a simple function-style API for running Mantid
    algorithms. Each algorithm within Mantid is mapped to a Python
    function of the same name with the parameters of the algorithm becoming
    arguments to the function.

    For example:

    The Rebin algorithm is mapped to this Python function:

        Rebin(InputWorkspace, OutputWorkspace, Params, PreserveEvents=None, Version=1)

    It returns the output workspace and this workspace has the same name as
    the variable it is assigned to, i.e.

       rebinned = Rebin(input, Params = '0.1,0.05,10')

    would call Rebin with the given parameters and create a workspace called 'rebinned'
    and assign it to the rebinned variable

"""
from __future__ import (absolute_import, division,
                        print_function)

from six import iteritems
from collections import OrderedDict, namedtuple
import os

from . import api as _api
from . import kernel as _kernel
from .kernel.funcinspect import lhs_info as _lhs_info
from .kernel.funcinspect import replace_signature as _replace_signature
from .kernel.funcinspect import customise_func as _customise_func

# This is a simple API so give access to the aliases by default as well
from . import apiVersion, __gui__
from .kernel._aliases import *
from .api._aliases import *

# ------------------------ Specialized function calls --------------------------
# List of specialized algorithms
__SPECIALIZED_FUNCTIONS__ = ["Load", "StartLiveData", "CutMD", "RenameWorkspace"]
# List of specialized algorithms
__MDCOORD_FUNCTIONS__ = ["PeakIntensityVsRadius", "CentroidPeaksMD", "IntegratePeaksMD"]
# The "magic" keyword to enable/disable logging
__LOGGING_KEYWORD__ = "EnableLogging"


def specialization_exists(name):
    """
        Returns true if a specialization for the given name
        already exists, false otherwise

        :param name: The name of a possible new function
    """
    return name in __SPECIALIZED_FUNCTIONS__


def extract_progress_kwargs(kwargs):
    """
    Returns tuple(startProgress, endProgress, kwargs) with the special
    keywords removed from kwargs. If the progress keywords are not
    specified, None will be returned in their place.
    """
    start = kwargs.get('startProgress')
    end = kwargs.get('endProgress')
    for item in ('startProgress', 'endProgress'):
        if item in kwargs:
            del kwargs[item]
    return start, end, kwargs



def _create_generic_signature(algm_object):
    """
    Create a function signature appropriate for the given algorithm.
    :param algm_object: An algorithm instance
    :return: A 2-tuple suitable to replace func_code.co_varnames
    """
    # Dark magic to get the correct function signature
    # Calling help(...) on the wrapper function will produce a function
    # signature along the lines of AlgorithmName(*args, **kwargs).
    # We will replace the name "args" by the list of properties, and
    # the name "kwargs" by "Version=X".
    #   1 - Get the algorithm properties and build a string to list them,
    #       taking care of giving no default values to mandatory parameters
    #   2 - All output properties will be removed from the function
    #       argument list
    arg_list = []

    for p in algm_object.mandatoryProperties():
        prop = algm_object.getProperty(p)
        # Mandatory parameters are those for which the default value is not valid
        if isinstance(prop.isValid, str):
            valid_str = prop.isValid
        else:
            valid_str = prop.isValid()
        if len(valid_str) > 0:
            # Expand WorkspacePropertyWithIndex
            if _is_workspace_property_with_index(prop):
                arg_list.append(prop.name)
                arg_list.append(prop.name + "Spectra=None")
                arg_list.append(prop.name + "Indices=None")
            else:
                arg_list.append(p)
        else:
            # None is not quite accurate here, but we are reproducing the
            # behavior found in the C++ code for SimpleAPI.
            arg_list.append("%s=None" % p)

    # Build the function argument string from the tokens we found
    arg_str = ','.join(arg_list)
    # Calling help(...) will put a * in front of the first parameter name,
    # so we use \b to delete it
    return "\b%s" % arg_str, "\b\bVersion=%d" % algm_object.version()



def Load(*args, **kwargs):
    """
    Load is a more flexible algorithm than other Mantid algorithms.
    It's aim is to discover the correct loading algorithm for a
    given file. This flexibility comes at the expense of knowing the
    properties out right before the file is specified.

    The argument list for the Load function has to be more flexible to
    allow this searching to occur. Two arguments must be specified:

      - Filename :: The name of the file,
      - OutputWorkspace :: The name of the workspace,

    either as the first two arguments in the list or as keywords. Any other
    properties that the Load algorithm has can be specified by keyword only.

    Some common keywords are:
     - SpectrumMin,
     - SpectrumMax,
     - SpectrumList,
     - EntryNumber

    Example:
      # Simple usage, ISIS NeXus file
      run_ws = Load('INSTR00001000.nxs')

      # Histogram NeXus with SpectrumMin and SpectrumMax = 1
      run_ws = Load('INSTR00001000.nxs', SpectrumMin=1,SpectrumMax=1)

      # Event NeXus with precount on
      event_ws = Load('INSTR_1000_event.nxs', Precount=True)

      # The output workspace name is picked up from the LHS unless overridden
      Load('INSTR00001000.nxs',OutputWorkspace='run_ws')
    """
    filename, = _get_mandatory_args('Load', ["Filename"], *args, **kwargs)
    if not filename:
        # If we try to set property with a None type we get a unhelpful error about allocators
        # so check up front here
        raise ValueError("Problem with supplied Filename. The value given was a 'None' "
                         "type and cannot be used. Please ensure the Filename is set"
                         " to the path of the file.")

    # Create and execute
    (_startProgress, _endProgress, kwargs) = extract_progress_kwargs(kwargs)
    algm = _create_algorithm_object('Load', startProgress=_startProgress,
                                    endProgress=_endProgress)
    _set_logging_option(algm, kwargs)
    try:
        algm.setProperty('Filename', filename)  # Must be set first
    except ValueError as ve:
        raise ValueError('Problem when setting Filename. This is the detailed error '
                         'description: ' + str(ve) + '\nIf the file has been found '
                                                     'but you got this error, you might not have read permissions '
                                                     'or the file might be corrupted.\nIf the file has not been found, '
                                                     'you might have forgotten to add its location in the data search '
                                                     'directories.')
    # Remove from keywords so it is not set twice
    try:
        del kwargs['Filename']
    except KeyError:
        pass
    lhs = _kernel.funcinspect.lhs_info()
    # If the output has not been assigned to anything, i.e. lhs[0] = 0 and kwargs does not have OutputWorkspace
    # then raise a more helpful error than what we would get from an algorithm
    if lhs[0] == 0 and 'OutputWorkspace' not in kwargs:
        raise RuntimeError("Unable to set output workspace name. Please either assign the output of "
                           "Load to a variable or use the OutputWorkspace keyword.")

    lhs_args = _get_args_from_lhs(lhs, algm)
    final_keywords = _merge_keywords_with_lhs(kwargs, lhs_args)
    # Check for any properties that aren't known and warn they will not be used
    for key in list(final_keywords.keys()):
        if key not in algm:
            logger.warning("You've passed a property (%s) to Load() that doesn't apply to this file type." % key)
            del final_keywords[key]
    set_properties(algm, **final_keywords)
    algm.execute()

    # If a WorkspaceGroup was loaded then there will be a set of properties that have an underscore in the name
    # and users will simply expect the groups to be returned NOT the groups + workspaces.
    return _gather_returns('Load', lhs, algm, ignore_regex=['LoaderName', 'LoaderVersion', '.*_.*'])
<<<<<<< HEAD

=======
>>>>>>> 5d37619c

######################################################################


def LoadDialog(*args, **kwargs):
    """Popup a dialog for the Load algorithm. More help on the Load function
    is available via help(Load).

    Additional arguments available here (as keyword only) are:
      - Enable :: A CSV list of properties to keep enabled in the dialog
      - Disable :: A CSV list of properties to disable in the dialog
      - Message :: An optional message string
    """
    arguments = {}
    filename = None
    wkspace = None
    if len(args) == 2:
        filename = args[0]
        wkspace = args[1]
    elif len(args) == 1:
        if 'Filename' in kwargs:
            filename = kwargs['Filename']
            wkspace = args[0]
        elif 'OutputWorkspace' in kwargs:
            wkspace = kwargs['OutputWorkspace']
            filename = args[0]
    arguments['Filename'] = filename
    arguments['OutputWorkspace'] = wkspace
    arguments.update(kwargs)
<<<<<<< HEAD
    if 'Enable' not in arguments: arguments['Enable'] = ''
    if 'Disable' not in arguments: arguments['Disable'] = ''
    if 'Message' not in arguments: arguments['Message'] = ''
=======

    if 'Enable' not in arguments:
        arguments['Enable'] = ''
    if 'Disable' not in arguments:
        arguments['Disable'] = ''
    if 'Message' not in arguments:
        arguments['Message'] = ''
>>>>>>> 5d37619c

    algm = _create_algorithm_object('Load')
    set_properties_dialog(algm, **arguments)
    algm.execute()
    return algm

<<<<<<< HEAD

# ------------------------------------------------------------------------------
=======
# ------------------------------------------------------------------------------

>>>>>>> 5d37619c

def StartLiveData(*args, **kwargs):
    """
    StartLiveData dynamically adds the properties of the specific LiveListener
    that is used to itself, to allow usage such as the following:

        StartLiveData(Instrument='ISIS_Histogram', ...
                      PeriodList=[1,3], SpectraList=[2,4,6])

    Where PeriodList and SpectraList are properties of the ISISHistoDataListener
    rather than of StartLiveData. For StartLiveData to know those are valid
    properties, however, it first needs to know what the Instrument is.

    This is a similar situation as in the Load algorithm, where the Filename
    must be provided before other properties become available, and so it is
    solved here in the same way.
    """
    instrument, = _get_mandatory_args('StartLiveData', ["Instrument"], *args, **kwargs)

    # Create and execute
    (_startProgress, _endProgress, kwargs) = extract_progress_kwargs(kwargs)
    algm = _create_algorithm_object('StartLiveData',
                                    startProgress=_startProgress,
                                    endProgress=_endProgress)
    _set_logging_option(algm, kwargs)
    try:
        algm.setProperty('Instrument', instrument)  # Must be set first
    except ValueError as ve:
        raise ValueError('Problem when setting Instrument. This is the detailed error '
                         'description: ' + str(ve))

    # Remove from keywords so it is not set twice
    try:
        del kwargs['Instrument']
    except KeyError:
        pass

    # LHS Handling currently unsupported for StartLiveData
    lhs = _kernel.funcinspect.lhs_info()
    if lhs[0] > 0:  # Number of terms on the lhs
        raise RuntimeError("Assigning the output of StartLiveData is currently "
                           "unsupported due to limitations of the simpleapi. "
                           "Please call StartLiveData without assigning it to "
                           "to anything.")

    lhs_args = _get_args_from_lhs(lhs, algm)
    final_keywords = _merge_keywords_with_lhs(kwargs, lhs_args)

    # Check for any properties that aren't known and warn they will not be used
    for key in list(final_keywords.keys()):
        if key not in algm:
<<<<<<< HEAD
            logger.warning(
                "You've passed a property (%s) to StartLiveData() that doesn't apply to this Instrument." % key)
=======
            logger.warning("You've passed a property (%s) to StartLiveData() "
                           "that doesn't apply to this Instrument." % key)
>>>>>>> 5d37619c
            del final_keywords[key]

    set_properties(algm, **final_keywords)
    algm.execute()

    return _gather_returns("StartLiveData", lhs, algm)

<<<<<<< HEAD

# ---------------------------- Fit ---------------------------------------------
=======
# ---------------------------- Fit ---------------------------------------------

>>>>>>> 5d37619c

def fitting_algorithm(f):
    """
    Decorator generating code for fitting algorithms (currently Fit and CalculateChiSquared).
    When applied to a function definition this decorator replaces its code with code of
    function 'wrapper' defined below.
    """

    def wrapper(*args, **kwargs):
        function, input_workspace = _get_mandatory_args(function_name, ["Function", "InputWorkspace"], *args, **kwargs)
        # Remove from keywords so it is not set twice
        if "Function" in kwargs:
            del kwargs['Function']
        if "InputWorkspace" in kwargs:
            del kwargs['InputWorkspace']

        # Check for behaviour consistent with old API
<<<<<<< HEAD
        if type(Function) == str and Function in _api.AnalysisDataService:
            raise ValueError(
                "Fit API has changed. The function must now come first in the argument list and the workspace second.")
=======
        if type(function) == str and function in _api.AnalysisDataService:
            raise ValueError("Fit API has changed. The function must now come "
                             "first in the argument list and the workspace second.")
>>>>>>> 5d37619c
        # Create and execute
        algm = _create_algorithm_object(function_name)
        _set_logging_option(algm, kwargs)
        if 'EvaluationType' in kwargs:
            algm.setProperty('EvaluationType', kwargs['EvaluationType'])
            del kwargs['EvaluationType']
<<<<<<< HEAD
        algm.setProperty('Function', Function)  # Must be set first
        if InputWorkspace is not None:
            algm.setProperty('InputWorkspace', InputWorkspace)
=======
        algm.setProperty('Function', function)  # Must be set first
        if input_workspace is not None:
            algm.setProperty('InputWorkspace', input_workspace)
>>>>>>> 5d37619c
        else:
            del algm['InputWorkspace']

        # Set all workspace properties before others
        for key in list(kwargs.keys()):
            if key.startswith('InputWorkspace_'):
                algm.setProperty(key, kwargs[key])
                del kwargs[key]

        lhs = _lhs_info()
        # Check for any properties that aren't known and warn they will not be used
        for key in list(kwargs.keys()):
            if key not in algm:
<<<<<<< HEAD
                logger.warning(
                    "You've passed a property (%s) to %s() that doesn't apply to any of the input workspaces." % (
                        key, function_name))
=======
                logger.warning("You've passed a property (%s) to %s() that doesn't"
                               " apply to any of the input workspaces." % (key, function_name))
>>>>>>> 5d37619c
                del kwargs[key]
        set_properties(algm, **kwargs)
        algm.execute()

        return _gather_returns(function_name, lhs, algm)
<<<<<<< HEAD

=======
>>>>>>> 5d37619c
    # end
    function_name = f.__name__
    signature = ("\bFunction, InputWorkspace", "**kwargs")
    fwrapper = _customise_func(wrapper, function_name, signature,
                               f.__doc__)
<<<<<<< HEAD
    if not function_name in __SPECIALIZED_FUNCTIONS__:
=======
    if function_name not in __SPECIALIZED_FUNCTIONS__:
>>>>>>> 5d37619c
        __SPECIALIZED_FUNCTIONS__.append(function_name)
    return fwrapper


# Use a python decorator (defined above) to generate the code for this function.
@fitting_algorithm
def Fit(*args, **kwargs):
    """
    Fit defines the interface to the fitting within Mantid.
    It can work with arbitrary data sources and therefore some options
    are only available when the function & workspace type are known.

    This simple wrapper takes the Function (as a string) & the InputWorkspace
    as the first two arguments. The remaining arguments must be
    specified by keyword.

    Example:
      Fit(Function='name=LinearBackground,A0=0.3', InputWorkspace=dataWS',
          StartX='0.05',EndX='1.0',Output="Z1")
    """
    return None


# Use a python decorator (defined above) to generate the code for this function.
@fitting_algorithm
def CalculateChiSquared(*args, **kwargs):
    """
    This function calculates chi squared claculation for a function and a data set.
    The data set is defined in a way similar to Fit algorithm.

    Example:
      chi2_1, chi2_2, chi2_3, chi2_4 = \\
        CalculateChiSquared(Function='name=LinearBackground,A0=0.3', InputWorkspace=dataWS',
            StartX='0.05',EndX='1.0')
    """
    return None


# Use a python decorator (defined above) to generate the code for this function.
@fitting_algorithm
def EvaluateFunction(*args, **kwargs):
    """
    This function evaluates a function on a data set.
    The data set is defined in a way similar to Fit algorithm.

    Example:
      EvaluateFunction(Function='name=LinearBackground,A0=0.3', InputWorkspace=dataWS',
          StartX='0.05',EndX='1.0',Output="Z1")
    """
    return None


def FitDialog(*args, **kwargs):
    """Popup a dialog for the Load algorithm. More help on the Load function
    is available via help(Load).

    Additional arguments available here (as keyword only) are:
      - Enable :: A CSV list of properties to keep enabled in the dialog
      - Disable :: A CSV list of properties to disable in the dialog
      - Message :: An optional message string
    """
    arguments = {}
    try:
        function, inputworkspace = _get_mandatory_args('FitDialog', ['Function', 'InputWorkspace'], *args, **kwargs)
        arguments['Function'] = function
        arguments['InputWorkspace'] = inputworkspace
    except RuntimeError:
        pass
    arguments.update(kwargs)
<<<<<<< HEAD
    if 'Enable' not in arguments: arguments['Enable'] = ''
    if 'Disable' not in arguments: arguments['Disable'] = ''
    if 'Message' not in arguments: arguments['Message'] = ''
=======
    if 'Enable' not in arguments:
        arguments['Enable'] = ''
    if 'Disable' not in arguments:
        arguments['Disable'] = ''
    if 'Message' not in arguments:
        arguments['Message'] = ''
>>>>>>> 5d37619c

    (_startProgress, _endProgress, kwargs) = extract_progress_kwargs(kwargs)

    algm = _create_algorithm_object('Fit', startProgress=_startProgress,
                                    endProgress=_endProgress)
    set_properties_dialog(algm, **arguments)
    algm.execute()
    return algm

<<<<<<< HEAD

# --------------------------------------------------- --------------------------
=======
# --------------------------------------------------- --------------------------

>>>>>>> 5d37619c

def CutMD(*args, **kwargs):
    """
    Slices multidimensional workspaces using input projection information and binning limits.
    """
    (in_wss,) = _get_mandatory_args('CutMD', ["InputWorkspace"], *args, **kwargs)

    # If the input isn't a list, wrap it in one so we can iterate easily
    if isinstance(in_wss, list):
        in_list = in_wss
        handling_multiple_workspaces = True
    else:
        in_list = [in_wss]
        handling_multiple_workspaces = False

    # Remove from keywords so it is not set twice
    if "InputWorkspace" in kwargs:
        del kwargs['InputWorkspace']

    # Make sure we were given some output workspace names
    lhs = _lhs_info()
    if lhs[0] == 0 and 'OutputWorkspace' not in kwargs:
        raise RuntimeError("Unable to set output workspace name. Please either assign the output of "
                           "CutMD to a variable or use the OutputWorkspace keyword.")

    # Take what we were given
    if "OutputWorkspace" in kwargs:
        out_names = kwargs["OutputWorkspace"]
    else:
        out_names = list(lhs[1])

    # Ensure the output names we were given are valid
    if handling_multiple_workspaces:
        if not isinstance(out_names, list):
<<<<<<< HEAD
            raise RuntimeError(
                "Multiple OutputWorkspaces must be given as a list when processing multiple InputWorkspaces.")
    else:
        # We wrap in a list for our convenience. The user musn't pass us one though.
=======
            raise RuntimeError("Multiple OutputWorkspaces must be given as a list when"
                               " processing multiple InputWorkspaces.")
    else:
        # We wrap in a list for our convenience. The user must not pass us one though.
>>>>>>> 5d37619c
        if not isinstance(out_names, list):
            out_names = [out_names]
        elif len(out_names) != 1:
            raise RuntimeError("Only one OutputWorkspace required")

    if len(out_names) != len(in_list):
        raise RuntimeError("Different number of input and output workspaces given.")

    # Split PBins up into P1Bin, P2Bin, etc.
    if "PBins" in kwargs:
        bins = kwargs["PBins"]
        del kwargs["PBins"]
        if isinstance(bins, tuple) or isinstance(bins, list):
<<<<<<< HEAD
            for bin in range(len(bins)):
                kwargs["P{0}Bin".format(bin + 1)] = bins[bin]
=======
            for bin_index in range(len(bins)):
                kwargs["P{0}Bin".format(bin_index+1)] = bins[bin_index]
>>>>>>> 5d37619c

    # Create and execute
    (_startProgress, _endProgress, kwargs) = extract_progress_kwargs(kwargs)
    algm = _create_algorithm_object('CutMD', startProgress=_startProgress,
                                    endProgress=_endProgress)
    _set_logging_option(algm, kwargs)

    # Now check that all the kwargs we've got are correct
    for key in kwargs.keys():
        if key not in algm:
            raise RuntimeError("Unknown property: {0}".format(key))

    # We're now going to build to_process, which is the list of workspaces we want to process.
    to_process = list()
    for i in range(len(in_list)):
        ws = in_list[i]

        if isinstance(ws, _api.Workspace):
            # It's a workspace, do nothing to it
            to_process.append(ws)
        elif isinstance(ws, str):
            if ws in mtd:
                # It's a name of something in the ads, just take it from the ads
                to_process.append(_api.AnalysisDataService[ws])
            else:
                # Let's try treating it as a filename
                load_alg = AlgorithmManager.create("Load")
                load_alg.setLogging(True)
                load_alg.setAlwaysStoreInADS(False)
                load_alg.setProperty("Filename", ws)
                load_alg.setProperty("OutputWorkspace", "__loaded_by_cutmd_{0}".format(i + 1))
                load_alg.execute()
                if not load_alg.isExecuted():
                    raise TypeError("Failed to load " + ws)
                wsn = load_alg.getProperty("OutputWorkspace").valueAsStr
                to_process.append(_api.AnalysisDataService[wsn])
        else:
            raise TypeError("Unexpected type: " + type(ws))

    # Run the algorithm across the inputs and outputs
    for i in range(len(to_process)):
        set_properties(algm, **kwargs)
        algm.setProperty('InputWorkspace', to_process[i])
        algm.setProperty('OutputWorkspace', out_names[i])
        algm.execute()

    # Get the workspace objects so we can return them
    for i in range(len(out_names)):
        out_names[i] = _api.AnalysisDataService[out_names[i]]

    # We should only return a list if we're handling multiple workspaces
    if handling_multiple_workspaces:
        return out_names
    else:
        return out_names[0]
<<<<<<< HEAD


=======
>>>>>>> 5d37619c
# enddef

_replace_signature(CutMD, ("\bInputWorkspace", "**kwargs"))


# --------------------- RenameWorkspace ------------- --------------------------

def RenameWorkspace(*args, **kwargs):
    """ Rename workspace with option to renaming monitors
        workspace attached to current workspace.
    """
    arguments = {}
    lhs = _kernel.funcinspect.lhs_info()
    if lhs[0] > 0:
        if 'OutputWorkspace' not in kwargs:
            arguments['OutputWorkspace'] = lhs[1][0]
            pos_arg = {0: "InputWorkspace", 1: "RenameMonitors"}
        else:
            pos_arg = {0: "InputWorkspace", 1: "OutputWorkspace", 2: "RenameMonitors"}
    else:
        pos_arg = {0: "InputWorkspace", 1: "OutputWorkspace", 2: "RenameMonitors"}

    for ind, arg in enumerate(args):
        arguments[pos_arg[ind]] = arg
    for key, val in kwargs.items():
        arguments[key] = val
    if 'OutputWorkspace' not in arguments:
<<<<<<< HEAD
        raise RuntimeError("Unable to set output workspace name." \
                           " Please either assign the output of " \
=======
        raise RuntimeError("Unable to set output workspace name."
                           " Please either assign the output of "
>>>>>>> 5d37619c
                           "RenameWorkspace to a variable or use the OutputWorkspace keyword.")

    # Create and execute
    (_startProgress, _endProgress, kwargs) = extract_progress_kwargs(kwargs)
    algm = _create_algorithm_object('RenameWorkspace', startProgress=_startProgress,
                                    endProgress=_endProgress)
    _set_logging_option(algm, kwargs)
    for key, val in arguments.items():
        algm.setProperty(key, val)

    algm.execute()

    return _gather_returns("RenameWorkspace", lhs, algm)
<<<<<<< HEAD


# enddef
_replace_signature(RenameWorkspace,
                   ("\bInputWorkspace,[OutputWorkspace],[True||False]", "**kwargs"))


# --------------------------------------------------- --------------------------
=======
# enddef
_replace_signature(RenameWorkspace, ("\bInputWorkspace,[OutputWorkspace],[True||False]", "**kwargs"))

# --------------------------------------------------- --------------------------

>>>>>>> 5d37619c

def _get_function_spec(func):
    """Get the python function signature for the given function object

    :param func: A Python function object
    """
    import inspect
    import six
    try:
        if six.PY3:
            argspec = inspect.getfullargspec(func)
        else:
            argspec = inspect.getargspec(func)
    except TypeError:
        return ''
    # Algorithm functions have varargs set not args
    args = argspec[0]
    if args:
        # For methods strip the self argument
        if hasattr(func, 'im_func'):
            args = args[1:]
        defs = argspec[3]
    elif argspec[1] is not None:
        # Get from varargs/keywords
        arg_str = argspec[1].strip().lstrip('\b')
        defs = []
        # Keyword args
        kwargs = argspec[2]
        if kwargs is not None:
            kwargs = kwargs.strip().lstrip('\b\b')
            if kwargs == 'kwargs':
                kwargs = '**' + kwargs + '=None'
            arg_str += ',%s' % kwargs
        # Any default argument appears in the string
        # on the rhs of an equal
        for arg in arg_str.split(','):
            arg = arg.strip()
            if '=' in arg:
                arg_token = arg.split('=')
                args.append(arg_token[0])
                defs.append(arg_token[1])
            else:
                args.append(arg)
        if len(defs) == 0:
            defs = None
    else:
        return ''

    if defs is None:
        calltip = ','.join(args)
        calltip = '(' + calltip + ')'
    else:
        # The defaults list contains the default values for the last n arguments
        diff = len(args) - len(defs)
        calltip = ''
        for index in range(len(args) - 1, -1, -1):
            def_index = index - diff
            if def_index >= 0:
                calltip = '[' + args[index] + '],' + calltip
            else:
                calltip = args[index] + "," + calltip
        calltip = '(' + calltip.rstrip(',') + ')'
    return calltip

<<<<<<< HEAD

# --------------------------------------------------- --------------------------

=======
# --------------------------------------------------- --------------------------


>>>>>>> 5d37619c
def _get_mandatory_args(func_name, required_args, *args, **kwargs):
    """Given a list of required arguments, parse them
    from the given args & kwargs and raise an error if they
    are not provided

    :param func_name: The name of the function call
    :type str.
    :param required_args: A list of names of required arguments
    :type list.
    :param args :: The positional arguments to check
    :type dict.
    :param kwargs :: The keyword arguments to check
    :type dict.
    :returns: A tuple of provided mandatory arguments
    """
<<<<<<< HEAD

    def get_argument_value(key, kwargs):
=======
    def get_argument_value(key, dict_containing_key):
>>>>>>> 5d37619c
        try:
            val = dict_containing_key[key]
            return val
        except KeyError:
            raise RuntimeError('%s argument not supplied to %s function' % (str(key), func_name))

    nrequired = len(required_args)
    npositional = len(args)

    if npositional == 0:
        mandatory_args = []
        for arg in required_args:
            mandatory_args.append(get_argument_value(arg, kwargs))
    elif npositional == nrequired:
        mandatory_args = args
    elif npositional < nrequired:
        mandatory_args = []
        for value in args:
            mandatory_args.append(value)
        # Get rest from keywords
        for arg in required_args[npositional:]:
            mandatory_args.append(get_argument_value(arg, kwargs))
    else:
        reqd_as_str = ','.join(required_args).strip(",")
        raise RuntimeError('%s() takes "%s" as positional arguments. Other arguments must be specified by keyword.'
                           % (func_name, reqd_as_str))
    return tuple(mandatory_args)


def _check_mandatory_args(algorithm, _algm_object, error, *args, **kwargs):
    """When a runtime error of the form 'Some invalid Properties found'
    is thrown call this function to return more specific message to user in
    the python output.
    """
    missing_arg_list = []
    # Returns all user defined properties
    props = _algm_object.mandatoryProperties()
    # Add given positional arguments to keyword arguments
    for (key, arg) in zip(props[:len(args)], args):
        kwargs[key] = arg
    for p in props:
        prop = _algm_object.getProperty(p)
        # Mandatory properties are ones with invalid defaults
        if isinstance(prop.isValid, str):
            valid_str = prop.isValid
        else:
            valid_str = prop.isValid()
        if len(valid_str) > 0 and p not in kwargs.keys():
            missing_arg_list.append(p)
    if len(missing_arg_list) != 0:
        raise RuntimeError("%s argument(s) not supplied to %s" % (missing_arg_list, algorithm))
    # If the error was not caused by missing property the algorithm specific error should suffice
    else:
        raise RuntimeError(str(error))

<<<<<<< HEAD

# ------------------------ General simple function calls ----------------------
=======
# ------------------------ General simple function calls ----------------------

>>>>>>> 5d37619c

def _is_workspace_property(prop):

    """
        Returns true if the property is a workspace property.

        Currently several properties , i.e WorspaceProperty<EventWorkspace>
        cannot be recognised by Python so we have to resort to a name test

        :param prop: A property object
        :type Property
        :returns: True if the property is considered to be of type workspace
    """
    if isinstance(prop, _api.IWorkspaceProperty):
        return True
    if type(prop) == _kernel.Property and 'Workspace' in prop.name:
        return True
    else:
        # Doesn't look like a workspace property
        return False


<<<<<<< HEAD
def _is_workspace_property_with_index(prop):
    """
        Returns true if the property is a workspace property with index.
        :param prop: A property Object
        :returns: True is the property is considered to be of type workspace with index
    """
    if isinstance(prop, _api.IWorkspacePropertyWithIndex):
        return True
    else:
        return False


=======
>>>>>>> 5d37619c
def _get_args_from_lhs(lhs, algm_obj):
    """
        Return the extra arguments that are to be passed to the algorithm
        from the information in the lhs tuple. These are basically the names
        of output workspaces.
        The algorithm properties are iterated over in the same order
        they were created within the wrapper and for each output
        workspace property an entry is added to the returned dictionary
        that contains {PropertyName:lhs_name}.

        :param lhs: A 2-tuple that contains the number of variables supplied on the lhs of the
        function call and the names of these variables
        :param algm_obj: An initialised algorithm object
        :returns: A dictionary mapping property names to the values extracted from the lhs variables
    """

    ret_names = lhs[1]
    extra_args = {}

    output_props = [algm_obj.getProperty(p) for p in algm_obj.outputProperties()]

    nprops = len(output_props)
    nnames = len(ret_names)

    name = 0

    for p in output_props:
        if _is_workspace_property(p):
<<<<<<< HEAD
            if nnames > 0 and nprops > nnames:
=======
            # Check nnames is greater than 0 and less than nprops
            if 0 < nnames < nprops:
>>>>>>> 5d37619c
                extra_args[p.name] = ret_names[0]  # match argument to property name
                ret_names = ret_names[1:]
                nnames -= 1
            elif nnames > 0:
                extra_args[p.name] = ret_names[name]

        name += 1

    return extra_args


def _merge_keywords_with_lhs(keywords, lhs_args):
    """
        Merges the arguments from the two dictionaries specified
        by the keywords passed to a function and the lhs arguments
        that have been parsed. Any value in keywords overrides on
        in lhs_args.

        :param keywords: A dictionary of keywords that has been passed to the function call
        :param lhs_args: A dictionary of arguments retrieved from the lhs of the function call
    """
    final_keywords = lhs_args
    final_keywords.update(keywords)
    return final_keywords


def _gather_returns(func_name, lhs, algm_obj, ignore_regex=None):
    """Gather the return values and ensure they are in the
       correct order as defined by the output properties and
       return them as a tuple. If their is a single return
       value it is returned on its own

       :param func_name: The name of the calling function.
       :param lhs: A 2-tuple that contains the number of variables supplied on the
       lhs of the function call and the names of these variables.
       :param algm_obj: An executed algorithm object.
       :param ignore_regex: A list of strings containing regex expressions to match
       against property names that will be ignored & not returned.
    """
    if ignore_regex is None:
        ignore_regex = []

    import re

    def ignore_property(name_to_check, regex_to_ignore):
        for regex in regex_to_ignore:
            if regex.match(name_to_check) is not None:
                return True
        # Matched nothing
        return False

    if type(ignore_regex) is str:
        ignore_regex = [ignore_regex]
    # Compile regexes
    for index, expr in enumerate(ignore_regex):
        ignore_regex[index] = re.compile(expr)

    retvals = OrderedDict()
    for name in algm_obj.outputProperties():
        if ignore_property(name, ignore_regex):
            continue
        prop = algm_obj.getProperty(name)
        # Parent algorithms store their workspaces in the ADS
        # Child algorithms should store their workspaces in the property
        # but they don't at the moment while the issues with history recording Python Child Algs
        # is resolved: ticket #5157
        if _is_workspace_property(prop):
            value_str = prop.valueAsStr
            try:
                retvals[name] = _api.AnalysisDataService[value_str]
            except KeyError:
                if not prop.isOptional():
<<<<<<< HEAD
                    raise RuntimeError(
                        "Internal error. Output workspace property '%s' on algorithm '%s' has not been stored correctly."
                        "Please contact development team." % (name, algm_obj.name()))
=======
                    raise RuntimeError("Internal error. Output workspace property '%s' on "
                                       "algorithm '%s' has not been stored correctly."
                                       "Please contact development team." % (name,  algm_obj.name()))
>>>>>>> 5d37619c
        else:
            if hasattr(prop, 'value'):
                retvals[name] = prop.value
            else:
<<<<<<< HEAD
                raise RuntimeError(
                    'Internal error. Unknown property type encountered. "%s" on algorithm "%s" is not understood by '
                    'Python. Please contact development team' % (name, algm_obj.name()))

    nvals = len(retvals)
    nlhs = lhs[0]
    if nlhs > 1 and nvals != nlhs:
        # There is a discrepancy in the number are unpacking variables
        # Let's not have the more cryptic unpacking error raised
        raise RuntimeError("%s is trying to return %d output(s) but you have provided %d variable(s). "
                           "These numbers must match." % (func_name, nvals, nlhs))
    if nvals > 0:
        ret_type = namedtuple(func_name + "_returns", retvals.keys())
        ret_value = ret_type(**retvals)
        if nvals == 1:
=======
                raise RuntimeError('Internal error. Unknown property type encountered. "%s" '
                                   'on algorithm "%s" is not understood by '
                                   'Python. Please contact development team' % (name, algm_obj.name()))

    # If there is a snippet of code as follows
    # foo, bar, baz = simpleAPI.myFunc(...)
    # The number of values on LHS is 3 (foo, bar baz) and the number of
    # returned values is the number of values myFunc(...) returns
    number_of_returned_values = len(retvals)
    number_of_values_on_lhs = lhs[0]

    # If we have more than one value but not the same number of values throw
    if number_of_values_on_lhs > 1 and number_of_returned_values != number_of_values_on_lhs:
        # There is a discrepancy in the number are unpacking variables
        # Let's not have the more cryptic unpacking error raised
        raise RuntimeError("%s is trying to return %d output(s) but you have provided %d variable(s). "
                           "These numbers must match." % (func_name,
                                                          number_of_returned_values, number_of_values_on_lhs))
    if number_of_returned_values > 0:
        ret_type = namedtuple(func_name+"_returns", retvals.keys())
        ret_value = ret_type(**retvals)
        if number_of_returned_values == 1:
>>>>>>> 5d37619c
            return ret_value[0]
        else:
            return ret_value
    else:
        return None


def _set_logging_option(algm_obj, kwargs):
    """
        Checks the keyword arguments for the _LOGGING keyword, sets the state of the
        algorithm logging accordingly and removes the value from the dictionary. If the keyword
        does not exist then it does nothing.

        :param algm_obj: An initialised algorithm object
        :param **kwargs: A dictionary of the keyword arguments passed to the simple function call
    """
    if __LOGGING_KEYWORD__ in kwargs:
        algm_obj.setLogging(kwargs[__LOGGING_KEYWORD__])
        del kwargs[__LOGGING_KEYWORD__]


def set_properties(alg_object, *args, **kwargs):
    """
        Set all of the properties of the algorithm. There is no guarantee of
        the order the properties will be set
        :param alg_object: An initialised algorithm object
        :param args: Positional arguments
        :param kwargs: Keyword arguments
    """
<<<<<<< HEAD

    def do_set_property(name, value):
        if value is None:
=======
    def do_set_property(name, new_value):
        if new_value is None:
>>>>>>> 5d37619c
            return
        # The correct parent/child relationship is not quite set up yet: #5157
        # ChildAlgorithms in Python are marked as children but their output is in the
        # ADS meaning we cannot just set DataItem properties by new_value. At the moment
        # they are just set with strings
        if isinstance(new_value, _kernel.DataItem):
            alg_object.setPropertyValue(key, new_value.name())
        else:
<<<<<<< HEAD
            alg_object.setProperty(key, value)

=======
            alg_object.setProperty(key, new_value)
>>>>>>> 5d37619c
    # end
    if len(args) > 0:
        mandatory_props = alg_object.mandatoryProperties()
    else:
        mandatory_props = []

    # extra args are created for WorkspacePropertyWithIndex
    # set these values here
    if (len(args) + len(kwargs)) > alg_object.propertyCount():
        indexProps = [prop for prop in alg_object.getProperties() if _is_workspace_property_with_index(prop)]

        for prop in indexProps:
            spec = prop.name + "Spectra"
            ind = prop.name + "Indices"

            if [kwargs.get(itype) for itype in [spec, ind]].count(None) < 1:
                raise Exception("Must only have one index type " + spec + " or " + ind)
            elif kwargs.get(spec):
                prop.setIndexType(_api.IndexType.SpectrumNumber)
                prop.setIndexList(kwargs.pop(spec))
            elif kwargs.get(ind):
                prop.setIndexType(_api.IndexType.WorkspaceIndex)
                prop.setIndexList(kwargs.pop(ind))

    if len(kwargs) > 0:
        for (key, value) in iteritems(kwargs):
            do_set_property(key, value)
            try:
                mandatory_props.remove(key)
            except ValueError:
                pass
    if len(args) > 0:
        for (key, value) in zip(mandatory_props[:len(args)], args):
            do_set_property(key, value)


def _create_algorithm_function(name, version, algm_object):
    """
        Create a function that will set up and execute an algorithm.
        The help that will be displayed is that of the most recent version.
        :param name: name of the algorithm
        :param version: The version of the algorithm
        :param algm_object: the created algorithm object.
    """

    def algorithm_wrapper(*args, **kwargs):
        """
        Note that if the Version parameter is passed, we will create
        the proper version of the algorithm without failing.

        If both startProgress and endProgress are supplied they will
        be used.
        """
        _version = version
        if "Version" in kwargs:
            _version = kwargs["Version"]
            del kwargs["Version"]

        _startProgress, _endProgress = (None, None)
        if 'startProgress' in kwargs:
            _startProgress = kwargs['startProgress']
            del kwargs['startProgress']
        if 'endProgress' in kwargs:
            _endProgress = kwargs['endProgress']
            del kwargs['endProgress']

        algm = _create_algorithm_object(name, _version, _startProgress, _endProgress)
        _set_logging_option(algm, kwargs)

        # Temporary removal of unneeded parameter from user's python scripts
        if "CoordinatesToUse" in kwargs and name in __MDCOORD_FUNCTIONS__:
            del kwargs["CoordinatesToUse"]

        try:
            frame = kwargs["__LHS_FRAME_OBJECT__"]
            del kwargs["__LHS_FRAME_OBJECT__"]
        except KeyError:
            frame = None

        lhs = _kernel.funcinspect.lhs_info(frame=frame)
        lhs_args = _get_args_from_lhs(lhs, algm)
        final_keywords = _merge_keywords_with_lhs(kwargs, lhs_args)
        set_properties(algm, *args, **final_keywords)
        try:
            algm.execute()
        except RuntimeError as e:
            if e.args[0] == 'Some invalid Properties found':
                # Check for missing mandatory parameters
                _check_mandatory_args(name, algm, e, *args, **kwargs)
            else:
                raise

        return _gather_returns(name, lhs, algm)
<<<<<<< HEAD

    # enddef

=======
    # enddef
>>>>>>> 5d37619c
    # Insert definition in to global dict
    algm_wrapper = _customise_func(algorithm_wrapper, name,
                                   _create_generic_signature(algm_object),
                                   algm_object.docString())
    globals()[name] = algm_wrapper
    # Register aliases
    for alias in algm_object.alias().strip().split(' '):
        alias = alias.strip()
        if len(alias) > 0:
            globals()[alias] = algm_wrapper
    # endfor
    return algm_wrapper
<<<<<<< HEAD


# -------------------------------------------------------------------------------------------------------------
=======
# -------------------------------------------------------------------------------------------------------------

>>>>>>> 5d37619c

def _create_algorithm_object(name, version=-1, startProgress=None, endProgress=None):
    """
    Create and initialize the named algorithm of the given version. This
    method checks whether the function call has come from within a PyExec
    call. If that is the case then an unmanaged child algorithm is created.

    :param name A string name giving the algorithm
    :param version A int version number
    """
    import inspect
    parent = _find_parent_pythonalgorithm(inspect.currentframe())
    if parent is not None:
        kwargs = {'version': version}
        if (startProgress is not None) and (endProgress is not None):
            kwargs['startProgress'] = float(startProgress)
            kwargs['endProgress'] = float(endProgress)
        alg = parent.createChildAlgorithm(name, **kwargs)

        alg.setLogging(parent.isLogging())  # default is to log if parent is logging

        # Historic: simpleapi functions always put stuff in the ADS
        #           If we change this we culd potentially break many users' algorithms
        alg.setAlwaysStoreInADS(True)
    else:
        # managed algorithm so that progress reporting
        # can be more easily wired up automatically
        alg = AlgorithmManager.create(name, version)
    # common traits
    alg.setRethrows(True)
    return alg

<<<<<<< HEAD

# -------------------------------------------------------------------------------------------------------------
=======
# -------------------------------------------------------------------------------------------------------------

>>>>>>> 5d37619c

def _find_parent_pythonalgorithm(frame):
    """
    Look for a PyExec method in the call stack and return
    the self object that the method is attached to

    :param frame The starting frame for the stack walk
    :returns The self object that is running the PyExec method
             or None if one was not found
    """
    # We are looking for this method name
    fn_name = "PyExec"

    # Return the 'self' object of a given frame
    def get_self(frame_arg):
        return frame_arg.f_locals['self']

    # Look recursively for the PyExec method in the stack
    if frame.f_code.co_name == fn_name:
        return get_self(frame)
    while True:
        if frame.f_back:
            if frame.f_back.f_code.co_name == fn_name:
                return get_self(frame.f_back)
            frame = frame.f_back
        else:
            break
    if frame.f_code.co_name == fn_name:
        return get_self(frame)
    else:
        return None

<<<<<<< HEAD

# -------------------------------------------------------------------------------------------------------------
=======
# -------------------------------------------------------------------------------------------------------------

>>>>>>> 5d37619c

def set_properties_dialog(algm_object, *args, **kwargs):
    """
    Set the properties all in one go assuming that you are preparing for a
    dialog box call. If the dialog is cancelled raise a runtime error, otherwise
    return the algorithm ready to execute.

    :param algm_object An initialized algorithm object
    """
    if not __gui__:
        raise RuntimeError("Can only display properties dialog in gui mode")

    # generic setup
    enabled_list = [s.lstrip(' ') for s in kwargs.get("Enable", "").split(',')]
    del kwargs["Enable"]  # no longer needed
    disabled_list = [s.lstrip(' ') for s in kwargs.get("Disable", "").split(',')]
    del kwargs["Disable"]  # no longer needed
    message = kwargs.get("Message", "")
    del kwargs["Message"]
    presets = '|'

    # -------------------------------------------------------------------------------
<<<<<<< HEAD
    def make_str(value):
        """Make a string out of a value such that the Mantid properties can understand it
        """
        import numpy

        if isinstance(value, numpy.ndarray):
            value = list(value)  # Temp until more complete solution available (#2340)
        if isinstance(value, list) or \
                isinstance(value, _kernel.std_vector_dbl) or \
                isinstance(value, _kernel.std_vector_int) or \
                isinstance(value, _kernel.std_vector_long) or \
                isinstance(value, _kernel.std_vector_size_t):
            return str(value).lstrip('[').rstrip(']')
        elif isinstance(value, tuple):
            return str(value).lstrip('(').rstrip(')')
        elif isinstance(value, bool):
            if value:
=======
    def make_str(value_to_use):
        """Make a string out of a value_to_use such that the Mantid properties can understand it
        """
        import numpy

        if isinstance(value_to_use, numpy.ndarray):
            value_to_use = list(value_to_use)  # Temp until more complete solution available (#2340)
        if isinstance(value_to_use, list) or \
           isinstance(value_to_use, _kernel.std_vector_dbl) or \
           isinstance(value_to_use, _kernel.std_vector_int) or \
           isinstance(value_to_use, _kernel.std_vector_long) or \
           isinstance(value_to_use, _kernel.std_vector_size_t):
            return str(value_to_use).lstrip('[').rstrip(']')
        elif isinstance(value_to_use, tuple):
            return str(value_to_use).lstrip('(').rstrip(')')
        elif isinstance(value_to_use, bool):
            if value_to_use:
>>>>>>> 5d37619c
                return '1'
            else:
                return '0'
        else:
<<<<<<< HEAD
            return str(value)

=======
            return str(value_to_use)
>>>>>>> 5d37619c
    # Translate positional arguments and add them to the keyword list
    ordered_props = algm_object.orderedProperties()
    for index, value in enumerate(args):
        propname = ordered_props[index]
        kwargs[propname] = args[index]

    # configure everything for the dialog
    for name in kwargs.keys():
        value = kwargs[name]
        if value is not None:
            presets += name + '=' + make_str(value) + '|'

    # finally run the configured dialog
    import mantidplot
<<<<<<< HEAD
    dialog_accepted = mantidplot.createScriptInputDialog(algm_object.name(), presets, message, enabled_list,
                                                         disabled_list)
    if not dialog_accepted:
        raise RuntimeError('Algorithm input cancelled')


# ----------------------------------------------------------------------------------------------------------------------
=======
    dialog_accepted = mantidplot.createScriptInputDialog(algm_object.name(), presets, message,
                                                         enabled_list, disabled_list)
    if not dialog_accepted:
        raise RuntimeError('Algorithm input cancelled')

# ----------------------------------------------------------------------------------------------------------------------

>>>>>>> 5d37619c

def _create_algorithm_dialog(algorithm, version, _algm_object):
    """
        Create a function that will set up and execute an algorithm dialog.
        The help that will be displayed is that of the most recent version.
        :param algorithm: name of the algorithm
        :param _algm_object: the created algorithm object.
    """

    def algorithm_wrapper(*args, **kwargs):
        _version = version
        if "Version" in kwargs:
            _version = kwargs["Version"]
            del kwargs["Version"]
        for item in ["Message", "Enable", "Disable"]:
            if item not in kwargs:
                kwargs[item] = ""

        algm = _create_algorithm_object(algorithm, _version)
        set_properties_dialog(algm, *args, **kwargs)  # throws if input cancelled
        algm.execute()
        return algm
<<<<<<< HEAD

=======
>>>>>>> 5d37619c
    # enddef
    arg_list = []
    for p in _algm_object.orderedProperties():
        arg_list.append("%s=None" % p)
    arg_str = ','.join(arg_list)
    signature = ("\b%s" % arg_str, "\b\bMessage=\"\", Enable=\"\", Disable=\"\", Version=%d" % version)
    algm_wrapper = _customise_func(algorithm_wrapper, "%sDialog" % algorithm,
                                   signature, "\n\n%s dialog" % algorithm)

    globals()["%sDialog" % algorithm] = algm_wrapper
    # Register aliases
    for alias in _algm_object.alias().strip().split(' '):
        alias = alias.strip()
        if len(alias) > 0:
            globals()["%sDialog" % alias] = algm_wrapper

<<<<<<< HEAD

# --------------------------------------------------------------------------------------------------
=======
# --------------------------------------------------------------------------------------------------

>>>>>>> 5d37619c

def _create_fake_function(name):
    """Create fake functions for the given name
    """
<<<<<<< HEAD

    # ------------------------------------------------------------------------------------------------
    def fake_function(*args, **kwargs):
        raise RuntimeError("Mantid import error. The mock simple API functions have not been replaced!" +
                           " This is an error in the core setup logic of the mantid module, please contact the development team.")

=======
    # ------------------------------------------------------------------------------------------------
    def fake_function(*args, **kwargs):
        raise RuntimeError("Mantid import error. The mock simple API functions have not been replaced!" +
                           " This is an error in the core setup logic of the mantid module, "
                           "please contact the development team.")
>>>>>>> 5d37619c
    # ------------------------------------------------------------------------------------------------
    fake_function.__name__ = name
    _replace_signature(fake_function, ("", ""))
    globals()[name] = fake_function

<<<<<<< HEAD

# ------------------------------------------------------------------------------------------------------------
=======
# ------------------------------------------------------------------------------------------------------------

>>>>>>> 5d37619c

def _mockup(plugins):
    """
        Creates fake, error-raising functions for all loaded algorithms plus
        any plugins given.
        The function name for the Python algorithms are taken from the filename
        so this mechanism requires the algorithm name to match the filename.
        This mechanism solves the "chicken-and-egg" problem with Python algorithms trying
        to use other Python algorithms through the simple API functions. The issue
        occurs when a python algorithm tries to import the simple API function of another
        Python algorithm that has not been loaded yet, usually when it is further along
        in the alphabet. The first algorithm stops with an import error as that function
        is not yet known. By having a pre-loading step all of the necessary functions
        on this module can be created and after the plugins are loaded the correct
        function definitions can overwrite the "fake" ones.
        :param plugins: A list of  modules that have been loaded
    """
<<<<<<< HEAD

    # --------------------------------------------------------------------------------------------------------
    def create_fake_function(name):
        """Create fake functions for the given name
        """

        # ------------------------------------------------------------------------------------------------
        def fake_function(*args, **kwargs):
            raise RuntimeError("Mantid import error. The mock simple API functions have not been replaced!" +
                               " This is an error in the core setup logic of the mantid module, please contact the development team.")

        # ------------------------------------------------------------------------------------------------
        if "." in name:
            name = name.rstrip('.py')
        if specialization_exists(name):
            return
        fake_function.__name__ = name
        globals()[name] = fake_function

    # --------------------------------------------------------
=======
    # --------------------------------------------------------------------------------------------------------
    def create_fake_function(func_name):
        """Create fake functions for the given func_name
        """
        # ------------------------------------------------------------------------------------------------
        def fake_function(*args, **kwargs):
            raise RuntimeError("Mantid import error. The mock simple API functions have not been replaced!" +
                               " This is an error in the core setup logic of the mantid module, "
                               "please contact the development team.")
        # ------------------------------------------------------------------------------------------------
        if "." in func_name:
            func_name = func_name.rstrip('.py')
        if specialization_exists(func_name):
            return
        fake_function.__name__ = func_name
        globals()[func_name] = fake_function
    # --------------------------------------------------------

>>>>>>> 5d37619c
    def create_fake_functions(alg_names):
        """Create fake functions for all of the listed names
        """
        for alg_name in alg_names:
            create_fake_function(alg_name)
<<<<<<< HEAD

=======
>>>>>>> 5d37619c
    # -------------------------------------

    # Start with the loaded C++ algorithms
    from mantid.api import AlgorithmFactory
    import os
    cppalgs = AlgorithmFactory.getRegisteredAlgorithms(True)
    create_fake_functions(cppalgs.keys())

    # Now the plugins
    for plugin in plugins:
        name = os.path.basename(plugin)
        name = os.path.splitext(name)[0]
        create_fake_function(name)

<<<<<<< HEAD

# ------------------------------------------------------------------------------------------------------------
=======
# ------------------------------------------------------------------------------------------------------------

>>>>>>> 5d37619c

def _translate():
    """
        Loop through the algorithms and register a function call
        for each of them
        :returns: a list of new function calls
    """
    from mantid.api import AlgorithmFactory, AlgorithmManager

<<<<<<< HEAD
    new_functions = []  # Names of new functions added to the global namespace
    new_methods = {}  # Method names mapped to their algorithm names. Used to detect multiple copies of same method name
    # on different algorithms, which is an error
=======
    # Names of new functions added to the global namespace
    new_functions = []
    # Method names mapped to their algorithm names. Used to detect multiple copies of same method name
    # on different algorithms, which is an error
    new_methods = {}
>>>>>>> 5d37619c

    algs = AlgorithmFactory.getRegisteredAlgorithms(True)
    algorithm_mgr = AlgorithmManager
    for name, versions in iteritems(algs):
        if specialization_exists(name):
            continue
        try:
            # Create the algorithm object
            algm_object = algorithm_mgr.createUnmanaged(name, max(versions))
            algm_object.initialize()
        except Exception as exc:
            logger.warning("Error initializing {0} on registration: '{1}'".format(name, str(exc)))
            continue

        algorithm_wrapper = _create_algorithm_function(name, max(versions), algm_object)
        method_name = algm_object.workspaceMethodName()
        if len(method_name) > 0:
            if method_name in new_methods:
                other_alg = new_methods[method_name]
                raise RuntimeError("simpleapi: Trying to attach '%s' as method to point to '%s' algorithm but "
                                   "it has already been attached to point to the '%s' algorithm.\n"
                                   "Does one inherit from the other? "
<<<<<<< HEAD
                                   "Please check and update one of the algorithms accordingly." % (
                                       method_name, algm_object.name(), other_alg))
=======
                                   "Please check and update one of the algorithms accordingly."
                                   % (method_name, algm_object.name(), other_alg))
>>>>>>> 5d37619c
            _attach_algorithm_func_as_method(method_name, algorithm_wrapper, algm_object)
            new_methods[method_name] = algm_object.name()

        # Dialog variant
        _create_algorithm_dialog(name, max(versions), algm_object)
        new_functions.append(name)

    return new_functions

<<<<<<< HEAD

# -------------------------------------------------------------------------------------------------------------
=======
# -------------------------------------------------------------------------------------------------------------

>>>>>>> 5d37619c

def _attach_algorithm_func_as_method(method_name, algorithm_wrapper, algm_object):
    """
        Attachs the given algorithm free function to those types specified by the algorithm
        :param method_name: The name of the new method on the type
        :param algorithm_wrapper: Function object whose signature should be f(*args,**kwargs) and when
                                 called will run the selected algorithm
        :param algm_object: An algorithm object that defines the extra properties of the new method
    """
    input_prop = algm_object.workspaceMethodInputProperty()
    if input_prop == "":
        raise RuntimeError("simpleapi: '%s' has requested to be attached as a workspace method but "
                           "Algorithm::workspaceMethodInputProperty() has returned an empty string."
                           "This method is required to map the calling object to the correct property."
                           % algm_object.name())
    if input_prop not in algm_object:
        raise RuntimeError("simpleapi: '%s' has requested to be attached as a workspace method but "
                           "Algorithm::workspaceMethodInputProperty() has returned a property name that "
                           "does not exist on the algorithm." % algm_object.name())

    _api._workspaceops.attach_func_as_method(method_name, algorithm_wrapper, input_prop,
                                             algm_object.workspaceMethodOn())

# -------------------------------------------------------------------------------------------------------------<|MERGE_RESOLUTION|>--- conflicted
+++ resolved
@@ -68,7 +68,6 @@
         if item in kwargs:
             del kwargs[item]
     return start, end, kwargs
-
 
 
 def _create_generic_signature(algm_object):
@@ -113,7 +112,6 @@
     # Calling help(...) will put a * in front of the first parameter name,
     # so we use \b to delete it
     return "\b%s" % arg_str, "\b\bVersion=%d" % algm_object.version()
-
 
 
 def Load(*args, **kwargs):
@@ -198,10 +196,7 @@
     # If a WorkspaceGroup was loaded then there will be a set of properties that have an underscore in the name
     # and users will simply expect the groups to be returned NOT the groups + workspaces.
     return _gather_returns('Load', lhs, algm, ignore_regex=['LoaderName', 'LoaderVersion', '.*_.*'])
-<<<<<<< HEAD
-
-=======
->>>>>>> 5d37619c
+
 
 ######################################################################
 
@@ -231,11 +226,6 @@
     arguments['Filename'] = filename
     arguments['OutputWorkspace'] = wkspace
     arguments.update(kwargs)
-<<<<<<< HEAD
-    if 'Enable' not in arguments: arguments['Enable'] = ''
-    if 'Disable' not in arguments: arguments['Disable'] = ''
-    if 'Message' not in arguments: arguments['Message'] = ''
-=======
 
     if 'Enable' not in arguments:
         arguments['Enable'] = ''
@@ -243,20 +233,14 @@
         arguments['Disable'] = ''
     if 'Message' not in arguments:
         arguments['Message'] = ''
->>>>>>> 5d37619c
 
     algm = _create_algorithm_object('Load')
     set_properties_dialog(algm, **arguments)
     algm.execute()
     return algm
 
-<<<<<<< HEAD
-
 # ------------------------------------------------------------------------------
-=======
-# ------------------------------------------------------------------------------
-
->>>>>>> 5d37619c
+
 
 def StartLiveData(*args, **kwargs):
     """
@@ -308,13 +292,8 @@
     # Check for any properties that aren't known and warn they will not be used
     for key in list(final_keywords.keys()):
         if key not in algm:
-<<<<<<< HEAD
-            logger.warning(
-                "You've passed a property (%s) to StartLiveData() that doesn't apply to this Instrument." % key)
-=======
             logger.warning("You've passed a property (%s) to StartLiveData() "
                            "that doesn't apply to this Instrument." % key)
->>>>>>> 5d37619c
             del final_keywords[key]
 
     set_properties(algm, **final_keywords)
@@ -322,13 +301,8 @@
 
     return _gather_returns("StartLiveData", lhs, algm)
 
-<<<<<<< HEAD
 
 # ---------------------------- Fit ---------------------------------------------
-=======
-# ---------------------------- Fit ---------------------------------------------
-
->>>>>>> 5d37619c
 
 def fitting_algorithm(f):
     """
@@ -346,30 +320,18 @@
             del kwargs['InputWorkspace']
 
         # Check for behaviour consistent with old API
-<<<<<<< HEAD
-        if type(Function) == str and Function in _api.AnalysisDataService:
-            raise ValueError(
-                "Fit API has changed. The function must now come first in the argument list and the workspace second.")
-=======
         if type(function) == str and function in _api.AnalysisDataService:
             raise ValueError("Fit API has changed. The function must now come "
                              "first in the argument list and the workspace second.")
->>>>>>> 5d37619c
         # Create and execute
         algm = _create_algorithm_object(function_name)
         _set_logging_option(algm, kwargs)
         if 'EvaluationType' in kwargs:
             algm.setProperty('EvaluationType', kwargs['EvaluationType'])
             del kwargs['EvaluationType']
-<<<<<<< HEAD
-        algm.setProperty('Function', Function)  # Must be set first
-        if InputWorkspace is not None:
-            algm.setProperty('InputWorkspace', InputWorkspace)
-=======
         algm.setProperty('Function', function)  # Must be set first
         if input_workspace is not None:
             algm.setProperty('InputWorkspace', input_workspace)
->>>>>>> 5d37619c
         else:
             del algm['InputWorkspace']
 
@@ -383,33 +345,19 @@
         # Check for any properties that aren't known and warn they will not be used
         for key in list(kwargs.keys()):
             if key not in algm:
-<<<<<<< HEAD
-                logger.warning(
-                    "You've passed a property (%s) to %s() that doesn't apply to any of the input workspaces." % (
-                        key, function_name))
-=======
                 logger.warning("You've passed a property (%s) to %s() that doesn't"
                                " apply to any of the input workspaces." % (key, function_name))
->>>>>>> 5d37619c
                 del kwargs[key]
         set_properties(algm, **kwargs)
         algm.execute()
 
         return _gather_returns(function_name, lhs, algm)
-<<<<<<< HEAD
-
-=======
->>>>>>> 5d37619c
     # end
     function_name = f.__name__
     signature = ("\bFunction, InputWorkspace", "**kwargs")
     fwrapper = _customise_func(wrapper, function_name, signature,
                                f.__doc__)
-<<<<<<< HEAD
-    if not function_name in __SPECIALIZED_FUNCTIONS__:
-=======
     if function_name not in __SPECIALIZED_FUNCTIONS__:
->>>>>>> 5d37619c
         __SPECIALIZED_FUNCTIONS__.append(function_name)
     return fwrapper
 
@@ -479,18 +427,12 @@
     except RuntimeError:
         pass
     arguments.update(kwargs)
-<<<<<<< HEAD
-    if 'Enable' not in arguments: arguments['Enable'] = ''
-    if 'Disable' not in arguments: arguments['Disable'] = ''
-    if 'Message' not in arguments: arguments['Message'] = ''
-=======
     if 'Enable' not in arguments:
         arguments['Enable'] = ''
     if 'Disable' not in arguments:
         arguments['Disable'] = ''
     if 'Message' not in arguments:
         arguments['Message'] = ''
->>>>>>> 5d37619c
 
     (_startProgress, _endProgress, kwargs) = extract_progress_kwargs(kwargs)
 
@@ -500,13 +442,8 @@
     algm.execute()
     return algm
 
-<<<<<<< HEAD
-
 # --------------------------------------------------- --------------------------
-=======
-# --------------------------------------------------- --------------------------
-
->>>>>>> 5d37619c
+
 
 def CutMD(*args, **kwargs):
     """
@@ -541,17 +478,10 @@
     # Ensure the output names we were given are valid
     if handling_multiple_workspaces:
         if not isinstance(out_names, list):
-<<<<<<< HEAD
-            raise RuntimeError(
-                "Multiple OutputWorkspaces must be given as a list when processing multiple InputWorkspaces.")
-    else:
-        # We wrap in a list for our convenience. The user musn't pass us one though.
-=======
             raise RuntimeError("Multiple OutputWorkspaces must be given as a list when"
                                " processing multiple InputWorkspaces.")
     else:
         # We wrap in a list for our convenience. The user must not pass us one though.
->>>>>>> 5d37619c
         if not isinstance(out_names, list):
             out_names = [out_names]
         elif len(out_names) != 1:
@@ -565,13 +495,8 @@
         bins = kwargs["PBins"]
         del kwargs["PBins"]
         if isinstance(bins, tuple) or isinstance(bins, list):
-<<<<<<< HEAD
-            for bin in range(len(bins)):
-                kwargs["P{0}Bin".format(bin + 1)] = bins[bin]
-=======
             for bin_index in range(len(bins)):
                 kwargs["P{0}Bin".format(bin_index+1)] = bins[bin_index]
->>>>>>> 5d37619c
 
     # Create and execute
     (_startProgress, _endProgress, kwargs) = extract_progress_kwargs(kwargs)
@@ -627,11 +552,9 @@
         return out_names
     else:
         return out_names[0]
-<<<<<<< HEAD
-
-
-=======
->>>>>>> 5d37619c
+# enddef
+
+
 # enddef
 
 _replace_signature(CutMD, ("\bInputWorkspace", "**kwargs"))
@@ -659,13 +582,8 @@
     for key, val in kwargs.items():
         arguments[key] = val
     if 'OutputWorkspace' not in arguments:
-<<<<<<< HEAD
-        raise RuntimeError("Unable to set output workspace name." \
-                           " Please either assign the output of " \
-=======
         raise RuntimeError("Unable to set output workspace name."
                            " Please either assign the output of "
->>>>>>> 5d37619c
                            "RenameWorkspace to a variable or use the OutputWorkspace keyword.")
 
     # Create and execute
@@ -679,22 +597,11 @@
     algm.execute()
 
     return _gather_returns("RenameWorkspace", lhs, algm)
-<<<<<<< HEAD
-
-
-# enddef
-_replace_signature(RenameWorkspace,
-                   ("\bInputWorkspace,[OutputWorkspace],[True||False]", "**kwargs"))
-
-
-# --------------------------------------------------- --------------------------
-=======
 # enddef
 _replace_signature(RenameWorkspace, ("\bInputWorkspace,[OutputWorkspace],[True||False]", "**kwargs"))
 
 # --------------------------------------------------- --------------------------
 
->>>>>>> 5d37619c
 
 def _get_function_spec(func):
     """Get the python function signature for the given function object
@@ -759,15 +666,9 @@
         calltip = '(' + calltip.rstrip(',') + ')'
     return calltip
 
-<<<<<<< HEAD
-
 # --------------------------------------------------- --------------------------
 
-=======
-# --------------------------------------------------- --------------------------
-
-
->>>>>>> 5d37619c
+
 def _get_mandatory_args(func_name, required_args, *args, **kwargs):
     """Given a list of required arguments, parse them
     from the given args & kwargs and raise an error if they
@@ -783,12 +684,7 @@
     :type dict.
     :returns: A tuple of provided mandatory arguments
     """
-<<<<<<< HEAD
-
-    def get_argument_value(key, kwargs):
-=======
     def get_argument_value(key, dict_containing_key):
->>>>>>> 5d37619c
         try:
             val = dict_containing_key[key]
             return val
@@ -844,13 +740,8 @@
     else:
         raise RuntimeError(str(error))
 
-<<<<<<< HEAD
-
 # ------------------------ General simple function calls ----------------------
-=======
-# ------------------------ General simple function calls ----------------------
-
->>>>>>> 5d37619c
+
 
 def _is_workspace_property(prop):
 
@@ -873,7 +764,6 @@
         return False
 
 
-<<<<<<< HEAD
 def _is_workspace_property_with_index(prop):
     """
         Returns true if the property is a workspace property with index.
@@ -886,8 +776,6 @@
         return False
 
 
-=======
->>>>>>> 5d37619c
 def _get_args_from_lhs(lhs, algm_obj):
     """
         Return the extra arguments that are to be passed to the algorithm
@@ -916,12 +804,8 @@
 
     for p in output_props:
         if _is_workspace_property(p):
-<<<<<<< HEAD
-            if nnames > 0 and nprops > nnames:
-=======
             # Check nnames is greater than 0 and less than nprops
             if 0 < nnames < nprops:
->>>>>>> 5d37619c
                 extra_args[p.name] = ret_names[0]  # match argument to property name
                 ret_names = ret_names[1:]
                 nnames -= 1
@@ -994,36 +878,13 @@
                 retvals[name] = _api.AnalysisDataService[value_str]
             except KeyError:
                 if not prop.isOptional():
-<<<<<<< HEAD
-                    raise RuntimeError(
-                        "Internal error. Output workspace property '%s' on algorithm '%s' has not been stored correctly."
-                        "Please contact development team." % (name, algm_obj.name()))
-=======
                     raise RuntimeError("Internal error. Output workspace property '%s' on "
                                        "algorithm '%s' has not been stored correctly."
                                        "Please contact development team." % (name,  algm_obj.name()))
->>>>>>> 5d37619c
         else:
             if hasattr(prop, 'value'):
                 retvals[name] = prop.value
             else:
-<<<<<<< HEAD
-                raise RuntimeError(
-                    'Internal error. Unknown property type encountered. "%s" on algorithm "%s" is not understood by '
-                    'Python. Please contact development team' % (name, algm_obj.name()))
-
-    nvals = len(retvals)
-    nlhs = lhs[0]
-    if nlhs > 1 and nvals != nlhs:
-        # There is a discrepancy in the number are unpacking variables
-        # Let's not have the more cryptic unpacking error raised
-        raise RuntimeError("%s is trying to return %d output(s) but you have provided %d variable(s). "
-                           "These numbers must match." % (func_name, nvals, nlhs))
-    if nvals > 0:
-        ret_type = namedtuple(func_name + "_returns", retvals.keys())
-        ret_value = ret_type(**retvals)
-        if nvals == 1:
-=======
                 raise RuntimeError('Internal error. Unknown property type encountered. "%s" '
                                    'on algorithm "%s" is not understood by '
                                    'Python. Please contact development team' % (name, algm_obj.name()))
@@ -1046,7 +907,6 @@
         ret_type = namedtuple(func_name+"_returns", retvals.keys())
         ret_value = ret_type(**retvals)
         if number_of_returned_values == 1:
->>>>>>> 5d37619c
             return ret_value[0]
         else:
             return ret_value
@@ -1076,14 +936,8 @@
         :param args: Positional arguments
         :param kwargs: Keyword arguments
     """
-<<<<<<< HEAD
-
-    def do_set_property(name, value):
-        if value is None:
-=======
     def do_set_property(name, new_value):
         if new_value is None:
->>>>>>> 5d37619c
             return
         # The correct parent/child relationship is not quite set up yet: #5157
         # ChildAlgorithms in Python are marked as children but their output is in the
@@ -1092,12 +946,8 @@
         if isinstance(new_value, _kernel.DataItem):
             alg_object.setPropertyValue(key, new_value.name())
         else:
-<<<<<<< HEAD
-            alg_object.setProperty(key, value)
-
-=======
             alg_object.setProperty(key, new_value)
->>>>>>> 5d37619c
+
     # end
     if len(args) > 0:
         mandatory_props = alg_object.mandatoryProperties()
@@ -1191,13 +1041,7 @@
                 raise
 
         return _gather_returns(name, lhs, algm)
-<<<<<<< HEAD
-
     # enddef
-
-=======
-    # enddef
->>>>>>> 5d37619c
     # Insert definition in to global dict
     algm_wrapper = _customise_func(algorithm_wrapper, name,
                                    _create_generic_signature(algm_object),
@@ -1210,14 +1054,8 @@
             globals()[alias] = algm_wrapper
     # endfor
     return algm_wrapper
-<<<<<<< HEAD
-
-
 # -------------------------------------------------------------------------------------------------------------
-=======
-# -------------------------------------------------------------------------------------------------------------
-
->>>>>>> 5d37619c
+
 
 def _create_algorithm_object(name, version=-1, startProgress=None, endProgress=None):
     """
@@ -1250,13 +1088,8 @@
     alg.setRethrows(True)
     return alg
 
-<<<<<<< HEAD
-
 # -------------------------------------------------------------------------------------------------------------
-=======
-# -------------------------------------------------------------------------------------------------------------
-
->>>>>>> 5d37619c
+
 
 def _find_parent_pythonalgorithm(frame):
     """
@@ -1289,13 +1122,8 @@
     else:
         return None
 
-<<<<<<< HEAD
-
 # -------------------------------------------------------------------------------------------------------------
-=======
-# -------------------------------------------------------------------------------------------------------------
-
->>>>>>> 5d37619c
+
 
 def set_properties_dialog(algm_object, *args, **kwargs):
     """
@@ -1318,25 +1146,6 @@
     presets = '|'
 
     # -------------------------------------------------------------------------------
-<<<<<<< HEAD
-    def make_str(value):
-        """Make a string out of a value such that the Mantid properties can understand it
-        """
-        import numpy
-
-        if isinstance(value, numpy.ndarray):
-            value = list(value)  # Temp until more complete solution available (#2340)
-        if isinstance(value, list) or \
-                isinstance(value, _kernel.std_vector_dbl) or \
-                isinstance(value, _kernel.std_vector_int) or \
-                isinstance(value, _kernel.std_vector_long) or \
-                isinstance(value, _kernel.std_vector_size_t):
-            return str(value).lstrip('[').rstrip(']')
-        elif isinstance(value, tuple):
-            return str(value).lstrip('(').rstrip(')')
-        elif isinstance(value, bool):
-            if value:
-=======
     def make_str(value_to_use):
         """Make a string out of a value_to_use such that the Mantid properties can understand it
         """
@@ -1354,17 +1163,12 @@
             return str(value_to_use).lstrip('(').rstrip(')')
         elif isinstance(value_to_use, bool):
             if value_to_use:
->>>>>>> 5d37619c
                 return '1'
             else:
                 return '0'
         else:
-<<<<<<< HEAD
-            return str(value)
-
-=======
             return str(value_to_use)
->>>>>>> 5d37619c
+
     # Translate positional arguments and add them to the keyword list
     ordered_props = algm_object.orderedProperties()
     for index, value in enumerate(args):
@@ -1379,15 +1183,6 @@
 
     # finally run the configured dialog
     import mantidplot
-<<<<<<< HEAD
-    dialog_accepted = mantidplot.createScriptInputDialog(algm_object.name(), presets, message, enabled_list,
-                                                         disabled_list)
-    if not dialog_accepted:
-        raise RuntimeError('Algorithm input cancelled')
-
-
-# ----------------------------------------------------------------------------------------------------------------------
-=======
     dialog_accepted = mantidplot.createScriptInputDialog(algm_object.name(), presets, message,
                                                          enabled_list, disabled_list)
     if not dialog_accepted:
@@ -1395,7 +1190,6 @@
 
 # ----------------------------------------------------------------------------------------------------------------------
 
->>>>>>> 5d37619c
 
 def _create_algorithm_dialog(algorithm, version, _algm_object):
     """
@@ -1418,10 +1212,6 @@
         set_properties_dialog(algm, *args, **kwargs)  # throws if input cancelled
         algm.execute()
         return algm
-<<<<<<< HEAD
-
-=======
->>>>>>> 5d37619c
     # enddef
     arg_list = []
     for p in _algm_object.orderedProperties():
@@ -1438,43 +1228,24 @@
         if len(alias) > 0:
             globals()["%sDialog" % alias] = algm_wrapper
 
-<<<<<<< HEAD
-
 # --------------------------------------------------------------------------------------------------
-=======
-# --------------------------------------------------------------------------------------------------
-
->>>>>>> 5d37619c
+
 
 def _create_fake_function(name):
     """Create fake functions for the given name
     """
-<<<<<<< HEAD
-
-    # ------------------------------------------------------------------------------------------------
-    def fake_function(*args, **kwargs):
-        raise RuntimeError("Mantid import error. The mock simple API functions have not been replaced!" +
-                           " This is an error in the core setup logic of the mantid module, please contact the development team.")
-
-=======
     # ------------------------------------------------------------------------------------------------
     def fake_function(*args, **kwargs):
         raise RuntimeError("Mantid import error. The mock simple API functions have not been replaced!" +
                            " This is an error in the core setup logic of the mantid module, "
                            "please contact the development team.")
->>>>>>> 5d37619c
     # ------------------------------------------------------------------------------------------------
     fake_function.__name__ = name
     _replace_signature(fake_function, ("", ""))
     globals()[name] = fake_function
 
-<<<<<<< HEAD
-
 # ------------------------------------------------------------------------------------------------------------
-=======
-# ------------------------------------------------------------------------------------------------------------
-
->>>>>>> 5d37619c
+
 
 def _mockup(plugins):
     """
@@ -1492,28 +1263,6 @@
         function definitions can overwrite the "fake" ones.
         :param plugins: A list of  modules that have been loaded
     """
-<<<<<<< HEAD
-
-    # --------------------------------------------------------------------------------------------------------
-    def create_fake_function(name):
-        """Create fake functions for the given name
-        """
-
-        # ------------------------------------------------------------------------------------------------
-        def fake_function(*args, **kwargs):
-            raise RuntimeError("Mantid import error. The mock simple API functions have not been replaced!" +
-                               " This is an error in the core setup logic of the mantid module, please contact the development team.")
-
-        # ------------------------------------------------------------------------------------------------
-        if "." in name:
-            name = name.rstrip('.py')
-        if specialization_exists(name):
-            return
-        fake_function.__name__ = name
-        globals()[name] = fake_function
-
-    # --------------------------------------------------------
-=======
     # --------------------------------------------------------------------------------------------------------
     def create_fake_function(func_name):
         """Create fake functions for the given func_name
@@ -1532,16 +1281,13 @@
         globals()[func_name] = fake_function
     # --------------------------------------------------------
 
->>>>>>> 5d37619c
     def create_fake_functions(alg_names):
         """Create fake functions for all of the listed names
         """
         for alg_name in alg_names:
             create_fake_function(alg_name)
-<<<<<<< HEAD
-
-=======
->>>>>>> 5d37619c
+    # -------------------------------------
+
     # -------------------------------------
 
     # Start with the loaded C++ algorithms
@@ -1556,13 +1302,8 @@
         name = os.path.splitext(name)[0]
         create_fake_function(name)
 
-<<<<<<< HEAD
-
 # ------------------------------------------------------------------------------------------------------------
-=======
-# ------------------------------------------------------------------------------------------------------------
-
->>>>>>> 5d37619c
+
 
 def _translate():
     """
@@ -1572,17 +1313,11 @@
     """
     from mantid.api import AlgorithmFactory, AlgorithmManager
 
-<<<<<<< HEAD
-    new_functions = []  # Names of new functions added to the global namespace
-    new_methods = {}  # Method names mapped to their algorithm names. Used to detect multiple copies of same method name
-    # on different algorithms, which is an error
-=======
     # Names of new functions added to the global namespace
     new_functions = []
     # Method names mapped to their algorithm names. Used to detect multiple copies of same method name
     # on different algorithms, which is an error
     new_methods = {}
->>>>>>> 5d37619c
 
     algs = AlgorithmFactory.getRegisteredAlgorithms(True)
     algorithm_mgr = AlgorithmManager
@@ -1605,13 +1340,8 @@
                 raise RuntimeError("simpleapi: Trying to attach '%s' as method to point to '%s' algorithm but "
                                    "it has already been attached to point to the '%s' algorithm.\n"
                                    "Does one inherit from the other? "
-<<<<<<< HEAD
-                                   "Please check and update one of the algorithms accordingly." % (
-                                       method_name, algm_object.name(), other_alg))
-=======
                                    "Please check and update one of the algorithms accordingly."
                                    % (method_name, algm_object.name(), other_alg))
->>>>>>> 5d37619c
             _attach_algorithm_func_as_method(method_name, algorithm_wrapper, algm_object)
             new_methods[method_name] = algm_object.name()
 
@@ -1621,13 +1351,8 @@
 
     return new_functions
 
-<<<<<<< HEAD
-
 # -------------------------------------------------------------------------------------------------------------
-=======
-# -------------------------------------------------------------------------------------------------------------
-
->>>>>>> 5d37619c
+
 
 def _attach_algorithm_func_as_method(method_name, algorithm_wrapper, algm_object):
     """
