#include "MantidKernel/OptionalBool.h"
#include "MantidKernel/IValidator.h"
#include "MantidPythonInterface/kernel/PropertyWithValueExporter.h"
#include "MantidPythonInterface/kernel/Registry/TypeRegistry.h"
#include "MantidPythonInterface/kernel/Registry/TypedPropertyValueHandler.h"
#include "MantidPythonInterface/kernel/Registry/PropertyValueHandler.h"
#include "MantidKernel/IPropertyManager.h"
#include <boost/python/class.hpp>
#include <boost/python/enum.hpp>
#include <boost/python/make_constructor.hpp>

using namespace boost::python;
using namespace Mantid::Kernel;
using namespace Mantid::PythonInterface;

void export_OptionalBoolValue() {
  boost::python::enum_<OptionalBool::Value>("OptionalBoolValue")
      .value(OptionalBool::StrUnset.c_str(), OptionalBool::Unset)
      .value(OptionalBool::StrTrue.c_str(), OptionalBool::True)
      .value(OptionalBool::StrFalse.c_str(), OptionalBool::False);
}

namespace {
OptionalBool *createOptionalBool(OptionalBool::Value value) {
  auto state = OptionalBool::Value(value);
  return new OptionalBool(state);
}

class OptionalBoolPropertyValueHandler : public Registry::PropertyValueHandler {

private:
  OptionalBool fromPyObj(const boost::python::object &value) const {
    OptionalBool target;
    const extract<OptionalBool> asDirect(value);
    const extract<OptionalBool::Value> asEnum(value);
    const extract<bool> asBool(value);

    if (asDirect.check()) {
      target = asDirect();
    } else if (asEnum.check()) {
      target = OptionalBool(asEnum());
    } else if (asBool.check()) {
      target = OptionalBool(asBool());
    } else {
      throw std::invalid_argument("Unknown conversion to OptionalBool");
    }
    return target;
  }

public:
  typedef OptionalBool HeldType;

<<<<<<< HEAD
  virtual ~OptionalBoolPropertyValueHandler() = default;
=======
  ~OptionalBoolPropertyValueHandler() override {}
>>>>>>> fa8a40d8

  /**
   * Set function to handle Python -> C++ calls and get the correct type
   */
  void set(Mantid::Kernel::IPropertyManager *alg, const std::string &name,
           const boost::python::object &value) const override {

    alg->setProperty<OptionalBool>(name, fromPyObj(value));
  }

  /**
   * Create a PropertyWithValue from the given python object value
   */
  Mantid::Kernel::Property *
  create(const std::string &name, const boost::python::object &value,
         const boost::python::object &validator,
         const unsigned int direction) const override {
    using boost::python::extract;

    auto optBool = fromPyObj(value);
    if (isNone(validator)) {
      return new PropertyWithValue<OptionalBool>(name, optBool, direction);
    } else {
      const IValidator *propValidator = extract<IValidator *>(validator);
      return new PropertyWithValue<OptionalBool>(
          name, optBool, propValidator->clone(), direction);
    }
  }
};
}

void export_OptionalBool() {
  // V3D class
  class_<OptionalBool>("OptionalBool")
      .def("__init__",
           make_constructor(&createOptionalBool, default_call_policies(),
                            (arg("value"))))
      .def("getValue", &OptionalBool::getValue);
}

void export_PropertyWithValueOptionalBool() {
  using Mantid::PythonInterface::PropertyWithValueExporter;
  // ints & vectors
  PropertyWithValueExporter<OptionalBool>::define(
      "OptionalBoolPropertyWithValue");

  Registry::TypeRegistry::subscribe<OptionalBoolPropertyValueHandler>();
}<|MERGE_RESOLUTION|>--- conflicted
+++ resolved
@@ -50,12 +50,6 @@
 public:
   typedef OptionalBool HeldType;
 
-<<<<<<< HEAD
-  virtual ~OptionalBoolPropertyValueHandler() = default;
-=======
-  ~OptionalBoolPropertyValueHandler() override {}
->>>>>>> fa8a40d8
-
   /**
    * Set function to handle Python -> C++ calls and get the correct type
    */
