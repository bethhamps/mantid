--- conflicted
+++ resolved
@@ -97,15 +97,6 @@
         mtd['MDdata'] = MDdata
 
         padeCoefficients = ICCFT.getModeratorCoefficients(padeFile)
-<<<<<<< HEAD
-        if sys.version_info[0] == 3:
-            strongPeakParams = pickle.load(open(strongPeaksParamsFile, 'rb'),encoding='latin1')
-        else:
-            strongPeakParams = pickle.load(open(strongPeaksParamsFile, 'rb'))
-        predpplCoefficients = self.getProperty('PredPplCoefficients').value
-        nTheta = self.getProperty('NTheta').value
-        nPhi = self.getProperty('NPhi').value
-=======
         if strongPeaksParamsFile != "":
             if sys.version_info[0] == 3:
                 strongPeakParams = pickle.load(open(strongPeaksParamsFile, 'rb'),encoding='latin1')
@@ -114,7 +105,6 @@
         else:
             strongPeakParams = None #This will not force any profiles
 
->>>>>>> 6a7b6fe0
         zBG = 1.96
         pplmin_frac = self.getProperty('MinpplFrac').value
         pplmax_frac = self.getProperty('MaxpplFrac').value
@@ -165,10 +155,7 @@
         # And we're off!
         peaks_ws_out = peaks_ws.clone()
         np.warnings.filterwarnings('ignore') # There can be a lot of warnings for bad solutions that get rejected.
-<<<<<<< HEAD
-=======
         progress = Progress(self, 0.0, 1.0, len(peaksToFit))
->>>>>>> 6a7b6fe0
         for peakNumber in peaksToFit:#range(peaks_ws.getNumberPeaks()):
             peak = peaks_ws_out.getPeak(peakNumber)
             progress.report(' ')
