# Mantid Repository : https://github.com/mantidproject/mantid
#
# Copyright &copy; 2018 ISIS Rutherford Appleton Laboratory UKRI,
#     NScD Oak Ridge National Laboratory, European Spallation Source
#     & Institut Laue - Langevin
# SPDX - License - Identifier: GPL - 3.0 +
# pylint: disable=too-few-public-methods

""" SANSMove algorithm to move a workspace according to the instrument settings."""

from __future__ import (absolute_import, division, print_function)

from mantid.api import (DistributedDataProcessorAlgorithm, MatrixWorkspaceProperty, AlgorithmFactory, PropertyMode, Progress)
from mantid.kernel import (Direction, PropertyManagerProperty, StringListValidator,
                           FloatArrayProperty)

<<<<<<< HEAD
from sans.algorithm_detail.move_workspaces import sans_move_factory
=======
from sans.algorithm_detail.move_workspaces import create_mover
>>>>>>> f462ef5b
from sans.common.enums import DetectorType
from sans.state.state_base import create_deserialized_sans_state_from_property_manager


class MoveType(object):
    class InitialMove(object):
        pass

    class ElementaryDisplacement(object):
        pass

    class SetToZero(object):
        pass


def get_detector_for_component(move_info, component):
    """
    Get the detector for the selected component.

    The detector can be either an actual component name or a HAB, LAB abbreviation
    :param move_info: a SANSStateMove object
    :param component: the selected component
    :return: an equivalent detector to teh selected component or None
    """
    detectors = move_info.detectors
    selected_detector = None
    if component == "HAB":
        selected_detector = detectors[DetectorType.to_string(DetectorType.HAB)]
    elif component == "LAB":
        selected_detector = detectors[DetectorType.to_string(DetectorType.LAB)]
    else:
        # Check if the component is part of the detector names
        for _, detector in list(detectors.items()):
            if detector.detector_name == component or detector.detector_name_short == component:
                selected_detector = detector
    return selected_detector


class SANSMove(DistributedDataProcessorAlgorithm):
    def category(self):
        return 'SANS\\Move'

    def summary(self):
        return 'Moves SANS workspaces.'

    def _make_move_type_map(self):
        return {'InitialMove': MoveType.InitialMove,
                'ElementaryDisplacement': MoveType.ElementaryDisplacement,
                'SetToZero': MoveType.SetToZero}

    def PyInit(self):
        # State
        self.declareProperty(PropertyManagerProperty('SANSState'),
                             doc='A property manager which fulfills the SANSState contract.')

        # Workspace which is to be moved
        self.declareProperty(MatrixWorkspaceProperty("Workspace", '',
                                                     optional=PropertyMode.Mandatory, direction=Direction.InOut),
                             doc='The sample scatter workspace. This workspace does not contain monitors.')

        # Move Type
        move_types = StringListValidator(list(self._make_move_type_map().keys()))
        self.declareProperty('MoveType', 'ElementaryDisplacement', validator=move_types, direction=Direction.Input,
                             doc='The type of movement. This can be: '
                                 '1) InitialMove for freshly workspaces, '
                                 '2) ElementaryDisplacement of the instrument component, '
                                 '3) SetToZero resets a component to the initial position.')

        # Coordinates of the beam
        self.declareProperty(FloatArrayProperty(name='BeamCoordinates', values=[]),
                             doc='The coordinates which are used to position the instrument component(s). If nothing '
                                 'is specified, then the coordinates from SANSState are used')

        # Components which are to be moved
        self.declareProperty('Component', '', direction=Direction.Input, doc='Component that should be moved.')

        # If is a transmission workspace
        self.declareProperty('IsTransmissionWorkspace', False, direction=Direction.Input,
                             doc='If the input workspace is a transmission or direct workspace')

    def PyExec(self):
        # Read the state
        state_property_manager = self.getProperty("SANSState").value
        state = create_deserialized_sans_state_from_property_manager(state_property_manager)

<<<<<<< HEAD
        # Get the correct SANS move strategy from the sans_move_factory
        workspace = self.getProperty("Workspace").value
        mover = sans_move_factory(workspace)
=======
        # Get the correct SANS move strategy from create_mover
        workspace = self.getProperty("Workspace").value
        mover = create_mover(workspace)
>>>>>>> f462ef5b

        # Get the selected component and the beam coordinates
        move_info = state.move
        full_component_name = self._get_full_component_name(move_info)
        coordinates = self._get_coordinates(move_info, full_component_name)

        # Get which move operation the user wants to perform on the workspace. This can be:
        # 1. Initial move: Suitable when a workspace has been freshly loaded.
        # 2. Elementary displacement: Takes the degrees of freedom of the detector into account. This is normally used
        #    for beam center finding
        # 3. Set to zero: Set the component to its zero position
        progress = Progress(self, start=0.0, end=1.0, nreports=2)
        selected_move_type = self._get_move_type()

        if selected_move_type is MoveType.ElementaryDisplacement:
            progress.report("Starting elementary displacement")
            mover.move_with_elementary_displacement(move_info, workspace, coordinates, full_component_name)
        elif selected_move_type is MoveType.InitialMove:
            is_transmission_workspace = self.getProperty("IsTransmissionWorkspace").value
            progress.report("Starting initial move.")
            mover.move_initial(move_info, workspace, coordinates, full_component_name, is_transmission_workspace)
        elif selected_move_type is MoveType.SetToZero:
            progress.report("Starting set to zero.")
            mover.set_to_zero(move_info, workspace, full_component_name)
        else:
            raise ValueError("SANSMove: The selection {0} for the  move type "
                             "is unknown".format(str(selected_move_type)))
        progress.report("Completed move.")

    def _get_full_component_name(self, move_info):
        """
        Select the detector name for the input component.

        The component can be either:
        1. An actual component name for LAB or HAB
        2. Or the word HAB, LAB which will then select the actual component name, e.g. main-detector-bank
        :param move_info: a SANSStateMove object
        :return: the full name of the component or an empty string if it is not found.
        """
        component = self.getProperty("Component").value
        selected_detector = get_detector_for_component(move_info, component)
        return selected_detector.detector_name if selected_detector is not None else ""

    def _get_move_type(self):
        move_type_input = self.getProperty("MoveType").value
        move_type_map = self._make_move_type_map()
        return move_type_map[move_type_input]

    def _get_coordinates(self, move_info, full_component_name):
        """
        Gets the coordinates for a particular component.

        If the coordinates were not specified by the user then the coordinates are taken from the move state.
        There are several possible scenarios
        1. component is specified => take the beam centre from the appropriate detector
        2. component is not specified => take the beam centre from the LAB
        :param move_info: a SANSStateMove object
        :param full_component_name: The full component name as it is known to the Mantid instrument
        :return:
        """
        coordinates = self.getProperty("BeamCoordinates").value.tolist()
        if not coordinates:
            # Get the selected detector
            detectors = move_info.detectors
            selected_detector = get_detector_for_component(move_info, full_component_name)

            # If the detector is unknown take the position from the LAB
            if selected_detector is None:
                selected_detector = detectors[DetectorType.to_string(DetectorType.LAB)]
            pos1 = selected_detector.sample_centre_pos1
            pos2 = selected_detector.sample_centre_pos2
            coordinates = [pos1, pos2]
        return coordinates

    def validateInputs(self):
        errors = dict()
        # Check that the input can be converted into the right state object
        state_property_manager = self.getProperty("SANSState").value
        try:
            state = create_deserialized_sans_state_from_property_manager(state_property_manager)
            state.property_manager = state_property_manager
            state.validate()
        except ValueError as err:
            errors.update({"SANSSMove": str(err)})

        # Check that if the MoveType is either InitialMove or ElementaryDisplacement, then there are beam coordinates
        # supplied. In the case of SetToZero these coordinates are ignored if they are supplied
        coordinates = self.getProperty("BeamCoordinates").value
        selected_move_type = self._get_move_type()
        if len(coordinates) == 0 and (selected_move_type is MoveType.ElementaryDisplacement):
            errors.update({"BeamCoordinates": "Beam coordinates were not specified. An elementary displacement "
                                              "requires beam coordinates."})
        return errors


# Register algorithm with Mantid
AlgorithmFactory.subscribe(SANSMove)<|MERGE_RESOLUTION|>--- conflicted
+++ resolved
@@ -14,11 +14,7 @@
 from mantid.kernel import (Direction, PropertyManagerProperty, StringListValidator,
                            FloatArrayProperty)
 
-<<<<<<< HEAD
-from sans.algorithm_detail.move_workspaces import sans_move_factory
-=======
 from sans.algorithm_detail.move_workspaces import create_mover
->>>>>>> f462ef5b
 from sans.common.enums import DetectorType
 from sans.state.state_base import create_deserialized_sans_state_from_property_manager
 
@@ -104,15 +100,9 @@
         state_property_manager = self.getProperty("SANSState").value
         state = create_deserialized_sans_state_from_property_manager(state_property_manager)
 
-<<<<<<< HEAD
-        # Get the correct SANS move strategy from the sans_move_factory
-        workspace = self.getProperty("Workspace").value
-        mover = sans_move_factory(workspace)
-=======
         # Get the correct SANS move strategy from create_mover
         workspace = self.getProperty("Workspace").value
         mover = create_mover(workspace)
->>>>>>> f462ef5b
 
         # Get the selected component and the beam coordinates
         move_info = state.move
