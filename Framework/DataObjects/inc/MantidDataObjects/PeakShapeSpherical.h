--- conflicted
+++ resolved
@@ -46,12 +46,6 @@
                      Kernel::SpecialCoordinateSystem frame,
                      std::string algorithmName = std::string(),
                      int algorithmVersion = -1);
-  /// Destructor
-<<<<<<< HEAD
-  virtual ~PeakShapeSpherical() = default;
-=======
-  ~PeakShapeSpherical() override;
->>>>>>> fa8a40d8
   /// Copy constructor
   PeakShapeSpherical(const PeakShapeSpherical &other);
   /// Assignment operator
