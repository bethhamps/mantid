--- conflicted
+++ resolved
@@ -99,17 +99,6 @@
   return res;
 }
 
-<<<<<<< HEAD
-=======
-//-----------------------------------------------------------------------------------------------
-/** Destructor
- */
-TMDE(MDEventWorkspace)::~MDEventWorkspace() { delete data; }
-/**Make workspace file backed if it has not been already file backed
- * @param fileName -- short or full file name of the file, which should be used
- * as the file back end
- */
->>>>>>> ec938f12
 TMDE(void MDEventWorkspace)::setFileBacked(const std::string & /*fileName*/) {
   throw Kernel::Exception::NotImplementedError(" Not yet implemented");
 }
