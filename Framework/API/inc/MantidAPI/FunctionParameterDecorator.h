--- conflicted
+++ resolved
@@ -43,11 +43,6 @@
 class MANTID_API_DLL FunctionParameterDecorator : virtual public IFunction {
 public:
   FunctionParameterDecorator() : IFunction(), m_wrappedFunction() {}
-<<<<<<< HEAD
-  virtual ~FunctionParameterDecorator() = default;
-=======
-  ~FunctionParameterDecorator() override {}
->>>>>>> fa8a40d8
 
   void setDecoratedFunction(const std::string &wrappedFunctionName);
   IFunction_sptr getDecoratedFunction() const;
