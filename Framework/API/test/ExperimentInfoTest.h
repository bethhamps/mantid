--- conflicted
+++ resolved
@@ -467,11 +467,7 @@
     mappings.emplace(1, std::set<Mantid::detid_t>{2});
     expt.cacheDetectorGroupings(mappings);
 
-<<<<<<< HEAD
-    size_t index = 0;
-=======
     size_t index{0};
->>>>>>> 3f0a6664
     TS_ASSERT_THROWS_NOTHING(index = expt.groupOfDetectorID(1));
     TS_ASSERT_EQUALS(index, 0);
   }
