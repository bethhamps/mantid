#include "MantidAPI/ExperimentInfo.h"
#include "MantidAPI/ChopperModel.h"
#include "MantidAPI/ComponentInfo.h"
#include "MantidAPI/DetectorInfo.h"
#include "MantidAPI/InfoComponentVisitor.h"
#include "MantidAPI/InstrumentDataService.h"
#include "MantidAPI/ModeratorModel.h"
#include "MantidAPI/ResizeRectangularDetectorHelper.h"
#include "MantidAPI/Run.h"
#include "MantidAPI/Sample.h"
#include "MantidAPI/SpectrumInfo.h"

#include "MantidGeometry/IComponent.h"
#include "MantidGeometry/ICompAssembly.h"
#include "MantidGeometry/IDetector.h"
#include "MantidGeometry/Instrument/InstrumentDefinitionParser.h"
#include "MantidGeometry/Crystal/OrientedLattice.h"
#include "MantidGeometry/Instrument/ComponentVisitor.h"
#include "MantidGeometry/Instrument/Detector.h"
#include "MantidGeometry/Instrument/ParameterFactory.h"
#include "MantidGeometry/Instrument/ParameterMap.h"
#include "MantidGeometry/Instrument/ParComponentFactory.h"
#include "MantidGeometry/Instrument/RectangularDetector.h"
#include "MantidGeometry/Instrument/XMLInstrumentParameter.h"

#include "MantidBeamline/ComponentInfo.h"
#include "MantidBeamline/DetectorInfo.h"
#include "MantidBeamline/SpectrumInfo.h"

#include "MantidKernel/ConfigService.h"
#include "MantidKernel/DateAndTime.h"
#include "MantidKernel/EigenConversionHelpers.h"
#include "MantidKernel/InstrumentInfo.h"
#include "MantidKernel/Property.h"
#include "MantidKernel/Strings.h"
#include "MantidKernel/StringTokenizer.h"
#include "MantidKernel/make_unique.h"

#include "MantidTypes/SpectrumDefinition.h"

#include <boost/algorithm/string.hpp>
#include <boost/lexical_cast.hpp>
#include <boost/make_shared.hpp>
#include <boost/regex.hpp>

#include <Poco/DirectoryIterator.h>
#include <Poco/Path.h>
#include <Poco/SAX/Attributes.h>
#include <Poco/SAX/ContentHandler.h>
#include <Poco/SAX/SAXParser.h>
#include <nexus/NeXusException.hpp>
#include <tuple>

using namespace Mantid::Geometry;
using namespace Mantid::Kernel;
using namespace Poco::XML;

namespace Mantid {

namespace API {
namespace {
/// static logger object
Kernel::Logger g_log("ExperimentInfo");
}

/** Constructor
 */
ExperimentInfo::ExperimentInfo()
    : m_moderatorModel(), m_choppers(), m_sample(new Sample()),
      m_run(new Run()), m_parmap(new ParameterMap()),
      sptr_instrument(new Instrument()),
      m_detectorInfo(boost::make_shared<Beamline::DetectorInfo>()),
      m_componentInfo(boost::make_shared<Beamline::ComponentInfo>()) {
  m_parmap->setDetectorInfo(m_detectorInfo);
<<<<<<< HEAD
=======
  m_parmap->setComponentInfo(m_componentInfo);
>>>>>>> 4ed3b7e6
  m_detectorInfoWrapper = Kernel::make_unique<DetectorInfo>(
      *m_detectorInfo, getInstrument(), m_parmap.get());
}

/**
 * Constructs the object from a copy if the input. This leaves the new mutex
 * unlocked.
 * @param source The source object from which to initialize
 */
ExperimentInfo::ExperimentInfo(const ExperimentInfo &source) {
  this->copyExperimentInfoFrom(&source);
  setSpectrumDefinitions(source.spectrumInfo().sharedSpectrumDefinitions());
}

// Defined as default in source for forward declaration with std::unique_ptr.
ExperimentInfo::~ExperimentInfo() = default;

/** Copy the experiment info data from another ExperimentInfo instance,
 * e.g. a MatrixWorkspace.
 * @param other :: the source from which to copy ExperimentInfo
 */
void ExperimentInfo::copyExperimentInfoFrom(const ExperimentInfo *other) {
  m_sample = other->m_sample;
  m_run = other->m_run->clone();
  this->setInstrument(other->getInstrument());
  if (other->m_moderatorModel)
    m_moderatorModel = other->m_moderatorModel->clone();
  m_choppers.clear();
  for (const auto &chopper : other->m_choppers) {
    m_choppers.push_back(chopper->clone());
  }
  // We do not copy Beamline::SpectrumInfo (which contains detector grouping
  // information) for now:
  // - For MatrixWorkspace, grouping information is still stored in ISpectrum
  //   and should not be overridden (copy is done in ExperimentInfo ctor, but
  //   not here since we just copy the experiment data).
  // - For cached groupings (for MDWorkspaces), grouping was not copied in the
  //   old implementation either.
}

/** Clone this ExperimentInfo class into a new one
 */
ExperimentInfo *ExperimentInfo::cloneExperimentInfo() const {
  return new ExperimentInfo(*this);
}

/// @returns A human-readable description of the object
const std::string ExperimentInfo::toString() const {
  try {
    populateIfNotLoaded();
  } catch (std::exception &) {
    // Catch any errors so that the string returned has as much information
    // as possible
  }

  std::ostringstream out;

  Geometry::Instrument_const_sptr inst = this->getInstrument();
  const auto instName = inst->getName();
  out << "Instrument: ";
  if (!instName.empty()) {
    out << instName << " ("
        << inst->getValidFromDate().toFormattedString("%Y-%b-%d") << " to "
        << inst->getValidToDate().toFormattedString("%Y-%b-%d") << ")";
    const auto instFilename = inst->getFilename();
    if (!instFilename.empty()) {
      out << "Instrument from: " << instFilename;
      out << "\n";
    }
  } else {
    out << "None";
  }
  out << "\n";

  // parameter files loaded
  auto paramFileVector =
      this->constInstrumentParameters().getParameterFilenames();
  for (auto &itFilename : paramFileVector) {
    out << "Parameters from: " << itFilename;
    out << "\n";
  }

  std::string runStart = getAvailableWorkspaceStartDate();
  std::string runEnd = getAvailableWorkspaceEndDate();
  std::string msgNA = "not available";
  if (runStart.empty())
    runStart = msgNA;
  if (runEnd.empty())
    runEnd = msgNA;
  out << "Run start: " << runStart << "\n";
  out << "Run end:  " << runEnd
      << "\n"; // note extra space for pseudo/approx-alignment

  if (this->sample().hasOrientedLattice()) {
    const Geometry::OrientedLattice &latt = this->sample().getOrientedLattice();
    out << "Sample: a " << std::fixed << std::setprecision(1) << latt.a()
        << ", b " << latt.b() << ", c " << latt.c();
    out << "; alpha " << std::fixed << std::setprecision(0) << latt.alpha()
        << ", beta " << latt.beta() << ", gamma " << latt.gamma();
    out << "\n";
  }
  return out.str();
}

// Helpers for setInstrument and getInstrument
namespace {
void checkDetectorInfoSize(const Instrument &instr,
                           const Beamline::DetectorInfo &detInfo) {
  const auto numDets = instr.getNumberDetectors();
  if (numDets != detInfo.size())
    throw std::runtime_error("ExperimentInfo: size mismatch between "
                             "DetectorInfo and number of detectors in "
                             "instrument");
}

<<<<<<< HEAD
boost::shared_ptr<Beamline::ComponentInfo>
makeComponentInfo(const Instrument &oldInstr,
                  const API::DetectorInfo &detectorInfo,
                  std::vector<Geometry::ComponentID> &componentIds) {

  InfoComponentVisitor visitor(
      detectorInfo.size(),
      std::bind(&DetectorInfo::indexOf, &detectorInfo, std::placeholders::_1));

  // Register everything via visitor
  oldInstr.registerContents(visitor);
  // Extract component ids. We need this for the ComponentInfo wrapper.
  componentIds = visitor.componentIds();

  return boost::make_shared<Mantid::Beamline::ComponentInfo>(
      visitor.assemblySortedDetectorIndices(),
      visitor.componentDetectorRanges());
=======
std::tuple<
    std::unique_ptr<Beamline::ComponentInfo>,
    boost::shared_ptr<const std::vector<Geometry::ComponentID>>,
    boost::shared_ptr<const std::unordered_map<Geometry::ComponentID, size_t>>>
makeComponentInfo(const Instrument &instrument,
                  const API::DetectorInfo &detectorInfo) {
  if (instrument.hasComponentInfo()) {
    const auto &componentInfo = instrument.componentInfo();
    const auto &componentIds = instrument.componentIds();
    const auto &componentIdMap = instrument.componentIdToIndexMap();
    return std::make_tuple(
        Kernel::make_unique<Beamline::ComponentInfo>(componentInfo),
        componentIds, componentIdMap);
  } else {
    InfoComponentVisitor visitor(
        detectorInfo.size(), std::bind(&DetectorInfo::indexOf, &detectorInfo,
                                       std::placeholders::_1));

    if (instrument.isParametrized()) {
      // Register everything via visitor
      instrument.baseInstrument()->registerContents(visitor);
    } else {
      instrument.registerContents(visitor);
    }

    // Extract component ids. We need this for the ComponentInfo wrapper.
    auto componentIds =
        boost::make_shared<const std::vector<Geometry::ComponentID>>(
            visitor.componentIds());

    auto componentIdMap = boost::make_shared<
        const std::unordered_map<Geometry::ComponentID, size_t>>(
        visitor.componentIdToIndexMap());
    return std::make_tuple(Kernel::make_unique<Mantid::Beamline::ComponentInfo>(
                               visitor.assemblySortedDetectorIndices(),
                               visitor.componentDetectorRanges()),
                           componentIds, componentIdMap);
  }
>>>>>>> 4ed3b7e6
}

void clearPositionAndRotationsParameters(ParameterMap &pmap,
                                         const IDetector &det) {
  pmap.clearParametersByName(ParameterMap::pos(), &det);
  pmap.clearParametersByName(ParameterMap::posx(), &det);
  pmap.clearParametersByName(ParameterMap::posy(), &det);
  pmap.clearParametersByName(ParameterMap::posz(), &det);
  pmap.clearParametersByName(ParameterMap::rot(), &det);
  pmap.clearParametersByName(ParameterMap::rotx(), &det);
  pmap.clearParametersByName(ParameterMap::roty(), &det);
  pmap.clearParametersByName(ParameterMap::rotz(), &det);
}

std::unique_ptr<Beamline::DetectorInfo>
makeDetectorInfo(const Instrument &oldInstr, const Instrument &newInstr) {
  if (newInstr.hasDetectorInfo()) {
    // We allocate a new DetectorInfo in case there is an Instrument holding a
    // reference to our current DetectorInfo.
    const auto &detInfo = newInstr.detectorInfo();
    checkDetectorInfoSize(oldInstr, detInfo);
    return Kernel::make_unique<Beamline::DetectorInfo>(detInfo);
  } else {
    // If there is no DetectorInfo in the instrument we create a default one.
    const auto numDets = oldInstr.getNumberDetectors();
    const auto pmap = oldInstr.getParameterMap();
    // Currently monitors flags are stored in the detector cache of the base
    // instrument. The copy being made here is strictly speaking duplicating
    // that data, but with future refactoring this will no longer be the case.
    // Note that monitors will not change after creating a workspace.
    // Instrument::markAsMonitor works only for the base instrument and it is
    // not possible to obtain a non-const reference to the base instrument in a
    // workspace. Thus we do not need to worry about the two copies of monitor
    // flags running out of sync.
    std::vector<size_t> monitors;
    for (size_t i = 0; i < numDets; ++i)
      if (newInstr.isMonitorViaIndex(i))
        monitors.push_back(i);
    std::vector<Eigen::Vector3d> positions;
    std::vector<Eigen::Quaterniond> rotations;
    const auto &detIDs = newInstr.getDetectorIDs();
    for (const auto &id : detIDs) {
      const auto &det = newInstr.getDetector(id);
      // In the case of RectangularDetectorPixel the position is also affected
      // by the parameters scalex and scaly, but `getPos()` takes that into
      // account (if no DetectorInfo is set in the ParameterMap).
      positions.emplace_back(toVector3d(det->getPos()));
      rotations.emplace_back(toQuaterniond(det->getRotation()));
      clearPositionAndRotationsParameters(*pmap, *det);
      // Note that scalex and scaley also affect positions when set for a
      // RectangularDetector, but those are not parameters of the detector
      // itself so they are not cleared.
    }

    return Kernel::make_unique<Beamline::DetectorInfo>(
        std::move(positions), std::move(rotations), monitors);
  }
}
}
/** Set the instrument
* @param instr :: Shared pointer to an instrument.
*/
void ExperimentInfo::setInstrument(const Instrument_const_sptr &instr) {
  m_spectrumInfoWrapper = nullptr;
  if (instr->isParametrized()) {
    sptr_instrument = instr->baseInstrument();
    // We take a *copy* of the ParameterMap since we are modifying it by setting
    // a pointer to our DetectorInfo, and in case it contains legacy parameters
    // such as positions or rotations.
    m_parmap = boost::make_shared<ParameterMap>(*instr->getParameterMap());
  } else {
    sptr_instrument = instr;
    m_parmap = boost::make_shared<ParameterMap>();
  }
  const auto parInstrument = Geometry::ParComponentFactory::createInstrument(
      sptr_instrument, m_parmap);
  m_detectorInfo = makeDetectorInfo(*parInstrument, *instr);
  m_parmap->setDetectorInfo(m_detectorInfo);
<<<<<<< HEAD
  m_detectorInfoWrapper = Kernel::make_unique<DetectorInfo>(
      *m_detectorInfo, getInstrument(), m_parmap.get());

  std::vector<Geometry::ComponentID> componentIds;
  m_componentInfo =
      makeComponentInfo(*sptr_instrument, detectorInfo(), componentIds);
  m_componentInfoWrapper = Kernel::make_unique<ComponentInfo>(
      *m_componentInfo, std::move(componentIds));
=======
  if (instr->hasDetectorInfo()) {

    // Reuse the ID -> index map for the detector ids
    m_detectorInfoWrapper = Kernel::make_unique<DetectorInfo>(
        *m_detectorInfo, getInstrument(), m_parmap.get(),
        instr->detIdToIndexMap());
  } else {
    m_detectorInfoWrapper = Kernel::make_unique<DetectorInfo>(
        *m_detectorInfo, getInstrument(), m_parmap.get(),
        makeDetIdToIndexMap(instr->getDetectorIDs()));
  }
  boost::shared_ptr<const std::vector<Geometry::ComponentID>> componentIds;
  boost::shared_ptr<const std::unordered_map<Geometry::ComponentID, size_t>>
      componentIdToIndexMap;
  std::tie(m_componentInfo, componentIds, componentIdToIndexMap) =
      makeComponentInfo(*instr, detectorInfo());
  m_parmap->setComponentInfo(m_componentInfo);

  /*
   * If the ID -> index map has already been created. Reuse it.
   * */
  m_componentInfoWrapper = Kernel::make_unique<ComponentInfo>(
      *m_componentInfo, componentIds, componentIdToIndexMap);

>>>>>>> 4ed3b7e6
  // Detector IDs that were previously dropped because they were not part of the
  // instrument may now suddenly be valid, so we have to reinitialize the
  // detector grouping. Also the index corresponding to specific IDs may have
  // changed.
  invalidateAllSpectrumDefinitions();
}

/** Get a shared pointer to the parametrized instrument associated with this
*workspace
*
*  @return The instrument class
*/
Instrument_const_sptr ExperimentInfo::getInstrument() const {
  populateIfNotLoaded();
  checkDetectorInfoSize(*sptr_instrument, *m_detectorInfo);
  auto instrument = Geometry::ParComponentFactory::createInstrument(
      sptr_instrument, m_parmap);
  // We can only set the DetectorInfo on the return Instrument if the API
  // wrapper is fully constructed
  if (m_detectorInfoWrapper) {
    instrument->setDetectorInfo(m_detectorInfo,
                                m_detectorInfoWrapper->detIdToIndexMap());
  }
  // We can only set the ComponentInfo on the return Instrument if the API
  // wrapper is fully constructed
  if (m_componentInfoWrapper) {
    instrument->setComponentInfo(
        m_componentInfo, m_componentInfoWrapper->componentIds(),
        m_componentInfoWrapper->componentIdToIndexMap());
  }
  return instrument;
}

/**  Returns a new copy of the instrument parameters
*    @return a (new) copy of the instruments parameter map
*/
Geometry::ParameterMap &ExperimentInfo::instrumentParameters() {
  populateIfNotLoaded();
  return *m_parmap;
}

/**  Returns a const reference to the instrument parameters.
*    @return a const reference to the instrument ParameterMap.
*/
const Geometry::ParameterMap &ExperimentInfo::instrumentParameters() const {
  populateIfNotLoaded();
  return *m_parmap;
}

/**  Returns a const reference to the instrument parameters.
*    @return a const reference to the instrument ParameterMap.
*/
const Geometry::ParameterMap &
ExperimentInfo::constInstrumentParameters() const {
  populateIfNotLoaded();
  return *m_parmap;
}

namespace {
///@cond

/// Used for storing info about "r-position", "t-position" and "p-position"
/// parameters
/// These are translated to X,Y,Z and so must all be processed together
struct RTP {
  RTP() : radius(0.0), haveRadius(false), theta(0.0), phi(0.0) {}
  double radius;
  bool haveRadius;
  double theta;
  double phi;
};

struct ParameterValue {
  ParameterValue(const Geometry::XMLInstrumentParameter &paramInfo,
                 const API::Run &run)
      : info(paramInfo), runData(run) {}

  operator double() {
    if (info.m_logfileID.empty())
      return boost::lexical_cast<double>(info.m_value);
    else
      return info.createParamValue(
          runData.getTimeSeriesProperty<double>(info.m_logfileID));
  }
  operator int() { return boost::lexical_cast<int>(info.m_value); }
  operator bool() {
    if (boost::iequals(info.m_value, "true"))
      return true;
    else if (boost::iequals(info.m_value, "yes"))
      return true;
    else
      return false;
  }
  const Geometry::XMLInstrumentParameter &info;
  const Run &runData;
};
///@endcond
}

namespace {
bool isPositionParameter(const std::string &name) {
  return ParameterMap::pos() == name;
}

bool isRotationParameter(const std::string &name) {
  return ParameterMap::rot() == name;
}

bool isScaleParameter(const std::string &name) {
  return (name == "scalex" || name == "scaley");
}

bool isRedundantPosOrRot(const std::string &name) {
  // Check size first as a small optimization.
  return (name.size() == 4) &&
         (name == "posx" || name == "posy" || name == "posz" ||
          name == "rotx" || name == "roty" || name == "rotz");
}

template <class T>
T getParam(const std::string &paramType, const std::string &paramValue) {
  const std::string name = "dummy";
  auto param = ParameterFactory::create(paramType, name);
  param->fromString(paramValue);
  return param->value<T>();
}

void updatePosition(DetectorInfo &detectorInfo, const Instrument &instrument,
                    const IComponent *component, const V3D &newRelPos) {
  // Important: Get component WITH ParameterMap so we see correct parent
  // positions and rotations and DetectorInfo updates correctly.
  if (!instrument.isParametrized())
    throw std::runtime_error(
        "Need parametrized instrument for updating positions");
  const auto &parComp = instrument.getComponentByID(component);
  auto position = newRelPos;
  if (auto parent = parComp->getParent()) {
    parent->getRotation().rotate(position);
    position += parent->getPos();
  }
  detectorInfo.setPosition(*parComp, position);
}

void updateRotation(DetectorInfo &detectorInfo, const Instrument &instrument,
                    const IComponent *component, const Quat &newRelRot) {
  // Important: Get component WITH ParameterMap so we see correct parent
  // positions and rotations and DetectorInfo updates correctly.
  if (!instrument.isParametrized())
    throw std::runtime_error(
        "Need parametrized instrument for updating rotations");
  const auto &parComp = instrument.getComponentByID(component);
  auto rotation = newRelRot;
  if (auto parent = parComp->getParent()) {
    // Note the unusual order. This is what Component::getRotation does.
    rotation = parent->getRotation() * newRelRot;
  }
  detectorInfo.setRotation(*parComp, rotation);
}

void adjustPositionsFromScaleFactor(DetectorInfo &detectorInfo,
                                    const Instrument &instrument,
                                    const IComponent *component,
                                    const std::string &paramName,
                                    double factor) {
  // Important: Get component WITH ParameterMap so we see correct parent
  // positions and rotations and DetectorInfo updates correctly.
  if (!instrument.isParametrized())
    throw std::runtime_error("Need parametrized instrument for updating "
                             "positions from scale factors");
  const auto &parComp = instrument.getComponentByID(component);
  const auto &det = dynamic_cast<const RectangularDetector &>(*parComp);
  double ScaleX = 1.0;
  double ScaleY = 1.0;
  if (paramName == "scalex")
    ScaleX = factor;
  else
    ScaleY = factor;
  applyRectangularDetectorScaleToDetectorInfo(detectorInfo, det, ScaleX,
                                              ScaleY);
}
}

/** Add parameters to the instrument parameter map that are defined in
* instrument
*   definition file or parameter file, which may contain parameters that require
*   logfile data to be available. Logs must be loaded before running this
* method.
*/
void ExperimentInfo::populateInstrumentParameters() {
  populateIfNotLoaded();

  // Reference to the run
  const auto &runData = run();

  // Get pointer to parameter map that we may add parameters to and information
  // about
  // the parameters that my be specified in the instrument definition file (IDF)
  Geometry::ParameterMap &paramMap = instrumentParameters();
  Geometry::ParameterMap paramMapForPosAndRot;

  // Get instrument and sample
  auto &detectorInfo = mutableDetectorInfo();
  const auto parInstrument = getInstrument();
  const auto instrument = parInstrument->baseInstrument();
  const auto &paramInfoFromIDF = instrument->getLogfileCache();

  std::map<const IComponent *, RTP> rtpParams;

  // In this loop position and rotation parameters are inserted into the
  // temporary map paramMapForPosAndRot. In the subsequent loop, after all
  // parameters have been parsed, we update positions and rotations in
  // DetectorInfo and the temporary map goes out of scope. The main reason for
  // this is that ParameterMap will then take care of assembling parameters for
  // individual position or rotation components into a vector or quaternion. In
  // particular, we cannot directly change DetectorInfo since the order of
  // rotation components is not guaranteed.
  for (const auto &item : paramInfoFromIDF) {
    const auto &nameComp = item.first;
    const auto &paramInfo = item.second;
    const std::string &paramN = nameComp.first;

    try {
      // Special case where user has specified r-position,t-position, and/or
      // p-position.
      // We need to know all three first to calculate a set of X,Y,Z
      if (paramN.compare(1, 9, "-position") == 0) {
        auto &rtpValues = rtpParams[paramInfo->m_component]; // If not found,
                                                             // constructs
                                                             // default
        double value = ParameterValue(*paramInfo, runData);
        if (paramN.compare(0, 1, "r") == 0) {
          rtpValues.radius = value;
          rtpValues.haveRadius = true;
        } else if (paramN.compare(0, 1, "t") == 0)
          rtpValues.theta = value;
        else if (paramN.compare(0, 1, "p") == 0)
          rtpValues.phi = value;
        if (rtpValues.haveRadius) {
          V3D pos;
          pos.spherical(rtpValues.radius, rtpValues.theta, rtpValues.phi);
          paramMapForPosAndRot.addV3D(paramInfo->m_component,
                                      ParameterMap::pos(), pos);
        }
      } else {
        populateWithParameter(paramMap, paramMapForPosAndRot, paramN,
                              *paramInfo, runData);
      }
    } catch (std::exception &exc) {
      g_log.information() << "Unable to add component parameter '"
                          << nameComp.first << "'. Error: " << exc.what();
      continue;
    }
  }
  for (const auto &item : paramMapForPosAndRot) {
    if (isPositionParameter(item.second->name())) {
      const auto newRelPos = item.second->value<V3D>();
      updatePosition(detectorInfo, *parInstrument, item.first, newRelPos);
    } else if (isRotationParameter(item.second->name())) {
      const auto newRelRot = item.second->value<Quat>();
      updateRotation(detectorInfo, *parInstrument, item.first, newRelRot);
    }
    // Parameters for individual components (x,y,z) are ignored. ParameterMap
    // did compute the correct compound positions and rotations internally.
  }
  // Special case RectangularDetector: Parameters scalex and scaley affect pixel
  // positions.
  for (const auto &item : paramMap) {
    if (isScaleParameter(item.second->name()))
      adjustPositionsFromScaleFactor(detectorInfo, *parInstrument, item.first,
                                     item.second->name(),
                                     item.second->value<double>());
  }
  // paramMapForPosAndRot goes out of scope, dropping all position and rotation
  // parameters of detectors (parameters for non-detector components have been
  // inserted into paramMap via DetectorInfo::setPosition(IComponent *)).
}

/**
 * Caches a lookup for the detector IDs of the members that are part of the same
 * group
 * @param mapping :: A map between a detector ID and the other IDs that are part
 * of the same
 * group.
 */
void ExperimentInfo::cacheDetectorGroupings(const det2group_map &mapping) {
  populateIfNotLoaded();
  if (mapping.empty()) {
    cacheDefaultDetectorGrouping();
    return;
  }
  setNumberOfDetectorGroups(mapping.size());
  size_t specIndex = 0;
  for (const auto &item : mapping) {
    m_det2group[item.first] = specIndex;
    setDetectorGrouping(specIndex, item.second);
    specIndex++;
  }
}

/** Sets the number of detector groups.
 *
 * This method should not need to be called explicitly. The number of detector
 * groups will be set either when initializing a MatrixWorkspace, or by calling
 * `cacheDetectorGroupings` for an ExperimentInfo stored in an MDWorkspace. */
void ExperimentInfo::setNumberOfDetectorGroups(const size_t count) const {
  populateIfNotLoaded();
  if (m_spectrumInfo)
    m_spectrumDefinitionNeedsUpdate.clear();
  m_spectrumDefinitionNeedsUpdate.resize(count, 1);
  m_spectrumInfo = Kernel::make_unique<Beamline::SpectrumInfo>(count);
  m_spectrumInfoWrapper = nullptr;
}

/** Sets the detector grouping for the spectrum with the given `index`.
 *
 * This method should not need to be called explicitly. Groupings are updated
 * automatically when modifying detector IDs in a workspace (via ISpectrum). */
void ExperimentInfo::setDetectorGrouping(
    const size_t index, const std::set<detid_t> &detIDs) const {
  SpectrumDefinition specDef;
  // Wrap translation in check for detector count as an optimization of
  // otherwise slow failures via exceptions.
  if (detectorInfo().size() > 0) {
    for (const auto detID : detIDs) {
      try {
        const size_t detIndex = detectorInfo().indexOf(detID);
        specDef.add(detIndex);
      } catch (std::out_of_range &) {
        // Silently strip bad detector IDs
      }
    }
  }
  m_spectrumInfo->setSpectrumDefinition(index, std::move(specDef));
  m_spectrumDefinitionNeedsUpdate.at(index) = 0;
}

/** Update detector grouping for spectrum with given index.
 *
 * This method is called when the detector grouping stored in SpectrumDefinition
 * at `index` in Beamline::SpectrumInfo is not initialized or outdated. The
 * implementation throws, since no grouping information for update is available
 * when grouping comes from a call to `cacheDetectorGroupings`. This method is
 * overridden in MatrixWorkspace. */
void ExperimentInfo::updateCachedDetectorGrouping(const size_t) const {
  throw std::runtime_error("ExperimentInfo::updateCachedDetectorGrouping: "
                           "Cannot update -- grouping information not "
                           "available");
}

/**
 * Set an object describing the moderator properties and take ownership
 * @param source :: A pointer to an object describing the source. Ownership is
 * transferred to this object
 */
void ExperimentInfo::setModeratorModel(ModeratorModel *source) {
  populateIfNotLoaded();
  if (!source) {
    throw std::invalid_argument(
        "ExperimentInfo::setModeratorModel - NULL source object found.");
  }
  m_moderatorModel = boost::shared_ptr<ModeratorModel>(source);
}

/// Returns a reference to the source properties object
ModeratorModel &ExperimentInfo::moderatorModel() const {
  populateIfNotLoaded();
  if (!m_moderatorModel) {
    throw std::runtime_error("ExperimentInfo::moderatorModel - No source "
                             "desciption has been defined");
  }
  return *m_moderatorModel;
}

/**
 * Sets a new chopper description at a given point. The point is given by index
 * where 0 is
 * closest to the source
 * @param chopper :: A pointer to a new chopper object, this class takes
 * ownership of the pointer
 * @param index :: An optional index that specifies which chopper point the
 * chopper belongs to (default=0)
 */
void ExperimentInfo::setChopperModel(ChopperModel *chopper,
                                     const size_t index) {
  populateIfNotLoaded();
  if (!chopper) {
    throw std::invalid_argument(
        "ExperimentInfo::setChopper - NULL chopper object found.");
  }
  auto iter = m_choppers.begin();
  std::advance(iter, index);
  if (index < m_choppers.size()) // Replacement
  {
    (*iter) = boost::shared_ptr<ChopperModel>(chopper);
  } else // Insert it
  {
    m_choppers.insert(iter, boost::shared_ptr<ChopperModel>(chopper));
  }
}

/**
 * Returns a const reference to a chopper description
 * @param index :: An optional index giving the point within the instrument this
 * chopper describes (default=0)
 * @return A reference to a const chopper object
 */
ChopperModel &ExperimentInfo::chopperModel(const size_t index) const {
  populateIfNotLoaded();
  if (index < m_choppers.size()) {
    auto iter = m_choppers.begin();
    std::advance(iter, index);
    return **iter;
  } else {
    std::ostringstream os;
    os << "ExperimentInfo::chopper - Invalid index=" << index << ". "
       << m_choppers.size() << " chopper descriptions have been set.";
    throw std::invalid_argument(os.str());
  }
}

/** Get a constant reference to the Sample associated with this workspace.
* @return const reference to Sample object
*/
const Sample &ExperimentInfo::sample() const {
  populateIfNotLoaded();
  std::lock_guard<std::recursive_mutex> lock(m_mutex);
  return *m_sample;
}

/** Get a reference to the Sample associated with this workspace.
*  This non-const method will copy the sample if it is shared between
*  more than one workspace, and the reference returned will be to the copy.
*  Can ONLY be taken by reference!
* @return reference to sample object
*/
Sample &ExperimentInfo::mutableSample() {
  populateIfNotLoaded();
  // Use a double-check for sharing so that we only
  // enter the critical region if absolutely necessary
  if (!m_sample.unique()) {
    std::lock_guard<std::recursive_mutex> lock(m_mutex);
    // Check again because another thread may have taken copy
    // and dropped reference count since previous check
    if (!m_sample.unique()) {
      boost::shared_ptr<Sample> oldData = m_sample;
      m_sample = boost::make_shared<Sample>(*oldData);
    }
  }
  return *m_sample;
}

/** Get a constant reference to the Run object associated with this workspace.
* @return const reference to run object
*/
const Run &ExperimentInfo::run() const {
  populateIfNotLoaded();
  std::lock_guard<std::recursive_mutex> lock(m_mutex);
  return *m_run;
}

/** Get a reference to the Run object associated with this workspace.
*  This non-const method will copy the Run object if it is shared between
*  more than one workspace, and the reference returned will be to the copy.
*  Can ONLY be taken by reference!
* @return reference to Run object
*/
Run &ExperimentInfo::mutableRun() {
  populateIfNotLoaded();
  // Use a double-check for sharing so that we only
  // enter the critical region if absolutely necessary
  if (!m_run.unique()) {
    std::lock_guard<std::recursive_mutex> lock(m_mutex);
    // Check again because another thread may have taken copy
    // and dropped reference count since previous check
    if (!m_run.unique()) {
      boost::shared_ptr<Run> oldData = m_run;
      m_run = boost::make_shared<Run>(*oldData);
    }
  }
  return *m_run;
}

/**
 * Get an experimental log either by log name or by type, e.g.
 *   - temperature_log
 *   - chopper_speed_log
 * The logs are first checked for one matching the given string and if that
 * fails then the instrument is checked for a parameter of the same name
 * and if this exists then its value is assume to be the actual log required
 * @param log :: A string giving either a specific log name or instrument
 * parameter whose
 * value is to be retrieved
 * @return A pointer to the property
 */
Kernel::Property *ExperimentInfo::getLog(const std::string &log) const {
  populateIfNotLoaded();
  try {
    return run().getProperty(log);
  } catch (Kernel::Exception::NotFoundError &) {
    // No log with that name
  }
  // If the instrument has a parameter with that name then take the value as a
  // log name
  const std::string logName =
      constInstrumentParameters().getString(sptr_instrument.get(), log);
  if (logName.empty()) {
    throw std::invalid_argument(
        "ExperimentInfo::getLog - No instrument parameter named \"" + log +
        "\". Cannot access full log name");
  }
  return run().getProperty(logName);
}

/**
 * Get an experimental log as a single value either by log name or by type. @see
 * getLog
 * @param log :: A string giving either a specific log name or instrument
 * parameter whose
 * value is to be retrieved
 * @return A pointer to the property
 */
double ExperimentInfo::getLogAsSingleValue(const std::string &log) const {
  populateIfNotLoaded();
  try {
    return run().getPropertyAsSingleValue(log);
  } catch (Kernel::Exception::NotFoundError &) {
    // No log with that name
  }
  // If the instrument has a parameter with that name then take the value as a
  // log name
  const std::string logName =
      constInstrumentParameters().getString(sptr_instrument.get(), log);
  if (logName.empty()) {
    throw std::invalid_argument(
        "ExperimentInfo::getLog - No instrument parameter named \"" + log +
        "\". Cannot access full log name");
  }
  return run().getPropertyAsSingleValue(logName);
}

/** Utility method to get the run number
 *
 * @return the run number (int) or 0 if not found.
 */
int ExperimentInfo::getRunNumber() const {
  populateIfNotLoaded();
  const Run &thisRun = run();
  if (!thisRun.hasProperty("run_number")) {
    // No run_number property, default to 0
    return 0;
  } else {
    Property *prop = m_run->getProperty("run_number");
    if (prop) {
      // Use the string representation. That way both a string and a number
      // property will work.
      int val;
      if (Strings::convert(prop->value(), val))
        return val;
      else
        return 0;
    }
  }
  return 0;
}

/**
 * Returns the emode for this run. It first searchs the run logs for a
 * "deltaE-mode" log and falls back to
 * the instrument if one is not found. If neither exist then the run is
 * considered Elastic.
 * @return The emode enum for the energy transfer mode of this run. Currently
 * checks the sample log & instrument in this order
 */
Kernel::DeltaEMode::Type ExperimentInfo::getEMode() const {
  populateIfNotLoaded();
  static const char *emodeTag = "deltaE-mode";
  std::string emodeStr;
  if (run().hasProperty(emodeTag)) {
    emodeStr = run().getPropertyValueAsType<std::string>(emodeTag);
  } else if (sptr_instrument &&
             constInstrumentParameters().contains(sptr_instrument.get(),
                                                  emodeTag)) {
    Geometry::Parameter_sptr param =
        constInstrumentParameters().get(sptr_instrument.get(), emodeTag);
    emodeStr = param->asString();
  } else {
    return Kernel::DeltaEMode::Elastic;
  }
  return Kernel::DeltaEMode::fromString(emodeStr);
}

/**
 * Easy access to the efixed value for this run & detector ID
 * @param detID :: The detector ID to ask for the efixed mode (ignored in Direct
 * & Elastic mode). The
 * detector with ID matching that given is pulled from the instrument with this
 * method and it will
 * throw a Exception::NotFoundError if the ID is unknown.
 * @return The current EFixed value
 */
double ExperimentInfo::getEFixed(const detid_t detID) const {
  populateIfNotLoaded();
  IDetector_const_sptr det = getInstrument()->getDetector(detID);
  return getEFixed(det);
}

/**
 * Easy access to the efixed value for this run & detector
 * @param detector :: The detector object to ask for the efixed mode. Only
 * required for Indirect mode
 * @return The current efixed value
 */
double
ExperimentInfo::getEFixed(const Geometry::IDetector_const_sptr detector) const {
  populateIfNotLoaded();
  Kernel::DeltaEMode::Type emode = getEMode();
  if (emode == Kernel::DeltaEMode::Direct) {
    try {
      return this->run().getPropertyValueAsType<double>("Ei");
    } catch (Kernel::Exception::NotFoundError &) {
      throw std::runtime_error(
          "Experiment logs do not contain an Ei value. Have you run GetEi?");
    }
  } else if (emode == Kernel::DeltaEMode::Indirect) {
    if (!detector)
      throw std::runtime_error("ExperimentInfo::getEFixed - Indirect mode "
                               "efixed requested without a valid detector.");
    Parameter_sptr par =
        constInstrumentParameters().getRecursive(detector.get(), "Efixed");
    if (par) {
      return par->value<double>();
    } else {
      std::vector<double> efixedVec = detector->getNumberParameter("Efixed");
      if (efixedVec.empty()) {
        int detid = detector->getID();
        IDetector_const_sptr detectorSingle =
            getInstrument()->getDetector(detid);
        efixedVec = detectorSingle->getNumberParameter("Efixed");
      }
      if (!efixedVec.empty()) {
        return efixedVec.at(0);
      } else {
        std::ostringstream os;
        os << "ExperimentInfo::getEFixed - Indirect mode efixed requested but "
              "detector has no Efixed parameter attached. ID="
           << detector->getID();
        throw std::runtime_error(os.str());
      }
    }
  } else {
    throw std::runtime_error("ExperimentInfo::getEFixed - EFixed requested for "
                             "elastic mode, don't know what to do!");
  }
}

void ExperimentInfo::setEFixed(const detid_t detID, const double value) {
  populateIfNotLoaded();
  IDetector_const_sptr det = getInstrument()->getDetector(detID);
  Geometry::ParameterMap &pmap = instrumentParameters();
  pmap.addDouble(det.get(), "Efixed", value);
}

// used to terminate SAX process
class DummyException {
public:
  std::string m_validFrom;
  std::string m_validTo;
  DummyException(const std::string &validFrom, const std::string &validTo)
      : m_validFrom(validFrom), m_validTo(validTo) {}
};

// SAX content handler for grapping stuff quickly from IDF
class myContentHandler : public Poco::XML::ContentHandler {
  void startElement(const XMLString &, const XMLString &localName,
                    const XMLString &, const Attributes &attrList) override {
    if (localName == "instrument") {
      throw DummyException(
          static_cast<std::string>(attrList.getValue("", "valid-from")),
          static_cast<std::string>(attrList.getValue("", "valid-to")));
    }
  }
  void endElement(const XMLString &, const XMLString &,
                  const XMLString &) override {}
  void startDocument() override {}
  void endDocument() override {}
  void characters(const XMLChar[], int, int) override {}
  void endPrefixMapping(const XMLString &) override {}
  void ignorableWhitespace(const XMLChar[], int, int) override {}
  void processingInstruction(const XMLString &, const XMLString &) override {}
  void setDocumentLocator(const Locator *) override {}
  void skippedEntity(const XMLString &) override {}
  void startPrefixMapping(const XMLString &, const XMLString &) override {}
};

/** Return from an IDF the values of the valid-from and valid-to attributes
*
*  @param IDFfilename :: Full path of an IDF
*  @param[out] outValidFrom :: Used to return valid-from date
*  @param[out] outValidTo :: Used to return valid-to date
*/
void ExperimentInfo::getValidFromTo(const std::string &IDFfilename,
                                    std::string &outValidFrom,
                                    std::string &outValidTo) {
  SAXParser pParser;
  // Create on stack to ensure deletion. Relies on pParser also being local
  // variable.
  myContentHandler conHand;
  pParser.setContentHandler(&conHand);

  try {
    pParser.parse(IDFfilename);
  } catch (DummyException &e) {
    outValidFrom = e.m_validFrom;
    outValidTo = e.m_validTo;
  } catch (...) {
    // should throw some sensible here
  }
}

/** Return workspace start date as an ISO 8601 string. If this info not stored
*in workspace the
*   method returns current date. This date is used for example to retrieve the
*instrument file.
*
*  @return workspace start date as a string (current time if start date not
*available)
*/
std::string ExperimentInfo::getWorkspaceStartDate() const {
  populateIfNotLoaded();
  std::string date;
  try {
    date = run().startTime().toISO8601String();
  } catch (std::runtime_error &) {
    g_log.information("run_start/start_time not stored in workspace. Default "
                      "to current date.");
    date = Kernel::DateAndTime::getCurrentTime().toISO8601String();
  }
  return date;
}

/** Return workspace start date as a formatted string (strftime, as
 *  returned by Kernel::DateAndTime) string, if available. If
 *  unavailable, an empty string is returned
 *
 *  @return workspace start date as a string (empty if no date available)
 */
std::string ExperimentInfo::getAvailableWorkspaceStartDate() const {
  populateIfNotLoaded();
  std::string date;
  try {
    date = run().startTime().toFormattedString();
  } catch (std::runtime_error &) {
    g_log.information("Note: run_start/start_time not stored in workspace.");
  }
  return date;
}

/** Return workspace end date as a formatted string (strftime style,
 *  as returned by Kernel::DateAdnTime) string, if available. If
 *  unavailable, an empty string is returned
 *
 *  @return workspace end date as a string (empty if no date available)
 */
std::string ExperimentInfo::getAvailableWorkspaceEndDate() const {
  populateIfNotLoaded();
  std::string date;
  try {
    date = run().endTime().toFormattedString();
  } catch (std::runtime_error &) {
    g_log.information("Note: run_start/start_time not stored in workspace.");
  }
  return date;
}

/** A given instrument may have multiple IDFs associated with it. This method
*return an identifier which identify a given IDF for a given instrument.
* An IDF filename is required to be of the form IDFname + _Definition +
*Identifier + .xml, the identifier then is the part of a filename that
*identifies the IDF valid at a given date.
*
*  If several IDF files are valid at the given date the file with the most
*recent from date is selected. If no such files are found the file with the
*latest from date is selected.
*
*  If no file is found for the given instrument, an empty string is returned.
*
*  @param instrumentName :: Instrument name e.g. GEM, TOPAS or BIOSANS
*  @param date :: ISO 8601 date
*  @return full path of IDF
*
* @throws Exception::NotFoundError If no valid instrument definition filename is
* found
*/
std::string
ExperimentInfo::getInstrumentFilename(const std::string &instrumentName,
                                      const std::string &date) {
  if (date.empty()) {
    // Just use the current date
    g_log.debug() << "No date specified, using current date and time.\n";
    const std::string now =
        Kernel::DateAndTime::getCurrentTime().toISO8601String();
    // Recursively call this method, but with both parameters.
    return ExperimentInfo::getInstrumentFilename(instrumentName, now);
  }

  g_log.debug() << "Looking for instrument XML file for " << instrumentName
                << " that is valid on '" << date << "'\n";
  // Lookup the instrument (long) name
  std::string instrument(
      Kernel::ConfigService::Instance().getInstrument(instrumentName).name());

  // Get the search directory for XML instrument definition files (IDFs)
  const std::vector<std::string> &directoryNames =
      Kernel::ConfigService::Instance().getInstrumentDirectories();

  boost::regex regex(instrument + "_Definition.*\\.xml",
                     boost::regex_constants::icase);
  Poco::DirectoryIterator end_iter;
  DateAndTime d(date);
  bool foundGoodFile =
      false; // True if we have found a matching file (valid at the given date)
  std::string mostRecentIDF; // store most recently starting matching IDF if
                             // found, else most recently starting IDF.
  DateAndTime refDate("1900-01-31 23:59:00"); // used to help determine the most
                                              // recently starting IDF, if none
                                              // match
  DateAndTime refDateGoodFile("1900-01-31 23:59:00"); // used to help determine
                                                      // the most recently
                                                      // starting matching IDF
  for (const auto &directoryName : directoryNames) {
    // This will iterate around the directories from user ->etc ->install, and
    // find the first beat file
    for (Poco::DirectoryIterator dir_itr(directoryName); dir_itr != end_iter;
         ++dir_itr) {
      if (!Poco::File(dir_itr->path()).isFile())
        continue;

      std::string l_filenamePart = Poco::Path(dir_itr->path()).getFileName();
      if (regex_match(l_filenamePart, regex)) {
        g_log.debug() << "Found file: '" << dir_itr->path() << "'\n";
        std::string validFrom, validTo;
        getValidFromTo(dir_itr->path(), validFrom, validTo);
        g_log.debug() << "File '" << dir_itr->path() << " valid dates: from '"
                      << validFrom << "' to '" << validTo << "'\n";
        DateAndTime from(validFrom);
        // Use a default valid-to date if none was found.
        DateAndTime to;
        if (validTo.length() > 0)
          to.setFromISO8601(validTo);
        else
          to.setFromISO8601("2100-01-01T00:00:00");

        if (from <= d && d <= to) {
          if (from > refDateGoodFile) { // We'd found a matching file more
                                        // recently starting than any other
                                        // matching file found
            foundGoodFile = true;
            refDateGoodFile = from;
            mostRecentIDF = dir_itr->path();
          }
        }
        if (!foundGoodFile && (from > refDate)) { // Use most recently starting
                                                  // file, in case we don't find
                                                  // a matching file.
          refDate = from;
          mostRecentIDF = dir_itr->path();
        }
      }
    }
  }
  g_log.debug() << "IDF selected is " << mostRecentIDF << '\n';
  return mostRecentIDF;
}

/** Return a const reference to the DetectorInfo object.
 *
 * Setting a new instrument via ExperimentInfo::setInstrument will invalidate
 * this reference.
 */
const DetectorInfo &ExperimentInfo::detectorInfo() const {
  populateIfNotLoaded();
  return *m_detectorInfoWrapper;
}

/** Return a non-const reference to the DetectorInfo object. Not thread safe.
 */
DetectorInfo &ExperimentInfo::mutableDetectorInfo() {
  return const_cast<DetectorInfo &>(
      static_cast<const ExperimentInfo &>(*this).detectorInfo());
}

/** Return a reference to the SpectrumInfo object.
 *
 * Any modifications of the instrument or instrument parameters will invalidate
 * this reference.
 */
const SpectrumInfo &ExperimentInfo::spectrumInfo() const {
  populateIfNotLoaded();
  if (!m_spectrumInfoWrapper) {
    std::lock_guard<std::mutex> lock{m_spectrumInfoMutex};
    if (!m_spectrumInfo) // this should happen only if not MatrixWorkspace
      cacheDefaultDetectorGrouping();
    if (!m_spectrumInfoWrapper) {
      static_cast<void>(detectorInfo());
      m_spectrumInfoWrapper = Kernel::make_unique<SpectrumInfo>(
          *m_spectrumInfo, *this, *m_detectorInfoWrapper);
    }
  }
  // Rebuild any spectrum definitions that are out of date. Accessing
  // `API::SpectrumInfo` will rebuild invalid spectrum definitions as it
  // encounters them (if detector IDs in an `ISpectrum` are changed), however we
  // need to deal with one special case here:
  // If two algorithms (or two threads in the same algorithm) access the same
  // workspace for reading at the same time, calls to
  // `updateSpectrumDefinitionIfNecessary` done by `API::SpectrumInfo` break
  // thread-safety. `Algorithm` sets a read-lock, but this lazy update method is
  // `const` and will modify internals of the workspace nevertheless. We thus
  // need explicit locking here. Note that we do not need extra locking in the
  // case of `ExperimentInfo::mutableSpectrumInfo` or other calls to
  // `updateSpectrumDefinitionIfNecessary` done by `API::SpectrumInfo`: If the
  // workspace is only read-locked, this update will ensure that no updates will
  // be triggered by SpectrumInfo, since changing detector IDs in an `ISpectrum`
  // is not possible for a read-only workspace. If the workspace is write-locked
  // detector IDs in ISpectrum may change, but the write-lock by `Algorithm`
  // guarantees that there is no concurrent reader and thus updating is safe.
  if (std::any_of(m_spectrumDefinitionNeedsUpdate.cbegin(),
                  m_spectrumDefinitionNeedsUpdate.cend(),
                  [](char i) { return i == 1; })) {
    std::lock_guard<std::mutex> lock{m_spectrumInfoMutex};
    if (std::any_of(m_spectrumDefinitionNeedsUpdate.cbegin(),
                    m_spectrumDefinitionNeedsUpdate.cend(),
                    [](char i) { return i == 1; })) {
      auto size = static_cast<int64_t>(m_spectrumInfoWrapper->size());
#pragma omp parallel for
      for (int64_t i = 0; i < size; ++i) {
        updateSpectrumDefinitionIfNecessary(i);
      }
    }
  }
  return *m_spectrumInfoWrapper;
}

/** Return a non-const reference to the SpectrumInfo object. Not thread safe.
 */
SpectrumInfo &ExperimentInfo::mutableSpectrumInfo() {
  return const_cast<SpectrumInfo &>(
      static_cast<const ExperimentInfo &>(*this).spectrumInfo());
}

const API::ComponentInfo &ExperimentInfo::componentInfo() const {
  return *m_componentInfoWrapper;
}

/// Sets the SpectrumDefinition for all spectra.
void ExperimentInfo::setSpectrumDefinitions(
    Kernel::cow_ptr<std::vector<SpectrumDefinition>> spectrumDefinitions) {
  if (spectrumDefinitions) {
    m_spectrumInfo = Kernel::make_unique<Beamline::SpectrumInfo>(
        std::move(spectrumDefinitions));
    m_spectrumDefinitionNeedsUpdate.resize(0);
    m_spectrumDefinitionNeedsUpdate.resize(m_spectrumInfo->size(), 0);
  } else {
    // Keep the old m_spectrumInfo which should have the correct size, but
    // invalidate all definitions.
    invalidateAllSpectrumDefinitions();
  }
  m_spectrumInfoWrapper = nullptr;
}

/** Notifies the ExperimentInfo that a spectrum definition has changed.
 *
 * ExperimentInfo will rebuild its spectrum definitions before the next use. In
 * general it should not be necessary to use this method: ISpectrum will take
 * care of this when its detector IDs are modified. */
void ExperimentInfo::invalidateSpectrumDefinition(const size_t index) {
  // This uses a vector of char, such that flags for different indices can be
  // set from different threads (std::vector<bool> is not thread-safe).
  m_spectrumDefinitionNeedsUpdate.at(index) = 1;
}

void ExperimentInfo::updateSpectrumDefinitionIfNecessary(
    const size_t index) const {
  if (m_spectrumDefinitionNeedsUpdate.at(index) != 0)
    updateCachedDetectorGrouping(index);
}

/** Sets up a default detector grouping.
 *
 * The purpose of this method is to work around potential issues of MDWorkspaces
 * that do not have grouping information. In such cases a default 1:1
 * mapping/grouping is generated by this method. See also issue #18252. */
void ExperimentInfo::cacheDefaultDetectorGrouping() const {
  if (m_spectrumInfo && (m_spectrumInfo->size() != 0))
    return;
  const auto &detIDs = sptr_instrument->getDetectorIDs();
  setNumberOfDetectorGroups(detIDs.size());
  size_t specIndex = 0;
  for (const auto detID : detIDs) {
    m_det2group[detID] = specIndex;
    const size_t detIndex = detectorInfo().indexOf(detID);
    SpectrumDefinition specDef;
    specDef.add(detIndex);
    m_spectrumInfo->setSpectrumDefinition(specIndex, std::move(specDef));
    m_spectrumDefinitionNeedsUpdate.at(specIndex) = 0;
    specIndex++;
  }
}

/** Returns the index of the (first) group the detID is part of.
 *
 * The purpose of this method is access to grouping information for
 * MDWorkspaces. */
size_t ExperimentInfo::groupOfDetectorID(const detid_t detID) const {
  if (!m_spectrumInfo || (m_spectrumInfo->size() == 0))
    return detectorInfo().indexOf(detID);

  auto iter = m_det2group.find(detID);
  if (iter != m_det2group.end()) {
    return iter->second;
  } else {
    throw std::out_of_range(
        "ExperimentInfo::groupOfDetectorID - Unable to find ID " +
        std::to_string(detID) + " in lookup");
  }
}

/// Sets flags for all spectrum definitions indicating that they need to be
/// updated.
void ExperimentInfo::invalidateAllSpectrumDefinitions() {
  std::fill(m_spectrumDefinitionNeedsUpdate.begin(),
            m_spectrumDefinitionNeedsUpdate.end(), 1);
}

/** Save the object to an open NeXus file.
 * @param file :: open NeXus file
 */
void ExperimentInfo::saveExperimentInfoNexus(::NeXus::File *file) const {
  Instrument_const_sptr instrument = getInstrument();
  instrument->saveNexus(file, "instrument");
  sample().saveNexus(file, "sample");
  run().saveNexus(file, "logs");
}

/** Load the sample and log info from an open NeXus file.
 * @param file :: open NeXus file
 */
void ExperimentInfo::loadSampleAndLogInfoNexus(::NeXus::File *file) {
  // First, the sample and then the logs
  int sampleVersion = mutableSample().loadNexus(file, "sample");
  if (sampleVersion == 0) {
    // Old-style (before Sep-9-2011) NXS processed
    // sample field contains both the logs and the sample details
    file->openGroup("sample", "NXsample");
    this->mutableRun().loadNexus(file, "");
    file->closeGroup();
  } else {
    // Newer style: separate "logs" field for the Run object
    this->mutableRun().loadNexus(file, "logs");
  }
}

/** Load the object from an open NeXus file.
 * @param file :: open NeXus file
 * @param nxFilename :: the filename of the nexus file
 * @param[out] parameterStr :: special string for all the parameters.
 *             Feed that to ExperimentInfo::readParameterMap() after the
 * instrument is done.
 * @throws Exception::NotFoundError If instrument definition is not in the nexus
 * file and cannot
 *                                  be loaded from the IDF.
 */
void ExperimentInfo::loadExperimentInfoNexus(const std::string &nxFilename,
                                             ::NeXus::File *file,
                                             std::string &parameterStr) {
  // load sample and log info
  loadSampleAndLogInfoNexus(file);

  loadInstrumentInfoNexus(nxFilename, file, parameterStr);
}

/** Load the instrument from an open NeXus file.
 * @param nxFilename :: the filename of the nexus file
 * @param file :: open NeXus file
 * @param[out] parameterStr :: special string for all the parameters.
 *             Feed that to ExperimentInfo::readParameterMap() after the
 * instrument is done.
 * @throws Exception::NotFoundError If instrument definition is not in the nexus
 * file and cannot
 *                                  be loaded from the IDF.
 */
void ExperimentInfo::loadInstrumentInfoNexus(const std::string &nxFilename,
                                             ::NeXus::File *file,
                                             std::string &parameterStr) {

  // Open instrument group
  file->openGroup("instrument", "NXinstrument");

  // Try to get the instrument embedded in the Nexus file
  std::string instrumentName;
  std::string instrumentXml;
  loadEmbeddedInstrumentInfoNexus(file, instrumentName, instrumentXml);

  // load parameters if found
  loadInstrumentParametersNexus(file, parameterStr);

  // Close the instrument group
  file->closeGroup();

  // Set the instrument given the name and and XML obtained
  setInstumentFromXML(nxFilename, instrumentName, instrumentXml);
}

/** Load the instrument from an open NeXus file without reading any parameters
 * (yet).
 * @param nxFilename :: the filename of the nexus file
 * @param file :: open NeXus file
 * instrument is done.
 * @throws Exception::NotFoundError If instrument definition is not in the nexus
 * file and cannot
 *                                  be loaded from the IDF.
 */
void ExperimentInfo::loadInstrumentInfoNexus(const std::string &nxFilename,
                                             ::NeXus::File *file) {

  // Open instrument group
  file->openGroup("instrument", "NXinstrument");

  // Try to get the instrument embedded in the Nexus file
  std::string instrumentName;
  std::string instrumentXml;
  loadEmbeddedInstrumentInfoNexus(file, instrumentName, instrumentXml);

  // Close the instrument group
  file->closeGroup();

  // Set the instrument given the name and and XML obtained
  setInstumentFromXML(nxFilename, instrumentName, instrumentXml);
}

/** Attempt to load an IDF embedded in the Nexus file.
 * @param file :: open NeXus file with instrument group open
 * @param[out] instrumentName :: name of instrument
 * @param[out] instrumentXml  :: XML string of embedded instrument definition or
 * empty if not found
 */
void ExperimentInfo::loadEmbeddedInstrumentInfoNexus(
    ::NeXus::File *file, std::string &instrumentName,
    std::string &instrumentXml) {

  file->readData("name", instrumentName);

  try {
    file->openGroup("instrument_xml", "NXnote");
    file->readData("data", instrumentXml);
    file->closeGroup();
  } catch (NeXus::Exception &ex) {
    g_log.debug(std::string("Unable to load instrument_xml: ") + ex.what());
  }
}

/** Set the instrument given its name and definition in XML
 *  If the XML string is empty the definition is loaded from the IDF file
 *  specified by the name
 * @param nxFilename :: the filename of the nexus file, needed to check whether
 * instrument already exists in ADS.
 * @param instrumentName :: name of instrument
 * @param instrumentXml  :: XML string of instrument or empty to indicate load
 * of instrument definition file
 */
void ExperimentInfo::setInstumentFromXML(const std::string &nxFilename,
                                         std::string &instrumentName,
                                         std::string &instrumentXml) {

  instrumentXml = Strings::strip(instrumentXml);
  instrumentName = Strings::strip(instrumentName);
  std::string instrumentFilename;
  if (!instrumentXml.empty()) {
    // instrument xml is being loaded from the nxs file, set the
    // instrumentFilename
    // to identify the Nexus file as the source of the data
    instrumentFilename = nxFilename;
    g_log.debug() << "Using instrument IDF XML text contained in nexus file.\n";
  } else {
    // XML was not included or was empty
    // Use the instrument name to find the file
    instrumentFilename =
        getInstrumentFilename(instrumentName, getWorkspaceStartDate());
    // And now load the contents
    instrumentXml = loadInstrumentXML(instrumentFilename);
  }

  // ---------- Now parse that XML to make the instrument -------------------
  if (!instrumentXml.empty() && !instrumentName.empty()) {
    InstrumentDefinitionParser parser(instrumentFilename, instrumentName,
                                      instrumentXml);

    std::string instrumentNameMangled = parser.getMangledName();
    Instrument_sptr instr;
    // Check whether the instrument is already in the InstrumentDataService
    if (InstrumentDataService::Instance().doesExist(instrumentNameMangled)) {
      // If it does, just use the one from the one stored there
      instr = InstrumentDataService::Instance().retrieve(instrumentNameMangled);
    } else {
      // Really create the instrument
      instr = parser.parseXML(nullptr);
      // Add to data service for later retrieval
      InstrumentDataService::Instance().add(instrumentNameMangled, instr);
    }
    // Now set the instrument
    this->setInstrument(instr);
  }
}

/** Loads the contents of a file and returns the string
 *  The file is assumed to be an IDF, and already checked that
 *  the path is correct.
 *
 * @param filename :: the path to the file
 */
std::string ExperimentInfo::loadInstrumentXML(const std::string &filename) {
  try {
    return Strings::loadFile(filename);
  } catch (std::exception &e) {
    g_log.error() << "Error loading instrument IDF file: " << filename << ".\n";
    g_log.debug() << e.what() << '\n';
    throw;
  }
}

/** Load the instrument parameters from an open NeXus file if found there.
 * @param file :: open NeXus file in its Instrument group
 * @param[out] parameterStr :: special string for all the parameters.
 *             Feed that to ExperimentInfo::readParameterMap() after the
 * instrument is done.
 */
void ExperimentInfo::loadInstrumentParametersNexus(::NeXus::File *file,
                                                   std::string &parameterStr) {
  try {
    file->openGroup("instrument_parameter_map", "NXnote");
    file->readData("data", parameterStr);
    file->closeGroup();
  } catch (NeXus::Exception &ex) {
    g_log.debug(std::string("Unable to load instrument_parameter_map: ") +
                ex.what());
    g_log.information(
        "Parameter map entry missing from NeXus file. Continuing without it.");
  }
}

/** Parse the result of ParameterMap.asString() into the ParameterMap
 * of the current instrument. The instrument needs to have been loaded
 * already, of course.
 *
 * @param parameterStr :: result of ParameterMap.asString()
 */
void ExperimentInfo::readParameterMap(const std::string &parameterStr) {
  Geometry::ParameterMap &pmap = this->instrumentParameters();
  auto &detectorInfo = mutableDetectorInfo();
  const auto parInstrument = getInstrument();
  const auto instr = parInstrument->baseInstrument();

  int options = Mantid::Kernel::StringTokenizer::TOK_IGNORE_EMPTY;
  options += Mantid::Kernel::StringTokenizer::TOK_TRIM;
  Mantid::Kernel::StringTokenizer splitter(parameterStr, "|", options);

  auto iend = splitter.end();
  // std::string prev_name;
  for (auto itr = splitter.begin(); itr != iend; ++itr) {
    Mantid::Kernel::StringTokenizer tokens(*itr, ";");
    if (tokens.count() < 4)
      continue;
    std::string comp_name = tokens[0];
    // if( comp_name == prev_name ) continue; this blocks reading in different
    // parameters of the same component. RNT
    // prev_name = comp_name;
    const Geometry::IComponent *comp = nullptr;
    if (comp_name.find("detID:") != std::string::npos) {
      int detID = std::stoi(comp_name.substr(6));
      comp = instr->getDetector(detID).get();
      if (!comp) {
        g_log.warning() << "Cannot find detector " << detID << '\n';
        continue;
      }
    } else {
      comp = instr->getComponentByName(comp_name).get();
      if (!comp) {
        g_log.warning() << "Cannot find component " << comp_name << '\n';
        continue;
      }
    }

    // create parameter's value as a sum of all tokens with index 3 or larger
    // this allow a parameter's value to contain ";"
    std::string paramValue = tokens[3];
    int size = static_cast<int>(tokens.count());
    for (int i = 4; i < size; i++)
      paramValue += ";" + tokens[4];

    const auto &paramType = tokens[1];
    const auto &paramName = tokens[2];
<<<<<<< HEAD
    if (paramName.compare("masked") == 0) {
=======
    if (paramName == "masked") {
>>>>>>> 4ed3b7e6
      bool value = getParam<bool>(paramType, paramValue);
      if (value) {
        // Do not add masking to ParameterMap, it is stored in DetectorInfo
        const auto det = dynamic_cast<const Detector *const>(comp);
        if (!det) {
          throw std::runtime_error("Found masking for a non-detector "
                                   "component. This is not possible");
        } else
          detectorInfo.setMasked(detectorInfo.indexOf(det->getID()), value);
      }
    } else if (isPositionParameter(paramName)) {
      // We are parsing a string obtained from a ParameterMap. The map may
      // contain posx, posy, and posz (in addition to pos). However, when these
      // component wise positions are set, 'pos' is updated accordingly. We are
      // thus ignoring position components below.
      const auto newRelPos = getParam<V3D>(paramType, paramValue);
      updatePosition(detectorInfo, *parInstrument, comp, newRelPos);
    } else if (isRotationParameter(paramName)) {
      // We are parsing a string obtained from a ParameterMap. The map may
      // contain rotx, roty, and rotz (in addition to rot). However, when these
      // component wise rotations are set, 'rot' is updated accordingly. We are
      // thus ignoring rotation components below.
      const auto newRelRot = getParam<Quat>(paramType, paramValue);
      updateRotation(detectorInfo, *parInstrument, comp, newRelRot);
    } else if (!isRedundantPosOrRot(paramName)) {
      // Special case RectangularDetector: Parameters scalex and scaley affect
      // pixel positions, but we must also add the parameter below.
      if (isScaleParameter(paramName))
        adjustPositionsFromScaleFactor(detectorInfo, *parInstrument, comp,
                                       paramName,
                                       getParam<double>(paramType, paramValue));
      pmap.add(paramType, comp, paramName, paramValue);
    }
  }
}

/**
 * Fill map with instrument parameter first set in xml file
 * Where this is appropriate a parameter value is dependent on values in a log
 * entry
 * @param paramMap Map to populate (except for position and rotation parameters)
 * @param paramMapForPosAndRot Map to populate with positions and rotations
 * @param name The name of the parameter
 * @param paramInfo A reference to the object describing this parameter
 * @param runData A reference to the run object, which stores log value entries
 */
void ExperimentInfo::populateWithParameter(
    Geometry::ParameterMap &paramMap,
    Geometry::ParameterMap &paramMapForPosAndRot, const std::string &name,
    const Geometry::XMLInstrumentParameter &paramInfo, const Run &runData) {
  const std::string &category = paramInfo.m_type;
  ParameterValue paramValue(paramInfo,
                            runData); // Defines implicit conversion operator

  const std::string *pDescription = nullptr;
  if (!paramInfo.m_description.empty())
    pDescription = &paramInfo.m_description;

  // Some names are special. Values should be convertible to double
  if (name == "masked") {
    bool value(paramValue);
    if (value) {
      // Do not add masking to ParameterMap, it is stored in DetectorInfo
      const auto det =
          dynamic_cast<const Detector *const>(paramInfo.m_component);
      if (!det)
        throw std::runtime_error(
            "Found masking for a non-detector component. This is not possible");
      m_detectorInfo->setMasked(detectorInfo().indexOf(det->getID()),
                                paramValue);
    }
<<<<<<< HEAD
  } else if (name.compare("x") == 0 || name.compare("y") == 0 ||
             name.compare("z") == 0) {
    paramMapForPosAndRot.addPositionCoordinate(paramInfo.m_component, name,
                                               paramValue);
  } else if (name.compare("rot") == 0 || name.compare("rotx") == 0 ||
             name.compare("roty") == 0 || name.compare("rotz") == 0) {
    // Effectively this is dropping any parameters named 'rot'.
    paramMapForPosAndRot.addRotationParam(paramInfo.m_component, name,
                                          paramValue, pDescription);
  } else if (category.compare("fitting") == 0) {
=======
  } else if (name == "x" || name == "y" || name == "z") {
    paramMapForPosAndRot.addPositionCoordinate(paramInfo.m_component, name,
                                               paramValue);
  } else if (name == "rot" || name == "rotx" || name == "roty" ||
             name == "rotz") {
    // Effectively this is dropping any parameters named 'rot'.
    paramMapForPosAndRot.addRotationParam(paramInfo.m_component, name,
                                          paramValue, pDescription);
  } else if (category == "fitting") {
>>>>>>> 4ed3b7e6
    std::ostringstream str;
    str << paramInfo.m_value << " , " << paramInfo.m_fittingFunction << " , "
        << name << " , " << paramInfo.m_constraint[0] << " , "
        << paramInfo.m_constraint[1] << " , " << paramInfo.m_penaltyFactor
        << " , " << paramInfo.m_tie << " , " << paramInfo.m_formula << " , "
        << paramInfo.m_formulaUnit << " , " << paramInfo.m_resultUnit << " , "
        << (*(paramInfo.m_interpolation));
    paramMap.add("fitting", paramInfo.m_component, name, str.str(),
                 pDescription);
  } else if (category == "string") {
    paramMap.addString(paramInfo.m_component, name, paramInfo.m_value,
                       pDescription);
  } else if (category == "bool") {
    paramMap.addBool(paramInfo.m_component, name, paramValue, pDescription);
  } else if (category == "int") {
    paramMap.addInt(paramInfo.m_component, name, paramValue, pDescription);
  } else { // assume double
    paramMap.addDouble(paramInfo.m_component, name, paramValue, pDescription);
  }
}

void ExperimentInfo::populateIfNotLoaded() const {
  // The default implementation does nothing. Used by subclasses
  // (FileBackedExperimentInfo) to load content from files upon access.
}

} // namespace API
} // namespace Mantid

namespace Mantid {
namespace Kernel {

template <>
MANTID_API_DLL Mantid::API::ExperimentInfo_sptr
IPropertyManager::getValue<Mantid::API::ExperimentInfo_sptr>(
    const std::string &name) const {
  PropertyWithValue<Mantid::API::ExperimentInfo_sptr> *prop =
      dynamic_cast<PropertyWithValue<Mantid::API::ExperimentInfo_sptr> *>(
          getPointerToProperty(name));
  if (prop) {
    return *prop;
  } else {
    std::string message =
        "Attempt to assign property " + name +
        " to incorrect type. Expected shared_ptr<ExperimentInfo>.";
    throw std::runtime_error(message);
  }
}

template <>
MANTID_API_DLL Mantid::API::ExperimentInfo_const_sptr
IPropertyManager::getValue<Mantid::API::ExperimentInfo_const_sptr>(
    const std::string &name) const {
  PropertyWithValue<Mantid::API::ExperimentInfo_sptr> *prop =
      dynamic_cast<PropertyWithValue<Mantid::API::ExperimentInfo_sptr> *>(
          getPointerToProperty(name));
  if (prop) {
    return prop->operator()();
  } else {
    std::string message =
        "Attempt to assign property " + name +
        " to incorrect type. Expected const shared_ptr<ExperimentInfo>.";
    throw std::runtime_error(message);
  }
}

} // namespace Kernel
} // namespace Mantid<|MERGE_RESOLUTION|>--- conflicted
+++ resolved
@@ -72,10 +72,7 @@
       m_detectorInfo(boost::make_shared<Beamline::DetectorInfo>()),
       m_componentInfo(boost::make_shared<Beamline::ComponentInfo>()) {
   m_parmap->setDetectorInfo(m_detectorInfo);
-<<<<<<< HEAD
-=======
   m_parmap->setComponentInfo(m_componentInfo);
->>>>>>> 4ed3b7e6
   m_detectorInfoWrapper = Kernel::make_unique<DetectorInfo>(
       *m_detectorInfo, getInstrument(), m_parmap.get());
 }
@@ -191,25 +188,6 @@
                              "instrument");
 }
 
-<<<<<<< HEAD
-boost::shared_ptr<Beamline::ComponentInfo>
-makeComponentInfo(const Instrument &oldInstr,
-                  const API::DetectorInfo &detectorInfo,
-                  std::vector<Geometry::ComponentID> &componentIds) {
-
-  InfoComponentVisitor visitor(
-      detectorInfo.size(),
-      std::bind(&DetectorInfo::indexOf, &detectorInfo, std::placeholders::_1));
-
-  // Register everything via visitor
-  oldInstr.registerContents(visitor);
-  // Extract component ids. We need this for the ComponentInfo wrapper.
-  componentIds = visitor.componentIds();
-
-  return boost::make_shared<Mantid::Beamline::ComponentInfo>(
-      visitor.assemblySortedDetectorIndices(),
-      visitor.componentDetectorRanges());
-=======
 std::tuple<
     std::unique_ptr<Beamline::ComponentInfo>,
     boost::shared_ptr<const std::vector<Geometry::ComponentID>>,
@@ -248,7 +226,6 @@
                                visitor.componentDetectorRanges()),
                            componentIds, componentIdMap);
   }
->>>>>>> 4ed3b7e6
 }
 
 void clearPositionAndRotationsParameters(ParameterMap &pmap,
@@ -327,16 +304,6 @@
       sptr_instrument, m_parmap);
   m_detectorInfo = makeDetectorInfo(*parInstrument, *instr);
   m_parmap->setDetectorInfo(m_detectorInfo);
-<<<<<<< HEAD
-  m_detectorInfoWrapper = Kernel::make_unique<DetectorInfo>(
-      *m_detectorInfo, getInstrument(), m_parmap.get());
-
-  std::vector<Geometry::ComponentID> componentIds;
-  m_componentInfo =
-      makeComponentInfo(*sptr_instrument, detectorInfo(), componentIds);
-  m_componentInfoWrapper = Kernel::make_unique<ComponentInfo>(
-      *m_componentInfo, std::move(componentIds));
-=======
   if (instr->hasDetectorInfo()) {
 
     // Reuse the ID -> index map for the detector ids
@@ -361,7 +328,6 @@
   m_componentInfoWrapper = Kernel::make_unique<ComponentInfo>(
       *m_componentInfo, componentIds, componentIdToIndexMap);
 
->>>>>>> 4ed3b7e6
   // Detector IDs that were previously dropped because they were not part of the
   // instrument may now suddenly be valid, so we have to reinitialize the
   // detector grouping. Also the index corresponding to specific IDs may have
@@ -1662,11 +1628,7 @@
 
     const auto &paramType = tokens[1];
     const auto &paramName = tokens[2];
-<<<<<<< HEAD
-    if (paramName.compare("masked") == 0) {
-=======
     if (paramName == "masked") {
->>>>>>> 4ed3b7e6
       bool value = getParam<bool>(paramType, paramValue);
       if (value) {
         // Do not add masking to ParameterMap, it is stored in DetectorInfo
@@ -1738,18 +1700,6 @@
       m_detectorInfo->setMasked(detectorInfo().indexOf(det->getID()),
                                 paramValue);
     }
-<<<<<<< HEAD
-  } else if (name.compare("x") == 0 || name.compare("y") == 0 ||
-             name.compare("z") == 0) {
-    paramMapForPosAndRot.addPositionCoordinate(paramInfo.m_component, name,
-                                               paramValue);
-  } else if (name.compare("rot") == 0 || name.compare("rotx") == 0 ||
-             name.compare("roty") == 0 || name.compare("rotz") == 0) {
-    // Effectively this is dropping any parameters named 'rot'.
-    paramMapForPosAndRot.addRotationParam(paramInfo.m_component, name,
-                                          paramValue, pDescription);
-  } else if (category.compare("fitting") == 0) {
-=======
   } else if (name == "x" || name == "y" || name == "z") {
     paramMapForPosAndRot.addPositionCoordinate(paramInfo.m_component, name,
                                                paramValue);
@@ -1759,7 +1709,6 @@
     paramMapForPosAndRot.addRotationParam(paramInfo.m_component, name,
                                           paramValue, pDescription);
   } else if (category == "fitting") {
->>>>>>> 4ed3b7e6
     std::ostringstream str;
     str << paramInfo.m_value << " , " << paramInfo.m_fittingFunction << " , "
         << name << " , " << paramInfo.m_constraint[0] << " , "
