--- conflicted
+++ resolved
@@ -68,12 +68,8 @@
     : m_moderatorModel(), m_choppers(), m_sample(new Sample()),
       m_run(new Run()), m_parmap(new ParameterMap()),
       sptr_instrument(new Instrument()),
-<<<<<<< HEAD
-      m_detectorInfo(boost::make_shared<Beamline::DetectorInfo>()) {
-=======
       m_detectorInfo(boost::make_shared<Beamline::DetectorInfo>()),
       m_componentInfo(boost::make_shared<Beamline::ComponentInfo>()) {
->>>>>>> d3c062ad
   m_parmap->setDetectorInfo(m_detectorInfo);
   m_detectorInfoWrapper = Kernel::make_unique<DetectorInfo>(
       *m_detectorInfo, getInstrument(), m_parmap.get());
@@ -191,8 +187,6 @@
                              "instrument");
 }
 
-<<<<<<< HEAD
-=======
 boost::shared_ptr<Beamline::ComponentInfo>
 makeComponentInfo(const Instrument &oldInstr,
                   const API::DetectorInfo &detectorInfo,
@@ -212,7 +206,6 @@
       visitor.componentDetectorRanges());
 }
 
->>>>>>> d3c062ad
 void clearPositionAndRotationsParameters(ParameterMap &pmap,
                                          const IDetector &det) {
   pmap.clearParametersByName(ParameterMap::pos(), &det);
@@ -1166,15 +1159,6 @@
  */
 const DetectorInfo &ExperimentInfo::detectorInfo() const {
   populateIfNotLoaded();
-<<<<<<< HEAD
-  if (!m_detectorInfoWrapper) {
-    std::lock_guard<std::mutex> lock{m_detectorInfoMutex};
-    if (!m_detectorInfoWrapper)
-      m_detectorInfoWrapper = Kernel::make_unique<DetectorInfo>(
-          *m_detectorInfo, getInstrument(), m_parmap.get());
-  }
-=======
->>>>>>> d3c062ad
   return *m_detectorInfoWrapper;
 }
 
@@ -1238,13 +1222,10 @@
 SpectrumInfo &ExperimentInfo::mutableSpectrumInfo() {
   return const_cast<SpectrumInfo &>(
       static_cast<const ExperimentInfo &>(*this).spectrumInfo());
-<<<<<<< HEAD
-=======
 }
 
 const API::ComponentInfo &ExperimentInfo::componentInfo() const {
   return *m_componentInfoWrapper;
->>>>>>> d3c062ad
 }
 
 /// Sets the SpectrumDefinition for all spectra.
