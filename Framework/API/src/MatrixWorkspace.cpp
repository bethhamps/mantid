#include "MantidAPI/MatrixWorkspace.h"
#include "MantidAPI/BinEdgeAxis.h"
#include "MantidAPI/NumericAxis.h"
#include "MantidAPI/SpectraAxis.h"
#include "MantidAPI/MatrixWorkspaceMDIterator.h"
#include "MantidAPI/SpectrumDetectorMapping.h"
#include "MantidGeometry/Instrument/Detector.h"
#include "MantidGeometry/Instrument/DetectorGroup.h"
#include "MantidGeometry/Instrument/NearestNeighboursFactory.h"
#include "MantidGeometry/Instrument/ReferenceFrame.h"
#include "MantidGeometry/MDGeometry/MDFrame.h"
#include "MantidGeometry/MDGeometry/GeneralFrame.h"
#include "MantidKernel/TimeSeriesProperty.h"
#include "MantidKernel/MDUnit.h"

#include <numeric>
#include <boost/math/special_functions/fpclassify.hpp>

using Mantid::Kernel::DateAndTime;
using Mantid::Kernel::TimeSeriesProperty;
using NeXus::NXcompression;
using Mantid::Kernel::Strings::toString;

namespace Mantid {
namespace API {
using std::size_t;
using namespace Geometry;
using Kernel::V3D;

namespace {
/// static logger
Kernel::Logger g_log("MatrixWorkspace");
}

const std::string MatrixWorkspace::xDimensionId = "xDimension";
const std::string MatrixWorkspace::yDimensionId = "yDimension";

/// Default constructor
MatrixWorkspace::MatrixWorkspace(
    Mantid::Geometry::INearestNeighboursFactory *nnFactory)
    : IMDWorkspace(), ExperimentInfo(), m_axes(), m_isInitialized(false),
      m_YUnit(), m_YUnitLabel(), m_isDistribution(false),
      m_isCommonBinsFlagSet(false), m_isCommonBinsFlag(false), m_masks(),
      m_indexCalculator(),
      m_nearestNeighboursFactory(
          (nnFactory == nullptr) ? new NearestNeighboursFactory : nnFactory),
      m_nearestNeighbours() {}

MatrixWorkspace::MatrixWorkspace(const MatrixWorkspace &other)
    : IMDWorkspace(other), ExperimentInfo(other) {
  m_axes.resize(other.m_axes.size());
  for (size_t i = 0; i < m_axes.size(); ++i)
    m_axes[i] = other.m_axes[i]->clone(this);

  m_isInitialized = other.m_isInitialized;
  m_YUnit = other.m_YUnit;
  m_YUnitLabel = other.m_YUnitLabel;
  m_isDistribution = other.m_isDistribution;
  m_isCommonBinsFlagSet = other.m_isCommonBinsFlagSet;
  m_isCommonBinsFlag = other.m_isCommonBinsFlag;
  m_masks = other.m_masks;
  m_indexCalculator = other.m_indexCalculator;
  // I think it is necessary to create our own copy of the factory, since we do
  // not know who owns the factory in other and how its lifetime is controlled.
  m_nearestNeighboursFactory.reset(new NearestNeighboursFactory);
  // m_nearestNeighbours seem to be built automatically when needed, so we do
  // not copy here.

  // TODO: Do we need to init m_monitorWorkspace?

  // This call causes copying of m_parmap (ParameterMap). The constructor of
  // ExperimentInfo just kept a shared_ptr to the same map as in other, which
  // is not enough as soon as the maps in one of the workspaces it edited.
  instrumentParameters();
}

/// Destructor
// RJT, 3/10/07: The Analysis Data Service needs to be able to delete
// workspaces, so I moved this from protected to public.
MatrixWorkspace::~MatrixWorkspace() {
  for (auto &axis : m_axes) {
    delete axis;
  }
}

/// @returns A human-readable string of the current state
const std::string MatrixWorkspace::toString() const {
  std::ostringstream os;
  os << id() << "\n"
     << "Title: " << getTitle() << "\n"
     << "Histograms: " << getNumberHistograms() << "\n"
     << "Bins: " << blocksize() << "\n";

  if (isHistogramData())
    os << "Histogram\n";
  else
    os << "Data points\n";

  os << "X axis: ";
  if (axes() > 0) {
    Axis *ax = getAxis(0);
    if (ax && ax->unit())
      os << ax->unit()->caption() << " / " << ax->unit()->label().ascii();
    else
      os << "Not set";
  } else {
    os << "N/A";
  }
  os << "\n"
     << "Y axis: " << YUnitLabel() << "\n";

  os << "Distribution: " << (isDistribution() ? "True" : "False") << "\n";

  os << ExperimentInfo::toString();
  return os.str();
}

/** Initialize the workspace. Calls the protected init() method, which is
* implemented in each type of
*  workspace. Returns immediately if the workspace is already initialized.
*  @param NVectors :: The number of spectra in the workspace (only relevant for
* a 2D workspace
*  @param XLength :: The number of X data points/bin boundaries in each vector
* (must all be the same)
*  @param YLength :: The number of data/error points in each vector (must all be
* the same)
*/
void MatrixWorkspace::initialize(const std::size_t &NVectors,
                                 const std::size_t &XLength,
                                 const std::size_t &YLength) {
  // Check validity of arguments
  if (NVectors == 0 || XLength == 0 || YLength == 0) {
    throw std::out_of_range(
        "All arguments to init must be positive and non-zero");
  }

  // Bypass the initialization if the workspace has already been initialized.
  if (m_isInitialized)
    return;

  // Invoke init() method of the derived class inside a try/catch clause
  try {
    this->init(NVectors, XLength, YLength);
  } catch (std::runtime_error &) {
    throw;
  }

  m_indexCalculator = MatrixWSIndexCalculator(this->blocksize());
  // Indicate that this workspace has been initialized to prevent duplicate
  // attempts.
  m_isInitialized = true;
}

//---------------------------------------------------------------------------------------
/** Set the title of the workspace
*
*  @param t :: The title
*/
void MatrixWorkspace::setTitle(const std::string &t) {
  Workspace::setTitle(t);

  // A MatrixWorkspace contains uniquely one Run object, hence for this
  // workspace
  // keep the Run object run_title property the same as the workspace title
  Run &run = mutableRun();
  run.addProperty("run_title", t, true);
}

//---------------------------------------------------------------------------------------
/** Get the workspace title
*
*  @return The title
*/
const std::string MatrixWorkspace::getTitle() const {
  if (run().hasProperty("run_title")) {
    std::string title = run().getProperty("run_title")->value();
    return title;
  } else
    return Workspace::getTitle();
}

void MatrixWorkspace::updateSpectraUsing(const SpectrumDetectorMapping &map) {
  for (size_t j = 0; j < getNumberHistograms(); ++j) {
    auto spec = getSpectrum(j);
    try {
      if (map.indexIsSpecNumber())
        spec->setDetectorIDs(
            map.getDetectorIDsForSpectrumNo(spec->getSpectrumNo()));
      else
        spec->setDetectorIDs(map.getDetectorIDsForSpectrumIndex(j));
    } catch (std::out_of_range &e) {
      // Get here if the spectrum number is not in the map.
      spec->clearDetectorIDs();
      g_log.debug(e.what());
      g_log.debug() << "Spectrum number " << spec->getSpectrumNo()
                    << " not in map.\n";
    }
  }
}

//---------------------------------------------------------------------------------------
/**
* Rebuild the default spectra mapping for a workspace. If a non-empty
* instrument is set then the default maps each detector to a spectra with
* the same ID. If an empty instrument is set then a 1:1 map from 1->NHistograms
* is created.
* @param includeMonitors :: If false the monitors are not included
*/
void MatrixWorkspace::rebuildSpectraMapping(const bool includeMonitors) {
  if (sptr_instrument->nelements() == 0) {
    return;
  }

  std::vector<detid_t> pixelIDs =
      this->getInstrument()->getDetectorIDs(!includeMonitors);

  try {
    size_t index = 0;
    std::vector<detid_t>::const_iterator iend = pixelIDs.end();
    for (std::vector<detid_t>::const_iterator it = pixelIDs.begin(); it != iend;
         ++it) {
      // The detector ID
      const detid_t detId = *it;
      // By default: Spectrum number = index +  1
      const specid_t specNo = specid_t(index + 1);

      if (index < this->getNumberHistograms()) {
        ISpectrum *spec = getSpectrum(index);
        spec->setSpectrumNo(specNo);
        spec->setDetectorID(detId);
      }

      index++;
    }

    m_nearestNeighbours.reset();

  } catch (std::runtime_error &) {
    throw;
  }
}

//---------------------------------------------------------------------------------------
/**
* Handles the building of the NearestNeighbours object, if it has not already
* been
* populated for this parameter map.
* @param ignoreMaskedDetectors :: flag indicating that masked detectors should
* be ignored. True to ignore detectors.
*/
void MatrixWorkspace::buildNearestNeighbours(
    const bool ignoreMaskedDetectors) const {
  if (!m_nearestNeighbours) {
    boost::shared_ptr<const Instrument> inst = this->getInstrument();
    if (inst) {
      SpectrumDetectorMapping spectraMap(this);
      m_nearestNeighbours.reset(m_nearestNeighboursFactory->create(
          inst, spectraMap.getMapping(), ignoreMaskedDetectors));
    } else {
      throw Mantid::Kernel::Exception::NullPointerException(
          "ParameterMap: buildNearestNeighbours. Can't obtain instrument.",
          "instrument");
    }
  }
}

/*
Allow the NearestNeighbours list to be cleaned and rebuilt. Certain algorithms
require this in order to exclude/include
detectors from previously being considered.
*/
void MatrixWorkspace::rebuildNearestNeighbours() {
  /*m_nearestNeighbours should now be NULL. This will trigger rebuilding on
  subsequent first call to getNeighbours
  ,which peforms a lazy evaluation on the nearest neighbours map */
  m_nearestNeighbours.reset();
}

//---------------------------------------------------------------------------------------
/** Queries the NearestNeighbours object for the selected detector.
* NOTE! getNeighbours(spectrumNumber, radius) is MUCH faster.
*
* @param comp :: pointer to the querying detector
* @param radius :: distance from detector on which to filter results
* @param ignoreMaskedDetectors :: flag indicating that masked detectors should
*be ignored. True to ignore detectors.
* @return map of DetectorID to distance for the nearest neighbours
*/
std::map<specid_t, V3D>
MatrixWorkspace::getNeighbours(const Geometry::IDetector *comp,
                               const double radius,
                               const bool ignoreMaskedDetectors) const {
  if (!m_nearestNeighbours) {
    buildNearestNeighbours(ignoreMaskedDetectors);
  }
  // Find the spectrum number
  std::vector<specid_t> spectra;
  this->getSpectraFromDetectorIDs(std::vector<detid_t>(1, comp->getID()),
                                  spectra);
  if (spectra.empty()) {
    throw Kernel::Exception::NotFoundError("MatrixWorkspace::getNeighbours - "
                                           "Cannot find spectrum number for "
                                           "detector",
                                           comp->getID());
  }
  std::map<specid_t, V3D> neighbours =
      m_nearestNeighbours->neighboursInRadius(spectra[0], radius);
  return neighbours;
}

//---------------------------------------------------------------------------------------
/** Queries the NearestNeighbours object for the selected spectrum number.
*
* @param spec :: spectrum number of the detector you are looking at
* @param radius :: distance from detector on which to filter results
* @param ignoreMaskedDetectors :: flag indicating that masked detectors should
*be ignored. True to ignore detectors.
* @return map of DetectorID to distance for the nearest neighbours
*/
std::map<specid_t, V3D>
MatrixWorkspace::getNeighbours(specid_t spec, const double radius,
                               bool ignoreMaskedDetectors) const {
  if (!m_nearestNeighbours) {
    buildNearestNeighbours(ignoreMaskedDetectors);
  }
  std::map<specid_t, V3D> neighbours =
      m_nearestNeighbours->neighboursInRadius(spec, radius);
  return neighbours;
}

//---------------------------------------------------------------------------------------
/** Queries the NearestNeighbours object for the selected spectrum number.
*
* @param spec :: spectrum number of the detector you are looking at
* @param nNeighbours :: unsigned int, number of neighbours to include.
* @param ignoreMaskedDetectors :: flag indicating that masked detectors should
*be ignored. True to ignore detectors.
* @return map of DetectorID to distance for the nearest neighbours
*/
std::map<specid_t, V3D>
MatrixWorkspace::getNeighboursExact(specid_t spec, const int nNeighbours,
                                    bool ignoreMaskedDetectors) const {
  if (!m_nearestNeighbours) {
    SpectrumDetectorMapping spectraMap(this);
    m_nearestNeighbours.reset(m_nearestNeighboursFactory->create(
        nNeighbours, this->getInstrument(), spectraMap.getMapping(),
        ignoreMaskedDetectors));
  }
  std::map<specid_t, V3D> neighbours = m_nearestNeighbours->neighbours(spec);
  return neighbours;
}

//---------------------------------------------------------------------------------------
/** Return a map where:
*    KEY is the Spectrum #
*    VALUE is the Workspace Index
*/
spec2index_map MatrixWorkspace::getSpectrumToWorkspaceIndexMap() const {
  SpectraAxis *ax = dynamic_cast<SpectraAxis *>(this->m_axes[1]);
  if (!ax)
    throw std::runtime_error("MatrixWorkspace::getSpectrumToWorkspaceIndexMap: "
                             "axis[1] is not a SpectraAxis, so I cannot "
                             "generate a map.");
  spec2index_map map;
  try {
    ax->getSpectraIndexMap(map);
  } catch (std::runtime_error &) {
    throw std::runtime_error(
        "MatrixWorkspace::getSpectrumToWorkspaceIndexMap: no elements!");
  }
  return map;
}

//---------------------------------------------------------------------------------------
/** Return a vector where:
*    The index into the vector = spectrum number + offset
*    The value at that index = the corresponding Workspace Index
*
*  @param out :: vector set to above definition
*  @param offset :: add this to the detector ID to get the index into the
*vector.
*/
void MatrixWorkspace::getSpectrumToWorkspaceIndexVector(
    std::vector<size_t> &out, specid_t &offset) const {
  SpectraAxis *ax = dynamic_cast<SpectraAxis *>(this->m_axes[1]);
  if (!ax)
    throw std::runtime_error("MatrixWorkspace::getSpectrumToWorkspaceIndexMap: "
                             "axis[1] is not a SpectraAxis, so I cannot "
                             "generate a map.");

  // Find the min/max spectra IDs
  specid_t min = std::numeric_limits<specid_t>::max(); // So that any number
                                                       // will be less than this
  specid_t max = -std::numeric_limits<specid_t>::max(); // So that any number
                                                        // will be greater than
                                                        // this
  size_t length = ax->length();
  for (size_t i = 0; i < length; i++) {
    specid_t spec = ax->spectraNo(i);
    if (spec < min)
      min = spec;
    if (spec > max)
      max = spec;
  }

  // Offset so that the "min" value goes to index 0
  offset = -min;

  // Resize correctly
  out.resize(max - min + 1, 0);

  // Make the vector
  for (size_t i = 0; i < length; i++) {
    specid_t spec = ax->spectraNo(i);
    out[spec + offset] = i;
  }
}

//---------------------------------------------------------------------------------------
/** Does the workspace has any grouped detectors?
*  @return true if the workspace has any grouped detectors, otherwise false
*/
bool MatrixWorkspace::hasGroupedDetectors() const {
  bool retVal = false;

  // Loop through the workspace index
  for (size_t workspaceIndex = 0; workspaceIndex < this->getNumberHistograms();
       workspaceIndex++) {
    auto detList = getSpectrum(workspaceIndex)->getDetectorIDs();
    if (detList.size() > 1) {
      retVal = true;
      break;
    }
  }
  return retVal;
}

//---------------------------------------------------------------------------------------
/** Return a map where:
*    KEY is the DetectorID (pixel ID)
*    VALUE is the Workspace Index
*  @param throwIfMultipleDets :: set to true to make the algorithm throw an
* error
*         if there is more than one detector for a specific workspace index.
*  @throw runtime_error if there is more than one detector per spectrum (if
* throwIfMultipleDets is true)
*  @return Index to Index Map object. THE CALLER TAKES OWNERSHIP OF THE MAP AND
* IS RESPONSIBLE FOR ITS DELETION.
*/
detid2index_map MatrixWorkspace::getDetectorIDToWorkspaceIndexMap(
    bool throwIfMultipleDets) const {
  detid2index_map map;

  // Loop through the workspace index
  for (size_t workspaceIndex = 0; workspaceIndex < this->getNumberHistograms();
       ++workspaceIndex) {
    auto detList = getSpectrum(workspaceIndex)->getDetectorIDs();

    if (throwIfMultipleDets) {
      if (detList.size() > 1) {
        throw std::runtime_error(
            "MatrixWorkspace::getDetectorIDToWorkspaceIndexMap(): more than 1 "
            "detector for one histogram! I cannot generate a map of detector "
            "ID to workspace index.");
      }

      // Set the KEY to the detector ID and the VALUE to the workspace index.
      if (detList.size() == 1)
        map[*detList.begin()] = workspaceIndex;
    } else {
      // Allow multiple detectors per workspace index
      for (auto det : detList)
        map[det] = workspaceIndex;
    }

    // Ignore if the detector list is empty.
  }

  return map;
}

//---------------------------------------------------------------------------------------
/** Return a vector where:
*    The index into the vector = DetectorID (pixel ID) + offset
*    The value at that index = the corresponding Workspace Index
*
*  @param out :: vector set to above definition
*  @param offset :: add this to the detector ID to get the index into the
*vector.
*  @param throwIfMultipleDets :: set to true to make the algorithm throw an
*error
*         if there is more than one detector for a specific workspace index.
*  @throw runtime_error if there is more than one detector per spectrum (if
*throwIfMultipleDets is true)
*/
void MatrixWorkspace::getDetectorIDToWorkspaceIndexVector(
    std::vector<size_t> &out, detid_t &offset, bool throwIfMultipleDets) const {
  // Make a correct initial size
  out.clear();
  detid_t minId = 0;
  detid_t maxId = 0;
  this->getInstrument()->getMinMaxDetectorIDs(minId, maxId);
  offset = -minId;
  const int outSize = maxId - minId + 1;
  // Allocate at once
  out.resize(outSize, std::numeric_limits<size_t>::max());

  for (size_t workspaceIndex = 0; workspaceIndex < getNumberHistograms();
       ++workspaceIndex) {
    // Get the list of detectors from the WS index
    const std::set<detid_t> &detList =
        this->getSpectrum(workspaceIndex)->getDetectorIDs();

    if (throwIfMultipleDets && (detList.size() > 1))
      throw std::runtime_error(
          "MatrixWorkspace::getDetectorIDToWorkspaceIndexVector(): more than 1 "
          "detector for one histogram! I cannot generate a map of detector ID "
          "to workspace index.");

    // Allow multiple detectors per workspace index, or,
    // If only one is allowed, then this has thrown already
    for (auto det : detList) {
      int index = det + offset;
      if (index < 0 || index >= outSize) {
        g_log.debug() << "MatrixWorkspace::getDetectorIDToWorkspaceIndexVector("
                         "): detector ID found (" << det
                      << " at workspace index " << workspaceIndex
                      << ") is invalid." << std::endl;
      } else
        // Save it at that point.
        out[index] = workspaceIndex;
    }

  } // (for each workspace index)
}

//---------------------------------------------------------------------------------------
/** Converts a list of spectrum numbers to the corresponding workspace indices.
*  Not a very efficient operation, but unfortunately it's sometimes required.
*
*  @param spectraList :: The list of spectrum numbers required
*  @param indexList ::   Returns a reference to the vector of indices (empty if
*not a Workspace2D)
*/
void MatrixWorkspace::getIndicesFromSpectra(
    const std::vector<specid_t> &spectraList,
    std::vector<size_t> &indexList) const {
  // Clear the output index list
  indexList.clear();
  indexList.reserve(this->getNumberHistograms());

  auto iter = spectraList.cbegin();
  while (iter != spectraList.cend()) {
    for (size_t i = 0; i < this->getNumberHistograms(); ++i) {
      if (this->getSpectrum(i)->getSpectrumNo() == *iter) {
        indexList.push_back(i);
        break;
      }
    }
    ++iter;
  }
}

//---------------------------------------------------------------------------------------
/** Given a spectrum number, find the corresponding workspace index
*
* @param specNo :: spectrum number wanted
* @return the workspace index
* @throw runtime_error if not found.
*/
size_t
MatrixWorkspace::getIndexFromSpectrumNumber(const specid_t specNo) const {
  for (size_t i = 0; i < this->getNumberHistograms(); ++i) {
    if (this->getSpectrum(i)->getSpectrumNo() == specNo)
      return i;
  }
  throw std::runtime_error("Could not find spectrum number in any spectrum.");
}

//---------------------------------------------------------------------------------------
/** Converts a list of detector IDs to the corresponding workspace indices.
*
     *  Note that only known detector IDs are converted (so an empty vector will
*be returned
     *  if none of the IDs are recognised), and that the returned workspace
*indices are
     *  effectively a set (i.e. there are no duplicates).
     *
*  @param detIdList :: The list of detector IDs required
*  @param indexList :: Returns a reference to the vector of indices
*/
void MatrixWorkspace::getIndicesFromDetectorIDs(
    const std::vector<detid_t> &detIdList,
    std::vector<size_t> &indexList) const {
  std::map<detid_t, std::set<size_t>> detectorIDtoWSIndices;
  for (size_t i = 0; i < getNumberHistograms(); ++i) {
    auto detIDs = getSpectrum(i)->getDetectorIDs();
    for (auto detID : detIDs) {
      detectorIDtoWSIndices[detID].insert(i);
    }
  }

  indexList.clear();
  indexList.reserve(detIdList.size());
  for (const auto detId : detIdList) {
    auto wsIndices = detectorIDtoWSIndices.find(detId);
    if (wsIndices != detectorIDtoWSIndices.end()) {
      for (auto index : wsIndices->second) {
        indexList.push_back(index);
      }
    }
  }
}

//---------------------------------------------------------------------------------------
/** Converts a list of detector IDs to the corresponding spectrum numbers. Might
*be slow!
*
* @param detIdList :: The list of detector IDs required
* @param spectraList :: Returns a reference to the vector of spectrum numbers.
*                       0 for not-found detectors
*/
void MatrixWorkspace::getSpectraFromDetectorIDs(
    const std::vector<detid_t> &detIdList,
    std::vector<specid_t> &spectraList) const {

  spectraList.clear();

  // Try every detector in the list
  for (auto detId : detIdList) {
    bool foundDet = false;
    specid_t foundSpecNum = 0;

    // Go through every histogram
    for (size_t i = 0; i < this->getNumberHistograms(); i++) {
      if (this->getSpectrum(i)->hasDetectorID(detId)) {
        foundDet = true;
        foundSpecNum = this->getSpectrum(i)->getSpectrumNo();
        break;
      }
    }

    if (foundDet)
      spectraList.push_back(foundSpecNum);
  } // for each detector ID in the list
}

double MatrixWorkspace::getXMin() const {
  double xmin;
  double xmax;
  this->getXMinMax(xmin, xmax); // delegate to the proper code
  return xmin;
}

double MatrixWorkspace::getXMax() const {
  double xmin;
  double xmax;
  this->getXMinMax(xmin, xmax); // delegate to the proper code
  return xmax;
}

void MatrixWorkspace::getXMinMax(double &xmin, double &xmax) const {
  // set to crazy values to start
  xmin = std::numeric_limits<double>::max();
  xmax = -1.0 * xmin;
  size_t numberOfSpectra = this->getNumberHistograms();

  // determine the data range
  for (size_t workspaceIndex = 0; workspaceIndex < numberOfSpectra;
       workspaceIndex++) {
    const MantidVec &dataX = this->readX(workspaceIndex);
    const double xfront = dataX.front();
    const double xback = dataX.back();
    if (boost::math::isfinite(xfront) && boost::math::isfinite(xback)) {
      if (xfront < xmin)
        xmin = xfront;
      if (xback > xmax)
        xmax = xback;
    }
  }
}

//---------------------------------------------------------------------------------------
/** Integrate all the spectra in the matrix workspace within the range given.
* Default implementation, can be overridden by base classes if they know
*something smarter!
*
* @param out :: returns the vector where there is one entry per spectrum in the
*workspace. Same
*            order as the workspace indices.
* @param minX :: minimum X bin to use in integrating.
* @param maxX :: maximum X bin to use in integrating.
* @param entireRange :: set to true to use the entire range. minX and maxX are
*then ignored!
*/
void MatrixWorkspace::getIntegratedSpectra(std::vector<double> &out,
                                           const double minX, const double maxX,
                                           const bool entireRange) const {
  out.resize(this->getNumberHistograms(), 0.0);

  // Run in parallel if the implementation is threadsafe
  PARALLEL_FOR_IF(this->threadSafe())
  for (int wksp_index = 0;
       wksp_index < static_cast<int>(this->getNumberHistograms());
       wksp_index++) {
    // Get Handle to data
    const Mantid::MantidVec &x = this->readX(wksp_index);
    const Mantid::MantidVec &y = this->readY(wksp_index);
    // If it is a 1D workspace, no need to integrate
    if ((x.size() <= 2) && (y.size() >= 1)) {
      out[wksp_index] = y[0];
    } else {
      // Iterators for limits - whole range by default
      Mantid::MantidVec::const_iterator lowit, highit;
      lowit = x.begin();
      highit = x.end() - 1;

      // But maybe we don't want the entire range?
      if (!entireRange) {
        // If the first element is lower that the xmin then search for new lowit
        if ((*lowit) < minX)
          lowit = std::lower_bound(x.begin(), x.end(), minX);
        // If the last element is higher that the xmax then search for new lowit
        if ((*highit) > maxX)
          highit = std::upper_bound(lowit, x.end(), maxX);
      }

      // Get the range for the y vector
      Mantid::MantidVec::difference_type distmin =
          std::distance(x.begin(), lowit);
      Mantid::MantidVec::difference_type distmax =
          std::distance(x.begin(), highit);
      double sum(0.0);
      if (distmin <= distmax) {
        // Integrate
        sum = std::accumulate(y.begin() + distmin, y.begin() + distmax, 0.0);
      }
      // Save it in the vector
      out[wksp_index] = sum;
    }
  }
}

/** Get the effective detector for the given spectrum
*  @param  workspaceIndex The workspace index for which the detector is required
*  @return A single detector object representing the detector(s) contributing
*          to the given spectrum number. If more than one detector contributes
then
*          the returned object's concrete type will be DetectorGroup.
*  @throw  Kernel::Exception::NotFoundError If the Instrument is missing or the
requested workspace index does not have any associated detectors
*/
Geometry::IDetector_const_sptr
MatrixWorkspace::getDetector(const size_t workspaceIndex) const {
  const ISpectrum *spec = this->getSpectrum(workspaceIndex);
  if (!spec)
    throw Kernel::Exception::NotFoundError("MatrixWorkspace::getDetector(): "
                                           "NULL spectrum found at the given "
                                           "workspace index.",
                                           "");

  const std::set<detid_t> &dets = spec->getDetectorIDs();
  Instrument_const_sptr localInstrument = getInstrument();
  if (!localInstrument) {
    g_log.debug() << "No instrument defined.\n";
    throw Kernel::Exception::NotFoundError("Instrument not found", "");
  }

  const size_t ndets = dets.size();
  if (ndets == 1) {
    // If only 1 detector for the spectrum number, just return it
    return localInstrument->getDetector(*dets.begin());
  } else if (ndets == 0) {
    throw Kernel::Exception::NotFoundError("MatrixWorkspace::getDetector(): No "
                                           "detectors for this workspace "
                                           "index.",
                                           "");
  }
  // Else need to construct a DetectorGroup and return that
  std::vector<Geometry::IDetector_const_sptr> dets_ptr =
      localInstrument->getDetectors(dets);
  return Geometry::IDetector_const_sptr(
      new Geometry::DetectorGroup(dets_ptr, false));
}

/** Returns the signed 2Theta scattering angle for a detector
*  @param det :: A pointer to the detector object (N.B. might be a
* DetectorGroup)
*  @return The scattering angle (0 < theta < pi)
*  @throws InstrumentDefinitionError if source or sample is missing, or they are
* in the same place
*/
double MatrixWorkspace::detectorSignedTwoTheta(
    Geometry::IDetector_const_sptr det) const {
  Instrument_const_sptr instrument = getInstrument();

  Geometry::IComponent_const_sptr source = instrument->getSource();
  Geometry::IComponent_const_sptr sample = instrument->getSample();
  if (source == nullptr || sample == nullptr) {
    throw Kernel::Exception::InstrumentDefinitionError(
        "Instrument not sufficiently defined: failed to get source and/or "
        "sample");
  }

  const Kernel::V3D samplePos = sample->getPos();
  const Kernel::V3D beamLine = samplePos - source->getPos();

  if (beamLine.nullVector()) {
    throw Kernel::Exception::InstrumentDefinitionError(
        "Source and sample are at same position!");
  }
  // Get the instrument up axis.
  const V3D &instrumentUpAxis =
      instrument->getReferenceFrame()->vecPointingUp();
  return det->getSignedTwoTheta(samplePos, beamLine, instrumentUpAxis);
}

/** Returns the 2Theta scattering angle for a detector
*  @param det :: A pointer to the detector object (N.B. might be a
* DetectorGroup)
*  @return The scattering angle (0 < theta < pi)
*  @throws InstrumentDefinitionError if source or sample is missing, or they are
* in the same place
*/
double
MatrixWorkspace::detectorTwoTheta(Geometry::IDetector_const_sptr det) const {
  Geometry::IComponent_const_sptr source = getInstrument()->getSource();
  Geometry::IComponent_const_sptr sample = getInstrument()->getSample();
  if (source == nullptr || sample == nullptr) {
    throw Kernel::Exception::InstrumentDefinitionError(
        "Instrument not sufficiently defined: failed to get source and/or "
        "sample");
  }

  const Kernel::V3D samplePos = sample->getPos();
  const Kernel::V3D beamLine = samplePos - source->getPos();

  if (beamLine.nullVector()) {
    throw Kernel::Exception::InstrumentDefinitionError(
        "Source and sample are at same position!");
  }

  return det->getTwoTheta(samplePos, beamLine);
}

//---------------------------------------------------------------------------------------
/** Add parameters to the instrument parameter map that are defined in
* instrument
*   definition file and for which logfile data are available. Logs must be
* loaded
*   before running this method.
*/
void MatrixWorkspace::populateInstrumentParameters() {
  ExperimentInfo::populateInstrumentParameters();
  // Clear out the nearestNeighbors so that it gets recalculated
  this->m_nearestNeighbours.reset();
}

//----------------------------------------------------------------------------------------------------
/// @return The number of axes which this workspace has
int MatrixWorkspace::axes() const { return static_cast<int>(m_axes.size()); }

//----------------------------------------------------------------------------------------------------
/** Get a pointer to a workspace axis
*  @param axisIndex :: The index of the axis required
*  @throw IndexError If the argument given is outside the range of axes held by
* this workspace
*  @return Pointer to Axis object
*/
Axis *MatrixWorkspace::getAxis(const std::size_t &axisIndex) const {
  if (axisIndex >= m_axes.size()) {
    throw Kernel::Exception::IndexError(
        axisIndex, m_axes.size(),
        "Argument to getAxis is invalid for this workspace");
  }

  return m_axes[axisIndex];
}

/** Replaces one of the workspace's axes with the new one provided.
*  @param axisIndex :: The index of the axis to replace
*  @param newAxis :: A pointer to the new axis. The class will take ownership.
*  @throw IndexError If the axisIndex given is outside the range of axes held by
* this workspace
*  @throw std::runtime_error If the new axis is not of the correct length
* (within one of the old one)
*/
void MatrixWorkspace::replaceAxis(const std::size_t &axisIndex,
                                  Axis *const newAxis) {
  // First check that axisIndex is in range
  if (axisIndex >= m_axes.size()) {
    throw Kernel::Exception::IndexError(
        axisIndex, m_axes.size(),
        "Value of axisIndex is invalid for this workspace");
  }
  // If we're OK, then delete the old axis and set the pointer to the new one
  delete m_axes[axisIndex];
  m_axes[axisIndex] = newAxis;
}

//----------------------------------------------------------------------------------------------------
/// Returns the units of the data in the workspace
std::string MatrixWorkspace::YUnit() const { return m_YUnit; }

/// Sets a new unit for the data (Y axis) in the workspace
void MatrixWorkspace::setYUnit(const std::string &newUnit) {
  m_YUnit = newUnit;
}

/// Returns a caption for the units of the data in the workspace
std::string MatrixWorkspace::YUnitLabel() const {
  std::string retVal;
  if (!m_YUnitLabel.empty())
    retVal = m_YUnitLabel;
  else {
    retVal = m_YUnit;
    // If this workspace a distribution & has at least one axis & this axis has
    // its unit set
    // then append that unit to the string to be returned
    if (!retVal.empty() && this->isDistribution() && this->axes() &&
        this->getAxis(0)->unit()) {
      retVal = retVal + " per " + this->getAxis(0)->unit()->label().ascii();
    }
  }

  return retVal;
}

/// Sets a new caption for the data (Y axis) in the workspace
void MatrixWorkspace::setYUnitLabel(const std::string &newLabel) {
  m_YUnitLabel = newLabel;
}

//----------------------------------------------------------------------------------------------------
/** Are the Y-values in this workspace dimensioned?
* TODO: For example: ????
* @return whether workspace is a distribution or not
*/
const bool &MatrixWorkspace::isDistribution() const { return m_isDistribution; }

/** Set the flag for whether the Y-values are dimensioned
*  @return whether workspace is now a distribution
*/
bool &MatrixWorkspace::isDistribution(bool newValue) {
  m_isDistribution = newValue;
  return m_isDistribution;
}

/**
*  Whether the workspace contains histogram data
*  @return whether the workspace contains histogram data
*/
bool MatrixWorkspace::isHistogramData() const {
  return (readX(0).size() != blocksize());
}

/**
*  Whether the workspace contains common X bins
*  @return whether the workspace contains common X bins
*/
bool MatrixWorkspace::isCommonBins() const {
  if (!m_isCommonBinsFlagSet) {
    m_isCommonBinsFlag = true;

    // there being only one or zero histograms is accepted as not being an error
    if (blocksize() || getNumberHistograms() > 1) {
      // otherwise will compare some of the data, to save time just check two
      // the first and the last
      const size_t lastSpec = getNumberHistograms() - 1;
      // Quickest check is to see if they are actually the same vector
      if (&(readX(0)[0]) != &(readX(lastSpec)[0])) {
        // Now check numerically
        const double first =
            std::accumulate(readX(0).begin(), readX(0).end(), 0.);
        const double last =
            std::accumulate(readX(lastSpec).begin(), readX(lastSpec).end(), 0.);
        if (std::abs(first - last) / std::abs(first + last) > 1.0E-9) {
          m_isCommonBinsFlag = false;
        }

        // handle Nan's and inf's
        if ((boost::math::isinf(first) != boost::math::isinf(last)) ||
            (boost::math::isnan(first) != boost::math::isnan(last))) {
          m_isCommonBinsFlag = false;
        }
      }
    }
    m_isCommonBinsFlagSet = true;
  }

  return m_isCommonBinsFlag;
}
//----------------------------------------------------------------------------------------------------
/**
* Mask a given workspace index, setting the data and error values to zero
* @param index :: The index within the workspace to mask
*/
void MatrixWorkspace::maskWorkspaceIndex(const std::size_t index) {
  if (index >= this->getNumberHistograms()) {
    throw Kernel::Exception::IndexError(
        index, this->getNumberHistograms(),
        "MatrixWorkspace::maskWorkspaceIndex,index");
  }

  ISpectrum *spec = this->getSpectrum(index);
  if (!spec)
    throw std::invalid_argument(
        "MatrixWorkspace::maskWorkspaceIndex() got a null Spectrum.");

  // Virtual method clears the spectrum as appropriate
  spec->clearData();

  const std::set<detid_t> dets = spec->getDetectorIDs();
  for (auto detId : dets) {
    try {
      if (const Geometry::Detector *det =
              dynamic_cast<const Geometry::Detector *>(
                  sptr_instrument->getDetector(detId).get())) {
        m_parmap->addBool(det, "masked", true); // Thread-safe method
      }
    } catch (Kernel::Exception::NotFoundError &) {
    }
  }
  // If masking has occured, the NearestNeighbours map will be out of date must
  // be rebuilt.
  this->rebuildNearestNeighbours();
}

//----------------------------------------------------------------------------------------------------
/** Called by the algorithm MaskBins to mask a single bin for the first time,
* algorithms that later propagate the
*  the mask from an input to the output should call flagMasked() instead. Here
* y-values and errors will be scaled
*  by (1-weight) as well as the mask flags (m_masks) being updated. This
* function doesn't protect the writes to the
*  y and e-value arrays and so is not safe if called by multiple threads working
* on the same spectrum. Writing to
*  the mask set is marked parrallel critical so different spectra can be
* analysised in parallel
*  @param workspaceIndex :: The workspace spectrum index of the bin
*  @param binIndex ::      The index of the bin in the spectrum
*  @param weight ::        'How heavily' the bin is to be masked. =1 for full
* masking (the default).
*/
void MatrixWorkspace::maskBin(const size_t &workspaceIndex,
                              const size_t &binIndex, const double &weight) {
  // First check the workspaceIndex is valid
  if (workspaceIndex >= this->getNumberHistograms())
    throw Kernel::Exception::IndexError(
        workspaceIndex, this->getNumberHistograms(),
        "MatrixWorkspace::maskBin,workspaceIndex");
  // Then check the bin index
  if (binIndex >= this->blocksize())
    throw Kernel::Exception::IndexError(binIndex, this->blocksize(),
                                        "MatrixWorkspace::maskBin,binIndex");

  // this function is marked parallel critical
  flagMasked(workspaceIndex, binIndex, weight);

  // this is the actual result of the masking that most algorithms and plotting
  // implementations will see, the bin mask flags defined above are used by only
  // some algorithms
  this->dataY(workspaceIndex)[binIndex] *= (1 - weight);
  this->dataE(workspaceIndex)[binIndex] *= (1 - weight);
}

/** Writes the masking weight to m_masks (doesn't alter y-values). Contains a
* parrallel critical section
*  and so is thread safe
*  @param spectrumIndex :: The workspace spectrum index of the bin
*  @param binIndex ::      The index of the bin in the spectrum
*  @param weight ::        'How heavily' the bin is to be masked. =1 for full
* masking (the default).
*/
void MatrixWorkspace::flagMasked(const size_t &spectrumIndex,
                                 const size_t &binIndex, const double &weight) {
  // Writing to m_masks is not thread-safe, so put in some protection
  PARALLEL_CRITICAL(maskBin) {
    // First get a reference to the list for this spectrum (or create a new
    // list)
    MaskList &binList = m_masks[spectrumIndex];
    auto it = binList.find(binIndex);
    if (it != binList.end()) {
      binList.erase(it);
    }
    binList.emplace(binIndex, weight);
  }
}

/** Does this spectrum contain any masked bins
*  @param workspaceIndex :: The workspace spectrum index to test
*  @return True if there are masked bins for this spectrum
*/
bool MatrixWorkspace::hasMaskedBins(const size_t &workspaceIndex) const {
  // First check the workspaceIndex is valid. Return false if it isn't (decided
  // against throwing here).
  if (workspaceIndex >= this->getNumberHistograms())
    return false;
  return m_masks.find(workspaceIndex) != m_masks.end();
}

/** Returns the list of masked bins for a spectrum.
*  @param  workspaceIndex
*  @return A const reference to the list of masked bins
*  @throw  Kernel::Exception::IndexError if there are no bins masked for this
* spectrum (so call hasMaskedBins first!)
*/
const MatrixWorkspace::MaskList &
MatrixWorkspace::maskedBins(const size_t &workspaceIndex) const {
  auto it = m_masks.find(workspaceIndex);
  // Throw if there are no masked bins for this spectrum. The caller should
  // check first using hasMaskedBins!
  if (it == m_masks.end()) {
    throw Kernel::Exception::IndexError(workspaceIndex, 0,
                                        "MatrixWorkspace::maskedBins");
  }

  return it->second;
}

/** Sets the internal monitor workspace to the provided workspace.
*  This method is intended for use by data-loading algorithms.
*  Note that no checking is performed as to whether this workspace actually
* contains data
*  pertaining to monitors, or that the spectra point to Detector objects marked
* as monitors.
*  It simply has to be of the correct type to be accepted.
*  @param monitorWS The workspace containing the monitor data.
*/
void MatrixWorkspace::setMonitorWorkspace(
    const boost::shared_ptr<MatrixWorkspace> &monitorWS) {
  if (monitorWS.get() == this) {
    throw std::runtime_error(
        "To avoid memory leak, monitor workspace"
        " can not be the same workspace as the host workspace");
  }
  m_monitorWorkspace = monitorWS;
}

/** Returns a pointer to the internal monitor workspace.
*/
boost::shared_ptr<MatrixWorkspace> MatrixWorkspace::monitorWorkspace() const {
  return m_monitorWorkspace;
}

//---------------------------------------------------------------------------------------------
/** Return memory used by the workspace, in bytes.
* @return bytes used.
*/
size_t MatrixWorkspace::getMemorySize() const {
  // 3 doubles per histogram bin.
  return 3 * size() * sizeof(double) + run().getMemorySize();
}

/** Returns the memory used (in bytes) by the X axes, handling ragged bins.
* @return bytes used
*/
size_t MatrixWorkspace::getMemorySizeForXAxes() const {
  size_t total = 0;
  MantidVecPtr lastX = this->refX(0);
  for (size_t wi = 0; wi < getNumberHistograms(); wi++) {
    MantidVecPtr X = this->refX(wi);
    // If the pointers are the same
    if (!(X == lastX) || wi == 0)
      total += (*X).size() * sizeof(double);
  }
  return total;
}

//-----------------------------------------------------------------------------
/** Return the time of the first pulse received, by accessing the run's
* sample logs to find the proton_charge.
*
* NOTE, JZ: Pulse times before 1991 (up to 100) are skipped. This is to avoid
* a DAS bug at SNS around Mar 2011 where the first pulse time is Jan 1, 1990.
*
* @return the time of the first pulse
* @throw runtime_error if the log is not found; or if it is empty.
* @throw invalid_argument if the log is not a double TimeSeriesProperty (should
*be impossible)
*/
Kernel::DateAndTime MatrixWorkspace::getFirstPulseTime() const {
  TimeSeriesProperty<double> *log =
      this->run().getTimeSeriesProperty<double>("proton_charge");

  DateAndTime startDate = log->firstTime();
  DateAndTime reference("1991-01-01T00:00:00");

  int i = 0;
  // Find the first pulse after 1991
  while (startDate < reference && i < 100) {
    i++;
    startDate = log->nthTime(i);
  }

  // Return as DateAndTime.
  return startDate;
}

//-----------------------------------------------------------------------------
/** Return the time of the last pulse received, by accessing the run's
* sample logs to find the proton_charge
*
* @return the time of the first pulse
* @throw runtime_error if the log is not found; or if it is empty.
* @throw invalid_argument if the log is not a double TimeSeriesProperty (should
*be impossible)
*/
Kernel::DateAndTime MatrixWorkspace::getLastPulseTime() const {
  TimeSeriesProperty<double> *log =
      this->run().getTimeSeriesProperty<double>("proton_charge");
  return log->lastTime();
}

//----------------------------------------------------------------------------------------------------
/**
* Returns the bin index of the given X value
* @param xValue :: The X value to search for
* @param index :: The index within the workspace to search within (default = 0)
* @returns An index that
*/
size_t MatrixWorkspace::binIndexOf(const double xValue,
                                   const std::size_t index) const {
  if (index >= getNumberHistograms()) {
    throw std::out_of_range(
        "MatrixWorkspace::binIndexOf - Index out of range.");
  }
  const MantidVec &xValues = this->readX(index);
  // Lower bound will test if the value is greater than the last but we need to
  // see if X is valid at the start
  if (xValue < xValues.front()) {
    throw std::out_of_range("MatrixWorkspace::binIndexOf - X value lower than "
                            "lowest in current range.");
  }
  auto lowit = std::lower_bound(xValues.cbegin(), xValues.cend(), xValue);
  if (lowit == xValues.end()) {
    throw std::out_of_range("MatrixWorkspace::binIndexOf - X value greater "
                            "than highest in current range.");
  }
  // If we are pointing at the first value then that means we still want to be
  // in the first bin
  if (lowit == xValues.begin()) {
    ++lowit;
  }
  size_t hops = std::distance(xValues.begin(), lowit);
  // The bin index is offset by one from the number of hops between iterators as
  // they start at zero
  return hops - 1;
}

uint64_t MatrixWorkspace::getNPoints() const {
  return static_cast<uint64_t>(this->size());
}

//================================= FOR MDGEOMETRY
//====================================================

size_t MatrixWorkspace::getNumDims() const { return 2; }

std::string
MatrixWorkspace::getDimensionIdFromAxis(const int &axisIndex) const {
  std::string id;
  if (0 == axisIndex) {
    id = xDimensionId;
  } else if (1 == axisIndex) {
    id = yDimensionId;
  } else {
    throw std::invalid_argument("Cannot have an index for a MatrixWorkspace "
                                "axis that is not == 0 or == 1");
  }
  return id;
}

//===============================================================================
class MWDimension : public Mantid::Geometry::IMDDimension {
public:
  MWDimension(const Axis *axis, const std::string &dimensionId)
      : m_axis(*axis), m_dimensionId(dimensionId),
        m_haveEdges(dynamic_cast<const BinEdgeAxis *>(&m_axis) != nullptr),
        m_frame(new Geometry::GeneralFrame(m_axis.unit()->label(),
                                           m_axis.unit()->label())) {}

  /// the name of the dimennlsion as can be displayed along the axis
  std::string getName() const override {
    const auto &unit = m_axis.unit();
    if (unit && unit->unitID() != "Empty")
      return unit->caption();
    else
      return m_axis.title();
  }

  /// @return the units of the dimension as a string
  const Kernel::UnitLabel getUnits() const override {
    return m_axis.unit()->label();
  }

  /// short name which identify the dimension among other dimension. A dimension
  /// can be usually find by its ID and various
  /// various method exist to manipulate set of dimensions by their names.
  std::string getDimensionId() const override { return m_dimensionId; }

  /// if the dimension is integrated (e.g. have single bin)
  bool getIsIntegrated() const override { return m_axis.length() == 1; }

  /// @return the minimum extent of this dimension
  coord_t getMinimum() const override { return coord_t(m_axis.getMin()); }

  /// @return the maximum extent of this dimension
  coord_t getMaximum() const override { return coord_t(m_axis.getMax()); }

  /// number of bins dimension have (an integrated has one). A axis directed
  /// along dimension would have getNBins+1 axis points.
  size_t getNBins() const override {
    if (m_haveEdges)
      return m_axis.length() - 1;
    else
      return m_axis.length();
  }

  /// Change the extents and number of bins
  void setRange(size_t /*nBins*/, coord_t /*min*/, coord_t /*max*/) override {
    throw std::runtime_error("Not implemented");
  }

  ///  Get coordinate for index;
  coord_t getX(size_t ind) const override { return coord_t(m_axis(ind)); }

  /**
  * Return the bin width taking into account if the stored values are actually
  * bin centres or not
  * @return A single value for the uniform bin width
  */
  coord_t getBinWidth() const override {
    size_t nsteps = (m_haveEdges) ? this->getNBins() : this->getNBins() - 1;
    return (getMaximum() - getMinimum()) / static_cast<coord_t>(nsteps);
  }

  // Dimensions must be xml serializable.
  std::string toXMLString() const override {
    throw std::runtime_error("Not implemented");
  }

  const Kernel::MDUnit &getMDUnits() const override {
    return m_frame->getMDUnit();
  }
  const Geometry::MDFrame &getMDFrame() const override { return *m_frame; }

<<<<<<< HEAD
  virtual ~MWDimension() = default;
=======
  ~MWDimension() override {}
>>>>>>> fa8a40d8

private:
  const Axis &m_axis;
  const std::string m_dimensionId;
  const bool m_haveEdges;
  const Geometry::MDFrame_const_uptr m_frame;
};

//===============================================================================
/** An implementation of IMDDimension for MatrixWorkspace that
* points to the X vector of the first spectrum.
*/
class MWXDimension : public Mantid::Geometry::IMDDimension {
public:
  MWXDimension(const MatrixWorkspace *ws, const std::string &dimensionId)
      : m_ws(ws), m_dimensionId(dimensionId),
        m_frame(new Geometry::GeneralFrame(m_ws->getAxis(0)->unit()->label(),
                                           m_ws->getAxis(0)->unit()->label())) {
    m_X = ws->readX(0);
  }

<<<<<<< HEAD
  virtual ~MWXDimension() = default;
=======
  ~MWXDimension() override {}
>>>>>>> fa8a40d8

  /// the name of the dimennlsion as can be displayed along the axis
  std::string getName() const override {
    const auto *axis = m_ws->getAxis(0);
    const auto &unit = axis->unit();
    if (unit && unit->unitID() != "Empty")
      return unit->caption();
    else
      return axis->title();
  }

  /// @return the units of the dimension as a string
  const Kernel::UnitLabel getUnits() const override {
    return m_ws->getAxis(0)->unit()->label();
  }

  /// short name which identify the dimension among other dimension. A dimension
  /// can be usually find by its ID and various
  /// various method exist to manipulate set of dimensions by their names.
  std::string getDimensionId() const override { return m_dimensionId; }

  /// if the dimension is integrated (e.g. have single bin)
  bool getIsIntegrated() const override { return m_X.size() == 1; }

  /// coord_t the minimum extent of this dimension
  coord_t getMinimum() const override { return coord_t(m_X.front()); }

  /// @return the maximum extent of this dimension
  coord_t getMaximum() const override { return coord_t(m_X.back()); }

  /// number of bins dimension have (an integrated has one). A axis directed
  /// along dimension would have getNBins+1 axis points.
  size_t getNBins() const override {
    return (m_ws->isHistogramData()) ? m_X.size() - 1 : m_X.size();
  }

  /// Change the extents and number of bins
  void setRange(size_t /*nBins*/, coord_t /*min*/, coord_t /*max*/) override {
    throw std::runtime_error("Not implemented");
  }

  ///  Get coordinate for index;
  coord_t getX(size_t ind) const override { return coord_t(m_X[ind]); }

  // Dimensions must be xml serializable.
  std::string toXMLString() const override {
    throw std::runtime_error("Not implemented");
  }
  const Kernel::MDUnit &getMDUnits() const override {
    return m_frame->getMDUnit();
  }
  const Geometry::MDFrame &getMDFrame() const override { return *m_frame; }

private:
  /// Workspace we refer to
  const MatrixWorkspace *m_ws;
  /// Cached X vector
  MantidVec m_X;
  /// Dimension ID string
  const std::string m_dimensionId;
  /// Unit
  const Geometry::MDFrame_const_uptr m_frame;
};

boost::shared_ptr<const Mantid::Geometry::IMDDimension>
MatrixWorkspace::getDimension(size_t index) const {
  if (index == 0) {
    auto dimension = new MWXDimension(this, xDimensionId);
    return boost::shared_ptr<const Mantid::Geometry::IMDDimension>(dimension);
  } else if (index == 1) {
    Axis *yAxis = this->getAxis(1);
    auto dimension = new MWDimension(yAxis, yDimensionId);
    return boost::shared_ptr<const Mantid::Geometry::IMDDimension>(dimension);
  } else
    throw std::invalid_argument("MatrixWorkspace only has 2 dimensions.");
}

boost::shared_ptr<const Mantid::Geometry::IMDDimension>
MatrixWorkspace::getDimensionWithId(std::string id) const {
  int nAxes = this->axes();
  IMDDimension *dim = nullptr;
  for (int i = 0; i < nAxes; i++) {
    Axis *xAxis = this->getAxis(i);
    const std::string &knownId = getDimensionIdFromAxis(i);
    if (knownId == id) {
      dim = new MWDimension(xAxis, id);
      break;
    }
  }
  if (nullptr == dim) {
    std::string message = "Cannot find id : " + id;
    throw std::overflow_error(message);
  }
  return boost::shared_ptr<const Mantid::Geometry::IMDDimension>(dim);
}

//--------------------------------------------------------------------------------------------
/** Create IMDIterators from this 2D workspace
*
* @param suggestedNumCores :: split the iterators into this many cores (if
*threadsafe)
* @param function :: implicit function to limit range
* @return MatrixWorkspaceMDIterator vector
*/
std::vector<IMDIterator *> MatrixWorkspace::createIterators(
    size_t suggestedNumCores,
    Mantid::Geometry::MDImplicitFunction *function) const {
  // Find the right number of cores to use
  size_t numCores = suggestedNumCores;
  if (!this->threadSafe())
    numCores = 1;
  size_t numElements = this->getNumberHistograms();
  if (numCores > numElements)
    numCores = numElements;
  if (numCores < 1)
    numCores = 1;

  // Create one iterator per core, splitting evenly amongst spectra
  std::vector<IMDIterator *> out;
  for (size_t i = 0; i < numCores; i++) {
    size_t begin = (i * numElements) / numCores;
    size_t end = ((i + 1) * numElements) / numCores;
    if (end > numElements)
      end = numElements;
    out.push_back(new MatrixWorkspaceMDIterator(this, function, begin, end));
  }
  return out;
}

//------------------------------------------------------------------------------------
/** Obtain coordinates for a line plot through a MDWorkspace.
* Cross the workspace from start to end points, recording the signal along the
*line.
* Sets the x,y vectors to the histogram bin boundaries and counts
*
* @param start :: coordinates of the start point of the line
* @param end :: coordinates of the end point of the line
* @param normalize :: how to normalize the signal
* @param x :: is set to the boundaries of the bins, relative to start of the
*line.
* @param y :: is set to the normalized signal for each bin. Length = length(x) -
*1
* @param e :: is set to the normalized errors for each bin. Length = length(x) -
*1
*/
void MatrixWorkspace::getLinePlot(const Mantid::Kernel::VMD &start,
                                  const Mantid::Kernel::VMD &end,
                                  Mantid::API::MDNormalization normalize,
                                  std::vector<coord_t> &x,
                                  std::vector<signal_t> &y,
                                  std::vector<signal_t> &e) const {
  IMDWorkspace::getLinePlot(start, end, normalize, x, y, e);
}

//------------------------------------------------------------------------------------
/** Returns the (normalized) signal at a given coordinates
*
* @param coords :: bare array, size 2, of coordinates. X, Y
* @param normalization :: how to normalize the signal
* @return normalized signal.
*/
signal_t MatrixWorkspace::getSignalAtCoord(
    const coord_t *coords,
    const Mantid::API::MDNormalization &normalization) const {
  if (this->axes() != 2)
    throw std::invalid_argument("MatrixWorkspace::getSignalAtCoord() - "
                                "Workspace can only have 2 axes, found " +
                                boost::lexical_cast<std::string>(this->axes()));

  coord_t x = coords[0];
  coord_t y = coords[1];
  // First, find the workspace index
  Axis *ax1 = this->getAxis(1);
  size_t wi(-1);
  try {
    wi = ax1->indexOfValue(y);
  } catch (std::out_of_range &) {
    return std::numeric_limits<double>::quiet_NaN();
  }

  const size_t nhist = this->getNumberHistograms();
  const auto &yVals = this->readY(wi);
  double yBinSize(1.0); // only applies for volume normalization & numeric axis
  if (normalization == VolumeNormalization && ax1->isNumeric()) {
    size_t uVI; // unused vertical index.
    double currentVertical = ax1->operator()(wi, uVI);
    if (wi + 1 == nhist && nhist > 1) // On the boundary, look back to get diff
    {
      yBinSize = currentVertical - ax1->operator()(wi - 1, uVI);
    } else {
      yBinSize = ax1->operator()(wi + 1, uVI) - currentVertical;
    }
  }

  if (wi < nhist) {
    const MantidVec &X = this->readX(wi);
    auto it = std::lower_bound(X.cbegin(), X.cend(), x);
    if (it == X.end()) {
      // Out of range
      return std::numeric_limits<double>::quiet_NaN();
    } else {
      size_t i = (it - X.begin());
      if (i > 0) {
        double y = yVals[i - 1];
        // What is our normalization factor?
        switch (normalization) {
        case NoNormalization:
          return y;
        case VolumeNormalization: {
          // Divide the signal by the area
          auto volume = yBinSize * (X[i] - X[i - 1]);
          if (volume == 0.0) {
            return std::numeric_limits<double>::quiet_NaN();
          }
          return y / volume;
        }
        case NumEventsNormalization:
          // Not yet implemented, may not make sense
          return y;
        }
        // This won't happen
        return y;
      } else
        return std::numeric_limits<double>::quiet_NaN();
    }
  } else
    // Out of range
    return std::numeric_limits<double>::quiet_NaN();
}

//------------------------------------------------------------------------------------
/** Returns the (normalized) signal at a given coordinates
 * Implementation differs from getSignalAtCoord for MD workspaces
*
* @param coords :: bare array, size 2, of coordinates. X, Y
* @param normalization :: how to normalize the signal
* @return normalized signal.
*/
signal_t MatrixWorkspace::getSignalWithMaskAtCoord(
    const coord_t *coords,
    const Mantid::API::MDNormalization &normalization) const {
  return getSignalAtCoord(coords, normalization);
}

//--------------------------------------------------------------------------------------------
/** Save the spectra detector map to an open NeXus file.
* @param file :: open NeXus file
* @param spec :: list of the Workspace Indices to save.
* @param compression :: NXcompression int to indicate how to compress
*/
void MatrixWorkspace::saveSpectraMapNexus(
    ::NeXus::File *file, const std::vector<int> &spec,
    const ::NeXus::NXcompression compression) const {
  // Count the total number of detectors
  std::size_t nDetectors = 0;
  for (auto index : spec) {
    nDetectors +=
        this->getSpectrum(static_cast<size_t>(index))->getDetectorIDs().size();
  }

  if (nDetectors < 1) {
    // No data in spectraMap to write
    g_log.warning("No spectramap data to write");
    return;
  }

  // Start the detector group
  file->makeGroup("detector", "NXdetector", 1);
  file->putAttr("version", 1);

  int numberSpec = int(spec.size());
  // allocate space for the Nexus Muon format of spctra-detector mapping
  std::vector<int32_t> detector_index(
      numberSpec + 1, 0); // allow for writing one more than required
  std::vector<int32_t> detector_count(numberSpec, 0);
  std::vector<int32_t> detector_list(nDetectors, 0);
  std::vector<int32_t> spectra(numberSpec, 0);
  std::vector<double> detPos(nDetectors * 3);
  detector_index[0] = 0;
  int id = 0;

  int ndet = 0;
  // get data from map into Nexus Muon format
  for (int i = 0; i < numberSpec; i++) {
    // Workspace index
    int si = spec[i];
    // Spectrum there
    const ISpectrum *spectrum = this->getSpectrum(si);
    spectra[i] = int32_t(spectrum->getSpectrumNo());

    // The detectors in this spectrum
    const std::set<detid_t> &detectorgroup = spectrum->getDetectorIDs();
    const int ndet1 = static_cast<int>(detectorgroup.size());

    detector_index[i + 1] = int32_t(
        detector_index[i] +
        ndet1); // points to start of detector list for the next spectrum
    detector_count[i] = int32_t(ndet1);
    ndet += ndet1;

    std::set<detid_t>::const_iterator it;
    for (it = detectorgroup.begin(); it != detectorgroup.end(); ++it) {
      detector_list[id++] = int32_t(*it);
    }
  }
  // Cut the extra entry at the end of detector_index
  detector_index.resize(numberSpec);

  // write data as Nexus sections detector{index,count,list}
  std::vector<int> dims(1, numberSpec);
  file->writeCompData("detector_index", detector_index, dims, compression,
                      dims);
  file->writeCompData("detector_count", detector_count, dims, compression,
                      dims);
  dims[0] = ndet;
  file->writeCompData("detector_list", detector_list, dims, compression, dims);
  dims[0] = numberSpec;
  file->writeCompData("spectra", spectra, dims, compression, dims);

  // Get all the positions
  try {
    Geometry::Instrument_const_sptr inst = this->getInstrument();
    Geometry::IComponent_const_sptr sample = inst->getSample();
    if (sample) {
      Kernel::V3D sample_pos = sample->getPos();
      for (int i = 0; i < ndet; i++) {
        double R, Theta, Phi;
        try {
          Geometry::IDetector_const_sptr det =
              inst->getDetector(detector_list[i]);
          Kernel::V3D pos = det->getPos() - sample_pos;
          pos.getSpherical(R, Theta, Phi);
          R = det->getDistance(*sample);
          Theta = this->detectorTwoTheta(det) * 180.0 / M_PI;
        } catch (...) {
          R = 0.;
          Theta = 0.;
          Phi = 0.;
        }
        // Need to get R & Theta through these methods to be correct for grouped
        // detectors
        detPos[3 * i] = R;
        detPos[3 * i + 1] = Theta;
        detPos[3 * i + 2] = Phi;
      }
    } else
      for (int i = 0; i < 3 * ndet; i++)
        detPos[i] = 0.;

    dims[0] = ndet;
    dims.push_back(3);
    dims[1] = 3;
    file->writeCompData("detector_positions", detPos, dims, compression, dims);
  } catch (...) {
    g_log.error("Unknown error caught when saving detector positions.");
  }

  file->closeGroup();
}

/*
MDMasking for a Matrix Workspace has not been implemented.
@param :
*/
void MatrixWorkspace::setMDMasking(Mantid::Geometry::MDImplicitFunction *) {
  throw std::runtime_error(
      "MatrixWorkspace::setMDMasking has no implementation");
}

/*
Clear MDMasking for a Matrix Workspace has not been implemented.
*/
void MatrixWorkspace::clearMDMasking() {
  throw std::runtime_error(
      "MatrixWorkspace::clearMDMasking has no implementation");
}

/**
@return the special coordinate system used if any.
*/
Mantid::Kernel::SpecialCoordinateSystem
MatrixWorkspace::getSpecialCoordinateSystem() const {
  return Mantid::Kernel::None;
}

/**
 * Creates a 2D image.
 * @param read :: Pointer to a method returning a MantidVec to provide data for
 * the image.
 * @param start :: First workspace index for the image.
 * @param stop :: Last workspace index for the image.
 * @param width :: Image width. Must divide (stop - start + 1) exactly.
 * @param indexStart :: First index of the x integration range.
 * @param indexEnd :: Last index of the x integration range.
 */
MantidImage_sptr MatrixWorkspace::getImage(
    const MantidVec &(MatrixWorkspace::*read)(std::size_t const) const,
    size_t start, size_t stop, size_t width, size_t indexStart,
    size_t indexEnd) const {
  // width must be provided (for now)
  if (width == 0) {
    throw std::runtime_error("Cannot create image with width 0");
  }

  size_t nHist = getNumberHistograms();
  // use all spectra by default
  if (stop == 0) {
    stop = nHist;
  }

  // check start and stop
  if (stop < start) {
    throw std::runtime_error("Cannot create image for an empty data set.");
  }

  if (start >= nHist) {
    throw std::runtime_error(
        "Cannot create image: start index is out of range");
  }

  if (stop >= nHist) {
    throw std::runtime_error("Cannot create image: stop index is out of range");
  }

  // calculate image geometry
  size_t dataSize = stop - start + 1;
  size_t height = dataSize / width;

  // and check that the data fits exactly into this geometry
  if (height * width != dataSize) {
    throw std::runtime_error(
        "Cannot create image: the data set cannot form a rectangle.");
  }

  size_t nBins = blocksize();
  bool isHisto = isHistogramData();

  // default indexEnd is the last index of the X vector
  if (indexEnd == 0) {
    indexEnd = nBins;
    if (!isHisto && indexEnd > 0)
      --indexEnd;
  }

  // check the x-range indices
  if (indexEnd < indexStart) {
    throw std::runtime_error("Cannot create image for an empty data set.");
  }

  if (indexStart >= nBins || indexEnd > nBins ||
      (!isHisto && indexEnd == nBins)) {
    throw std::runtime_error(
        "Cannot create image: integration interval is out of range.");
  }

  // initialize the image
  auto image = boost::make_shared<MantidImage>(height);
  if (!isHisto)
    ++indexEnd;

  // deal separately with single-binned workspaces: no integration is required
  if (isHisto && indexEnd == indexStart + 1) {
    PARALLEL_FOR_NO_WSP_CHECK()
    for (int i = 0; i < static_cast<int>(height); ++i) {
      auto &row = (*image)[i];
      row.resize(width);
      size_t spec = start + static_cast<size_t>(i) * width;
      for (size_t j = 0; j < width; ++j, ++spec) {
        row[j] = (this->*read)(spec)[indexStart];
      }
    }
  } else {
    // each image pixel is integrated over the x-range [indexStart,indexEnd)
    PARALLEL_FOR_NO_WSP_CHECK()
    for (int i = 0; i < static_cast<int>(height); ++i) {
      auto &row = (*image)[i];
      row.resize(width);
      size_t spec = start + static_cast<size_t>(i) * width;
      for (size_t j = 0; j < width; ++j, ++spec) {
        auto &V = (this->*read)(spec);
        row[j] =
            std::accumulate(V.begin() + indexStart, V.begin() + indexEnd, 0.0);
      }
    }
  }

  return image;
}

/**
 * Get start and end x indices for images
 * @param i :: Histogram index.
 * @param startX :: Lower bound of the x integration range.
 * @param endX :: Upper bound of the x integration range.
 */
std::pair<size_t, size_t>
MatrixWorkspace::getImageStartEndXIndices(size_t i, double startX,
                                          double endX) const {
  if (startX == EMPTY_DBL())
    startX = readX(i).front();
  auto pStart = getXIndex(i, startX, true);
  if (pStart.second != 0.0) {
    throw std::runtime_error(
        "Start X value is required to be on bin boundary.");
  }
  if (endX == EMPTY_DBL())
    endX = readX(i).back();
  auto pEnd = getXIndex(i, endX, false, pStart.first);
  if (pEnd.second != 0.0) {
    throw std::runtime_error("End X value is required to be on bin boundary.");
  }
  return std::make_pair(pStart.first, pEnd.first);
}

/**
 * Creates a 2D image of the y values in this workspace.
 * @param start :: First workspace index for the image.
 * @param stop :: Last workspace index for the image.
 * @param width :: Image width. Must divide (stop - start + 1) exactly.
 * @param startX :: Lower bound of the x integration range.
 * @param endX :: Upper bound of the x integration range.
 */
MantidImage_sptr MatrixWorkspace::getImageY(size_t start, size_t stop,
                                            size_t width, double startX,
                                            double endX) const {
  auto p = getImageStartEndXIndices(0, startX, endX);
  return getImage(&MatrixWorkspace::readY, start, stop, width, p.first,
                  p.second);
}

/**
 * Creates a 2D image of the error values in this workspace.
 * @param start :: First workspace index for the image.
 * @param stop :: Last workspace index for the image.
 * @param width :: Image width. Must divide (stop - start + 1) exactly.
 * @param startX :: Lower bound of the x integration range.
 * @param endX :: Upper bound of the x integration range.
 */
MantidImage_sptr MatrixWorkspace::getImageE(size_t start, size_t stop,
                                            size_t width, double startX,
                                            double endX) const {
  auto p = getImageStartEndXIndices(0, startX, endX);
  return getImage(&MatrixWorkspace::readE, start, stop, width, p.first,
                  p.second);
}

/**
 * Find an index in the X vector for an x-value close to a given value. It is
 * returned as the first
 * member of the pair. The second member is the fraction [0,1] of bin width cut
 * off by the search value.
 * If the first member == size of X vector then search failed.
 * @param i :: Histogram index.
 * @param x :: The value to find the index for.
 * @param isLeft :: If true the left bin boundary is returned, if false - the
 * right one.
 * @param start :: Index to start the search from.
 */
std::pair<size_t, double> MatrixWorkspace::getXIndex(size_t i, double x,
                                                     bool isLeft,
                                                     size_t start) const {
  auto &X = readX(i);
  auto nx = X.size();

  // if start out of range - search failed
  if (start >= nx)
    return std::make_pair(nx, 0.0);
  if (start > 0 && start == nx - 1) {
    // starting with the last index is allowed for right boundary search
    if (!isLeft)
      return std::make_pair(start, 0.0);
    return std::make_pair(nx, 0.0);
  }

  // consider point data with single value
  if (nx == 1) {
    assert(start == 0);
    if (isLeft)
      return x <= X[start] ? std::make_pair(start, 0.0)
                           : std::make_pair(nx, 0.0);
    return x >= X[start] ? std::make_pair(start, 0.0) : std::make_pair(nx, 0.0);
  }

  // left boundaries below start value map to the start value
  if (x <= X[start]) {
    return isLeft ? std::make_pair(start, 0.0) : std::make_pair(nx, 0.0);
  }
  // right boundary search returns last x value for all values above it
  if (x >= X.back()) {
    return !isLeft ? std::make_pair(nx - 1, 0.0) : std::make_pair(nx, 0.0);
  }

  // general case: find the boundary index and bin fraction
  auto end = X.end();
  for (auto ix = X.begin() + start + 1; ix != end; ++ix) {
    if (*ix >= x) {
      auto index = static_cast<size_t>(std::distance(X.begin(), ix));
      if (isLeft)
        --index;
      return std::make_pair(index, fabs((X[index] - x) / (*ix - *(ix - 1))));
    }
  }
  // I don't think we can ever get here
  return std::make_pair(nx, 0.0);
}

/**
 * Copy data from an image.
 * @param dataVec :: A method returning non-const references to data vectors to
 * copy the image to.
 * @param image :: An image to copy the data from.
 * @param start :: Startinf workspace indx to copy data to.
 * @param parallelExecution :: Should inner loop run as parallel operation
 */
void MatrixWorkspace::setImage(
    MantidVec &(MatrixWorkspace::*dataVec)(const std::size_t),
    const MantidImage &image, size_t start, bool parallelExecution) {

  if (image.empty())
    return;
  if (image[0].empty())
    return;

  if (blocksize() != 1) {
    throw std::runtime_error(
        "Cannot set image: a single bin workspace is expected.");
  }

  size_t height = image.size();
  size_t width = image.front().size();
  size_t dataSize = width * height;

  if (start + dataSize > getNumberHistograms()) {
    throw std::runtime_error(
        "Cannot set image: image is bigger than workspace.");
  }

  PARALLEL_FOR_IF(parallelExecution)
  for (int i = 0; i < static_cast<int>(height); ++i) {
    auto &row = image[i];
    if (row.size() != width) {
      throw std::runtime_error("Canot set image: image is corrupted.");
    }
    size_t spec = start + static_cast<size_t>(i) * width;
    auto rowEnd = row.end();
    for (auto pixel = row.begin(); pixel != rowEnd; ++pixel, ++spec) {
      (this->*dataVec)(spec)[0] = *pixel;
    }
  }
  // suppress warning when built without openmp.
  UNUSED_ARG(parallelExecution)
}

/**
 * Copy the data (Y's) from an image to this workspace.
 * @param image :: An image to copy the data from.
 * @param start :: Startinf workspace indx to copy data to.
 * @param parallelExecution :: Should inner loop run as parallel operation
 */
void MatrixWorkspace::setImageY(const MantidImage &image, size_t start,
                                bool parallelExecution) {
  setImage(&MatrixWorkspace::dataY, image, start, parallelExecution);
}

/**
 * Copy the data from an image to this workspace's errors.
 * @param image :: An image to copy the data from.
 * @param start :: Startinf workspace indx to copy data to.
 * @param parallelExecution :: Should inner loop run as parallel operation
 */
void MatrixWorkspace::setImageE(const MantidImage &image, size_t start,
                                bool parallelExecution) {
  setImage(&MatrixWorkspace::dataE, image, start, parallelExecution);
}

} // namespace API
} // Namespace Mantid

///\cond TEMPLATE
namespace Mantid {
namespace Kernel {

template <>
MANTID_API_DLL Mantid::API::MatrixWorkspace_sptr
IPropertyManager::getValue<Mantid::API::MatrixWorkspace_sptr>(
    const std::string &name) const {
  PropertyWithValue<Mantid::API::MatrixWorkspace_sptr> *prop =
      dynamic_cast<PropertyWithValue<Mantid::API::MatrixWorkspace_sptr> *>(
          getPointerToProperty(name));
  if (prop) {
    return *prop;
  } else {
    std::string message =
        "Attempt to assign property " + name +
        " to incorrect type. Expected shared_ptr<MatrixWorkspace>.";
    throw std::runtime_error(message);
  }
}

template <>
MANTID_API_DLL Mantid::API::MatrixWorkspace_const_sptr
IPropertyManager::getValue<Mantid::API::MatrixWorkspace_const_sptr>(
    const std::string &name) const {
  PropertyWithValue<Mantid::API::MatrixWorkspace_sptr> *prop =
      dynamic_cast<PropertyWithValue<Mantid::API::MatrixWorkspace_sptr> *>(
          getPointerToProperty(name));
  if (prop) {
    return prop->operator()();
  } else {
    std::string message =
        "Attempt to assign property " + name +
        " to incorrect type. Expected const shared_ptr<MatrixWorkspace>.";
    throw std::runtime_error(message);
  }
}

} // namespace Kernel
} // namespace Mantid

///\endcond TEMPLATE<|MERGE_RESOLUTION|>--- conflicted
+++ resolved
@@ -1345,12 +1345,6 @@
   }
   const Geometry::MDFrame &getMDFrame() const override { return *m_frame; }
 
-<<<<<<< HEAD
-  virtual ~MWDimension() = default;
-=======
-  ~MWDimension() override {}
->>>>>>> fa8a40d8
-
 private:
   const Axis &m_axis;
   const std::string m_dimensionId;
@@ -1370,12 +1364,6 @@
                                            m_ws->getAxis(0)->unit()->label())) {
     m_X = ws->readX(0);
   }
-
-<<<<<<< HEAD
-  virtual ~MWXDimension() = default;
-=======
-  ~MWXDimension() override {}
->>>>>>> fa8a40d8
 
   /// the name of the dimennlsion as can be displayed along the axis
   std::string getName() const override {
