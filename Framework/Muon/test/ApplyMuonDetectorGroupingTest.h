#ifndef MANTID_MUON_APPLYMUONDETECTORGROUPINGTEST_H_
#define MANTID_MUON_APPLYMUONDETECTORGROUPINGTEST_H_

#include <cxxtest/TestSuite.h>

#include "MantidAPI/FrameworkManager.h"
#include "MantidAPI/MatrixWorkspace.h"
#include "MantidAPI/Workspace.h"
#include "MantidAPI/WorkspaceGroup.h"
#include "MantidAlgorithms/CompareWorkspaces.h"
#include "MantidDataObjects/TableWorkspace.h"
#include "MantidMuon/ApplyMuonDetectorGrouping.h"
#include "MantidTestHelpers/MuonWorkspaceCreationHelper.h"

using namespace Mantid;
using namespace Mantid::Kernel;
using namespace Mantid::API;
using namespace Mantid::Algorithms;
using namespace Mantid::Muon;
using namespace MuonWorkspaceCreationHelper;

namespace {

// Set sensible default algorithm properties
IAlgorithm_sptr algorithmWithPropertiesSet(const std::string &inputWSName,
                                           const std::string &inputGroupName) {
  auto alg = boost::make_shared<ApplyMuonDetectorGrouping>();
  alg->initialize();
  alg->setProperty("InputWorkspace", inputWSName);
  alg->setProperty("InputWorkspaceGroup", inputGroupName);
  alg->setProperty("groupName", "test");
  alg->setProperty("Grouping", "1,2,3");
  alg->setProperty("AnalysisType", "Counts");
  alg->setProperty("TimeMin", 0.0);
  alg->setProperty("TimeMax", 30.0);
  alg->setProperty("RebinArgs", "");
  alg->setProperty("TimeOffset", 0.0);
  alg->setProperty("SummedPeriods", std::to_string(1));
  alg->setProperty("SubtractedPeriods", "");
  alg->setLogging(false);
  return alg;
}

// Simple class to set up the ADS with the configuration required by the
// algorithm (a MatrixWorkspace and an empty GroupWorkspace).
class setUpADSWithWorkspace {
public:
  setUpADSWithWorkspace(Workspace_sptr ws) {
    AnalysisDataService::Instance().addOrReplace(inputWSName, ws);
    wsGroup = boost::make_shared<WorkspaceGroup>();
    AnalysisDataService::Instance().addOrReplace(groupWSName, wsGroup);
  };

  ~setUpADSWithWorkspace() { AnalysisDataService::Instance().clear(); };
  WorkspaceGroup_sptr wsGroup;

  static constexpr const char *inputWSName = "inputData";
  static constexpr const char *groupWSName = "inputGroup";
};

} // namespace

class ApplyMuonDetectorGroupingTest : public CxxTest::TestSuite {
public:
  // WorkflowAlgorithms do not appear in the FrameworkManager without this line
  ApplyMuonDetectorGroupingTest() { Mantid::API::FrameworkManager::Instance(); }
  // This pair of boilerplate methods prevent the suite being created statically
  // This means the constructor isn't called when running other tests
  static ApplyMuonDetectorGroupingTest *createSuite() {
    return new ApplyMuonDetectorGroupingTest();
  }
  static void destroySuite(ApplyMuonDetectorGroupingTest *suite) {
    delete suite;
  }

  void test_algorithm_initializes() {
    ApplyMuonDetectorGrouping alg;
    TS_ASSERT_THROWS_NOTHING(alg.initialize());
    TS_ASSERT(alg.isInitialized());
  }

  void test_algorithm_executes_with_default_arguments() {

    auto ws = createCountsWorkspace(5, 10, 0.0);
    setUpADSWithWorkspace setup(ws);
    Mantid::API::IAlgorithm_sptr alg =
        algorithmWithPropertiesSet("inputData", "inputGroup");

    TS_ASSERT_THROWS_NOTHING(alg->execute());
    TS_ASSERT(alg->isExecuted());
  }

  void test_output_produced_in_ADS_for_counts_analysis() {

    auto ws = createCountsWorkspace(5, 10, 0.0);
    setUpADSWithWorkspace setup(ws);
    Mantid::API::IAlgorithm_sptr alg =
        algorithmWithPropertiesSet("inputData", "inputGroup");
    alg->execute();

    TS_ASSERT(AnalysisDataService::Instance().doesExist("inputGroup"))
    WorkspaceGroup_sptr wsGroup = boost::dynamic_pointer_cast<WorkspaceGroup>(
        AnalysisDataService::Instance().retrieve("inputGroup"));
    // Raw + Rebinned
    TS_ASSERT_EQUALS(wsGroup->getNumberOfEntries(), 2);
  }

  void test_output_produced_in_ADS_for_asymmetry_analysis() {

    auto ws = createAsymmetryWorkspace(3, 10);
    setUpADSWithWorkspace setup(ws);
    Mantid::API::IAlgorithm_sptr alg =
        algorithmWithPropertiesSet("inputData", "inputGroup");
    alg->setProperty("AnalysisType", "Asymmetry");
    alg->execute();

    TS_ASSERT(AnalysisDataService::Instance().doesExist("inputGroup"))
    WorkspaceGroup_sptr wsGroup = boost::dynamic_pointer_cast<WorkspaceGroup>(
        AnalysisDataService::Instance().retrieve("inputGroup"));
    // Raw + Rebinned + unNorm + unNorm_Raw
    TS_ASSERT_EQUALS(wsGroup->getNumberOfEntries(), 4);
  }

  void test_workspaces_named_correctly() {

    auto ws = createCountsWorkspace(3, 10, 0.0);
    setUpADSWithWorkspace setup(ws);
    Mantid::API::IAlgorithm_sptr alg =
        algorithmWithPropertiesSet("inputData", "inputGroup");
    alg->execute();
    WorkspaceGroup_sptr wsGroup = boost::dynamic_pointer_cast<WorkspaceGroup>(
        AnalysisDataService::Instance().retrieve("inputGroup"));

    TS_ASSERT(wsGroup->getItem("inputGroup; Group; test; Counts; #1"));
    TS_ASSERT(wsGroup->getItem("inputGroup; Group; test; Counts; #1_Raw"));
  }

  void test_grouping_a_single_detector_does_not_change_the_data() {

    auto ws = createCountsWorkspace(1, 10, 0.0);
    setUpADSWithWorkspace setup(ws);
    Mantid::API::IAlgorithm_sptr alg =
        algorithmWithPropertiesSet("inputData", "inputGroup");
    alg->setProperty("Grouping", "1");
    alg->execute();

    WorkspaceGroup_sptr wsGroup = boost::dynamic_pointer_cast<WorkspaceGroup>(
        AnalysisDataService::Instance().retrieve("inputGroup"));

    auto wsOut = wsGroup->getItem("inputGroup; Group; test; Counts; #1_Raw");

    CompareWorkspaces algCompare;
    algCompare.initialize();
    algCompare.setProperty("Workspace1", ws->getName());
    algCompare.setProperty("Workspace2", wsOut->getName());
    algCompare.setProperty("Tolerance", 0.001);
    algCompare.setProperty("CheckAllData", true);
    algCompare.execute();

    TS_ASSERT(algCompare.getProperty("Result"));
  }

  void test_grouping_with_counts_analysis_gives_correct_values() {

    auto ws = createCountsWorkspace(5, 10, 0.0);
    setUpADSWithWorkspace setup(ws);
    Mantid::API::IAlgorithm_sptr alg =
        algorithmWithPropertiesSet("inputData", "inputGroup");
    alg->execute();

    WorkspaceGroup_sptr wsGroup = boost::dynamic_pointer_cast<WorkspaceGroup>(
        AnalysisDataService::Instance().retrieve("inputGroup"));
    auto wsOut = boost::dynamic_pointer_cast<MatrixWorkspace>(
        wsGroup->getItem("inputGroup; Group; test; Counts; #1_Raw"));

    TS_ASSERT_DELTA(wsOut->readX(0)[0], 0.000, 0.001);
    TS_ASSERT_DELTA(wsOut->readX(0)[4], 0.400, 0.001);
    TS_ASSERT_DELTA(wsOut->readX(0)[9], 0.900, 0.001);

    TS_ASSERT_DELTA(wsOut->readY(0)[0], 30.000, 0.001);
    TS_ASSERT_DELTA(wsOut->readY(0)[4], 42.000, 0.001);
    TS_ASSERT_DELTA(wsOut->readY(0)[9], 57.000, 0.001);
    // Quadrature errors : Sqrt(0.005)
    TS_ASSERT_DELTA(wsOut->readE(0)[0], 0.00866, 0.00001);
    TS_ASSERT_DELTA(wsOut->readE(0)[4], 0.00866, 0.00001);
    TS_ASSERT_DELTA(wsOut->readE(0)[9], 0.00866, 0.00001);
  }

  void
  test_grouping_with_single_detector_and_asymmetry_analysis_gives_correct_values() {

    MatrixWorkspace_sptr ws = createAsymmetryWorkspace(1, 10);
    setUpADSWithWorkspace setup(ws);
    Mantid::API::IAlgorithm_sptr alg =
        algorithmWithPropertiesSet("inputData", "inputGroup");
    alg->setProperty("AnalysisType", "Asymmetry");
    alg->setProperty("Grouping", "1");
    alg->execute();

    WorkspaceGroup_sptr wsGroup = boost::dynamic_pointer_cast<WorkspaceGroup>(
        AnalysisDataService::Instance().retrieve("inputGroup"));

    auto wsOut = boost::dynamic_pointer_cast<MatrixWorkspace>(
        wsGroup->getItem("inputGroup; Group; test; Asym; #1_Raw"));

    // Check values against calculation by hand.
    TS_ASSERT_DELTA(wsOut->readX(0)[0], 0.000, 0.001);
    TS_ASSERT_DELTA(wsOut->readX(0)[4], 0.400, 0.001);
    TS_ASSERT_DELTA(wsOut->readX(0)[9], 0.900, 0.001);

    TS_ASSERT_DELTA(wsOut->readY(0)[0], 1.988, 0.001);
    TS_ASSERT_DELTA(wsOut->readY(0)[4], -0.709, 0.001);
    TS_ASSERT_DELTA(wsOut->readY(0)[9], -0.00275, 0.001);
    // Errors are simply normalized by a constant.
    TS_ASSERT_DELTA(wsOut->readE(0)[0], 0.00120, 0.00001);
    TS_ASSERT_DELTA(wsOut->readE(0)[4], 0.00144, 0.00001);
    TS_ASSERT_DELTA(wsOut->readE(0)[9], 0.00181, 0.00001);
  }

  void
  test_grouping_with_multiple_detectors_and_asymmetry_analysis_gives_correct_values() {

    MatrixWorkspace_sptr ws = createAsymmetryWorkspace(3, 10);
    setUpADSWithWorkspace setup(ws);
    Mantid::API::IAlgorithm_sptr alg =
        algorithmWithPropertiesSet("inputData", "inputGroup");
    alg->setProperty("AnalysisType", "Asymmetry");
    alg->setProperty("Grouping", "1,2,3");
    alg->execute();

    WorkspaceGroup_sptr wsGroup = boost::dynamic_pointer_cast<WorkspaceGroup>(
        AnalysisDataService::Instance().retrieve("inputGroup"));

    auto wsOut = boost::dynamic_pointer_cast<MatrixWorkspace>(
        wsGroup->getItem("inputGroup; Group; test; Asym; #1_Raw"));

    // Check values against calculation by hand.
    TS_ASSERT_DELTA(wsOut->readX(0)[0], 0.000, 0.001);
    TS_ASSERT_DELTA(wsOut->readX(0)[4], 0.400, 0.001);
    TS_ASSERT_DELTA(wsOut->readX(0)[9], 0.900, 0.001);

    TS_ASSERT_DELTA(wsOut->readY(0)[0], 2.101, 0.001);
    TS_ASSERT_DELTA(wsOut->readY(0)[4], -0.841, 0.001);
    TS_ASSERT_DELTA(wsOut->readY(0)[9], 0.219, 0.001);
    // Errors : quadrature addition + normalized by a constant.
    TS_ASSERT_DELTA(wsOut->readE(0)[0], 0.000362, 0.000001);
    TS_ASSERT_DELTA(wsOut->readE(0)[4], 0.000435, 0.000001);
    TS_ASSERT_DELTA(wsOut->readE(0)[9], 0.000546, 0.000001);
  }

  void
  test_grouping_with_summed_multiple_periods_and_counts_analysis_gives_correct_values() {

    // Period 1 yvalues : 1,2,3,4,5,6,7,8,9,10
    // Period 2 yvalues : 2,3,4,5,6,7,8,9,10,11
    WorkspaceGroup_sptr ws =
        createMultiPeriodWorkspaceGroup(3, 1, 10, "MuonAnalysis");
    setUpADSWithWorkspace setup(ws);
    Mantid::API::IAlgorithm_sptr alg =
        algorithmWithPropertiesSet("inputData", "inputGroup");
    alg->setProperty("Grouping", "1");
    alg->setProperty("SummedPeriods", "1,2");
    alg->execute();

<<<<<<< HEAD
    auto wsGroup = boost::make_shared<WorkspaceGroup>();
    AnalysisDataService::Instance().addOrReplace("inputGroup", wsGroup);

    std::string wsName = ws->getName();
    std::string wsGroupName = (wsGroup)->getName();

    TS_ASSERT_EQUALS(ws->getNumberOfEntries(), 3);
    TS_ASSERT_EQUALS(wsGroup->getNumberOfEntries(), 0);

    ApplyMuonDetectorGrouping alg;
    TS_ASSERT_THROWS_NOTHING(alg.initialize());
    TS_ASSERT(alg.isInitialized());

    TS_ASSERT_THROWS_NOTHING(alg.setProperty("InputWorkspace", wsName));
    TS_ASSERT_THROWS_NOTHING(
        alg.setProperty("InputWorkspaceGroup", wsGroupName));
    TS_ASSERT_THROWS_NOTHING(alg.setProperty("groupName", "test2"));
    TS_ASSERT_THROWS_NOTHING(alg.setProperty("Grouping", "1"));
    TS_ASSERT_THROWS_NOTHING(alg.setProperty("AnalysisType", "Counts"));
    TS_ASSERT_THROWS_NOTHING(alg.setProperty("TimeMin", 0.0));
    TS_ASSERT_THROWS_NOTHING(alg.setProperty("TimeMax", 30.0));
    TS_ASSERT_THROWS_NOTHING(alg.setProperty("RebinArgs", emptyString));
    TS_ASSERT_THROWS_NOTHING(alg.setProperty("TimeOffset", 0.0));
    TS_ASSERT_THROWS_NOTHING(alg.setProperty("SummedPeriods", "1,2"));
    TS_ASSERT_THROWS_NOTHING(alg.setProperty("SubtractedPeriods", emptyString));
    TS_ASSERT_THROWS_NOTHING(alg.execute());
    TS_ASSERT(alg.isExecuted());

    TS_ASSERT(wsGroup);
    if (wsGroup) {
      TS_ASSERT_EQUALS(wsGroup->getNumberOfEntries(), 2);
    }

	TS_ASSERT(wsGroup->getItem("inputGroup; Group; test2; Counts; 1+2; #1"));
	TS_ASSERT(wsGroup->getItem("inputGroup; Group; test2; Counts; 1+2; #1_Raw"));

	auto wsOut = boost::dynamic_pointer_cast<MatrixWorkspace>(
		wsGroup->getItem("inputGroup; Group; test2; Counts; 1+2; #1_Raw"));
=======
    WorkspaceGroup_sptr wsGroup = boost::dynamic_pointer_cast<WorkspaceGroup>(
        AnalysisDataService::Instance().retrieve("inputGroup"));

    auto wsOut = boost::dynamic_pointer_cast<MatrixWorkspace>(
        wsGroup->getItem("inputGroup; Group; test; Counts; #1_Raw"));
>>>>>>> ab9dd5d5

    // Check values against calculation by hand.
    TS_ASSERT_DELTA(wsOut->readX(0)[0], 0.000, 0.001);
    TS_ASSERT_DELTA(wsOut->readX(0)[4], 0.400, 0.001);
    TS_ASSERT_DELTA(wsOut->readX(0)[9], 0.900, 0.001);

    TS_ASSERT_DELTA(wsOut->readY(0)[0], 3, 0.0001);
    TS_ASSERT_DELTA(wsOut->readY(0)[4], 11, 0.0001);
    TS_ASSERT_DELTA(wsOut->readY(0)[9], 21, 0.0001);
    // Errors : quadrature addition from periods (1 + 2).
    TS_ASSERT_DELTA(wsOut->readE(0)[0], 0.00707, 0.0001);
    TS_ASSERT_DELTA(wsOut->readE(0)[4], 0.00707, 0.0001);
    TS_ASSERT_DELTA(wsOut->readE(0)[9], 0.00707, 0.0001);
  }

  void
  test_grouping_with_subtracted_multiple_periods_and_counts_analysis_gives_correct_values() {

    // Period 1 y-values : 1,2,3,4,5,6,7,8,9,10
    // Period 2 y-values : 2,3,4,5,6,7,8,9,10,11
    // Period 3 y-values : 3,4,5,6,7,8,9,10,11,12
    WorkspaceGroup_sptr ws =
        createMultiPeriodWorkspaceGroup(3, 1, 10, "MuonAnalysis");
    setUpADSWithWorkspace setup(ws);
    Mantid::API::IAlgorithm_sptr alg =
        algorithmWithPropertiesSet("inputData", "inputGroup");
    alg->setProperty("SummedPeriods", "2,3");
    alg->setProperty("SubtractedPeriods", "1");
    alg->setProperty("Grouping", "1");
    alg->execute();

<<<<<<< HEAD
    auto wsGroup = boost::make_shared<WorkspaceGroup>();
    AnalysisDataService::Instance().addOrReplace("inputGroup", wsGroup);

    std::string wsName = ws->getName();
    std::string wsGroupName = (wsGroup)->getName();

    TS_ASSERT_EQUALS(ws->getNumberOfEntries(), 3);
    TS_ASSERT_EQUALS(wsGroup->getNumberOfEntries(), 0);

    ApplyMuonDetectorGrouping alg;
    TS_ASSERT_THROWS_NOTHING(alg.initialize());
    TS_ASSERT(alg.isInitialized());

    TS_ASSERT_THROWS_NOTHING(alg.setProperty("InputWorkspace", wsName));
    TS_ASSERT_THROWS_NOTHING(
        alg.setProperty("InputWorkspaceGroup", wsGroupName));
    TS_ASSERT_THROWS_NOTHING(alg.setProperty("groupName", "test2"));
    TS_ASSERT_THROWS_NOTHING(alg.setProperty("Grouping", "1"));
    TS_ASSERT_THROWS_NOTHING(alg.setProperty("AnalysisType", "Counts"));
    TS_ASSERT_THROWS_NOTHING(alg.setProperty("TimeMin", 0.0));
    TS_ASSERT_THROWS_NOTHING(alg.setProperty("TimeMax", 30.0));
    TS_ASSERT_THROWS_NOTHING(alg.setProperty("RebinArgs", emptyString));
    TS_ASSERT_THROWS_NOTHING(alg.setProperty("TimeOffset", 0.0));
    TS_ASSERT_THROWS_NOTHING(alg.setProperty("SummedPeriods", "2,3"));
    TS_ASSERT_THROWS_NOTHING(alg.setProperty("SubtractedPeriods", "1"));
    TS_ASSERT_THROWS_NOTHING(alg.execute());
    TS_ASSERT(alg.isExecuted());

    TS_ASSERT(wsGroup);
    if (wsGroup) {
      TS_ASSERT_EQUALS(wsGroup->getNumberOfEntries(), 2);
    }

	TS_ASSERT(wsGroup->getItem("inputGroup; Group; test2; Counts; 2+3-1; #1"));
	TS_ASSERT(wsGroup->getItem("inputGroup; Group; test2; Counts; 2+3-1; #1_Raw"));

	auto wsOut = boost::dynamic_pointer_cast<MatrixWorkspace>(
		wsGroup->getItem("inputGroup; Group; test2; Counts; 2+3-1; #1_Raw"));
=======
    WorkspaceGroup_sptr wsGroup = boost::dynamic_pointer_cast<WorkspaceGroup>(
        AnalysisDataService::Instance().retrieve("inputGroup"));

    auto wsOut = boost::dynamic_pointer_cast<MatrixWorkspace>(
        wsGroup->getItem("inputGroup; Group; test; Counts; #1_Raw"));
>>>>>>> ab9dd5d5

    // Check values against calculation by hand.
    TS_ASSERT_DELTA(wsOut->readX(0)[0], 0.000, 0.001);
    TS_ASSERT_DELTA(wsOut->readX(0)[4], 0.400, 0.001);
    TS_ASSERT_DELTA(wsOut->readX(0)[9], 0.900, 0.001);

    TS_ASSERT_DELTA(wsOut->readY(0)[0], 4, 0.0001);
    TS_ASSERT_DELTA(wsOut->readY(0)[4], 8, 0.0001);
    TS_ASSERT_DELTA(wsOut->readY(0)[9], 13, 0.0001);
    // Errors : quadrature addition from periods (1 + 2 - 3)
    TS_ASSERT_DELTA(wsOut->readE(0)[0], 0.00866, 0.00001);
    TS_ASSERT_DELTA(wsOut->readE(0)[4], 0.00866, 0.00001);
    TS_ASSERT_DELTA(wsOut->readE(0)[9], 0.00866, 0.00001);
  }

  void test_dead_time_correction_is_applied_correctly() {

    std::vector<double> deadTimes = {0.0025};
    ITableWorkspace_sptr deadTimeTable = createDeadTimeTable(1, deadTimes);

    auto ws = createAsymmetryWorkspace(1, 10);
    setUpADSWithWorkspace setup(ws);
    Mantid::API::IAlgorithm_sptr alg =
        algorithmWithPropertiesSet("inputData", "inputGroup");
    alg->setProperty("Grouping", "1");
    alg->setProperty("ApplyDeadTimeCorrection", true);
    alg->setProperty("DeadTimeTable", deadTimeTable);
    alg->execute();

    WorkspaceGroup_sptr wsGroup = boost::dynamic_pointer_cast<WorkspaceGroup>(
        AnalysisDataService::Instance().retrieve("inputGroup"));

    auto wsOut = boost::dynamic_pointer_cast<MatrixWorkspace>(
        wsGroup->getItem("inputGroup; Group; test; Counts; #1_Raw"));

    // Check values against calculation by hand.
    TS_ASSERT_DELTA(wsOut->readX(0)[0], 0.000, 0.001);
    TS_ASSERT_DELTA(wsOut->readX(0)[4], 0.400, 0.001);
    TS_ASSERT_DELTA(wsOut->readX(0)[9], 0.900, 0.001);

    TS_ASSERT_DELTA(wsOut->readY(0)[0], 12.86, 0.1);
    TS_ASSERT_DELTA(wsOut->readY(0)[4], 1.01, 0.1);
    TS_ASSERT_DELTA(wsOut->readY(0)[9], 2.78, 0.1);

    TS_ASSERT_DELTA(wsOut->readE(0)[0], 0.0050, 0.0001);
    TS_ASSERT_DELTA(wsOut->readE(0)[4], 0.0050, 0.0001);
    TS_ASSERT_DELTA(wsOut->readE(0)[9], 0.0050, 0.0001);
  }

  void test_rebinning_is_applied_correctly() {

    auto ws = createCountsWorkspace(3, 10, 0.0);
    setUpADSWithWorkspace setup(ws);
    Mantid::API::IAlgorithm_sptr alg =
        algorithmWithPropertiesSet("inputData", "inputGroup");
    alg->setProperty("RebinArgs", "0.2");
    alg->execute();

    WorkspaceGroup_sptr wsGroup = boost::dynamic_pointer_cast<WorkspaceGroup>(
        AnalysisDataService::Instance().retrieve("inputGroup"));

    auto wsOutNoRebin = boost::dynamic_pointer_cast<MatrixWorkspace>(
        wsGroup->getItem("inputGroup; Group; test; Counts; #1_Raw"));

    // Check values against calculation by hand.
    TS_ASSERT_DELTA(wsOutNoRebin->readX(0)[0], 0.000, 0.001);
    TS_ASSERT_DELTA(wsOutNoRebin->readX(0)[4], 0.400, 0.001);
    TS_ASSERT_DELTA(wsOutNoRebin->readX(0)[9], 0.900, 0.001);

    auto wsOut = boost::dynamic_pointer_cast<MatrixWorkspace>(
        wsGroup->getItem("inputGroup; Group; test; Counts; #1"));

    // Check values against calculation by hand.
    TS_ASSERT_DELTA(wsOut->readX(0)[0], 0.000, 0.001);
    TS_ASSERT_DELTA(wsOut->readX(0)[1], 0.200, 0.001);
    TS_ASSERT_DELTA(wsOut->readX(0)[4], 0.800, 0.001);

    TS_ASSERT_DELTA(wsOut->readY(0)[0], 63, 0.1);
    TS_ASSERT_DELTA(wsOut->readY(0)[1], 75, 0.1);
    TS_ASSERT_DELTA(wsOut->readY(0)[4], 111, 0.1);

    TS_ASSERT_DELTA(wsOut->readE(0)[0], 0.0122, 0.0001);
    TS_ASSERT_DELTA(wsOut->readE(0)[1], 0.0122, 0.0001);
    TS_ASSERT_DELTA(wsOut->readE(0)[4], 0.0122, 0.0001);
  }

  /// 26/06/18 : unNorm workspaces required in ADS
  void test_unNorm_workspaces_named_correctly() {
    auto ws = createCountsWorkspace(3, 10, 0.0);
    setUpADSWithWorkspace setup(ws);
    Mantid::API::IAlgorithm_sptr alg =
        algorithmWithPropertiesSet("inputData", "inputGroup");
    alg->setProperty("AnalysisType", "Asymmetry");
    alg->execute();

    auto name = AnalysisDataService::Instance().getObjectNames();
    TS_ASSERT(AnalysisDataService::Instance().doesExist(
        "inputGroup; Group; test; Asym; #1_unNorm"));
    TS_ASSERT(AnalysisDataService::Instance().doesExist(
        "inputGroup; Group; test; Asym; #1_Raw_unNorm"));
  }

  void test_unNorm_workspaces_contain_correct_values() {
    // TODO : Work out correct values by hand
  }
};

#endif /* MANTID_MUON_APPLYMUONDETECTORGROUPINGTEST_H_ */<|MERGE_RESOLUTION|>--- conflicted
+++ resolved
@@ -262,52 +262,11 @@
     alg->setProperty("SummedPeriods", "1,2");
     alg->execute();
 
-<<<<<<< HEAD
-    auto wsGroup = boost::make_shared<WorkspaceGroup>();
-    AnalysisDataService::Instance().addOrReplace("inputGroup", wsGroup);
-
-    std::string wsName = ws->getName();
-    std::string wsGroupName = (wsGroup)->getName();
-
-    TS_ASSERT_EQUALS(ws->getNumberOfEntries(), 3);
-    TS_ASSERT_EQUALS(wsGroup->getNumberOfEntries(), 0);
-
-    ApplyMuonDetectorGrouping alg;
-    TS_ASSERT_THROWS_NOTHING(alg.initialize());
-    TS_ASSERT(alg.isInitialized());
-
-    TS_ASSERT_THROWS_NOTHING(alg.setProperty("InputWorkspace", wsName));
-    TS_ASSERT_THROWS_NOTHING(
-        alg.setProperty("InputWorkspaceGroup", wsGroupName));
-    TS_ASSERT_THROWS_NOTHING(alg.setProperty("groupName", "test2"));
-    TS_ASSERT_THROWS_NOTHING(alg.setProperty("Grouping", "1"));
-    TS_ASSERT_THROWS_NOTHING(alg.setProperty("AnalysisType", "Counts"));
-    TS_ASSERT_THROWS_NOTHING(alg.setProperty("TimeMin", 0.0));
-    TS_ASSERT_THROWS_NOTHING(alg.setProperty("TimeMax", 30.0));
-    TS_ASSERT_THROWS_NOTHING(alg.setProperty("RebinArgs", emptyString));
-    TS_ASSERT_THROWS_NOTHING(alg.setProperty("TimeOffset", 0.0));
-    TS_ASSERT_THROWS_NOTHING(alg.setProperty("SummedPeriods", "1,2"));
-    TS_ASSERT_THROWS_NOTHING(alg.setProperty("SubtractedPeriods", emptyString));
-    TS_ASSERT_THROWS_NOTHING(alg.execute());
-    TS_ASSERT(alg.isExecuted());
-
-    TS_ASSERT(wsGroup);
-    if (wsGroup) {
-      TS_ASSERT_EQUALS(wsGroup->getNumberOfEntries(), 2);
-    }
-
-	TS_ASSERT(wsGroup->getItem("inputGroup; Group; test2; Counts; 1+2; #1"));
-	TS_ASSERT(wsGroup->getItem("inputGroup; Group; test2; Counts; 1+2; #1_Raw"));
-
-	auto wsOut = boost::dynamic_pointer_cast<MatrixWorkspace>(
-		wsGroup->getItem("inputGroup; Group; test2; Counts; 1+2; #1_Raw"));
-=======
     WorkspaceGroup_sptr wsGroup = boost::dynamic_pointer_cast<WorkspaceGroup>(
         AnalysisDataService::Instance().retrieve("inputGroup"));
 
     auto wsOut = boost::dynamic_pointer_cast<MatrixWorkspace>(
         wsGroup->getItem("inputGroup; Group; test; Counts; #1_Raw"));
->>>>>>> ab9dd5d5
 
     // Check values against calculation by hand.
     TS_ASSERT_DELTA(wsOut->readX(0)[0], 0.000, 0.001);
@@ -339,52 +298,11 @@
     alg->setProperty("Grouping", "1");
     alg->execute();
 
-<<<<<<< HEAD
-    auto wsGroup = boost::make_shared<WorkspaceGroup>();
-    AnalysisDataService::Instance().addOrReplace("inputGroup", wsGroup);
-
-    std::string wsName = ws->getName();
-    std::string wsGroupName = (wsGroup)->getName();
-
-    TS_ASSERT_EQUALS(ws->getNumberOfEntries(), 3);
-    TS_ASSERT_EQUALS(wsGroup->getNumberOfEntries(), 0);
-
-    ApplyMuonDetectorGrouping alg;
-    TS_ASSERT_THROWS_NOTHING(alg.initialize());
-    TS_ASSERT(alg.isInitialized());
-
-    TS_ASSERT_THROWS_NOTHING(alg.setProperty("InputWorkspace", wsName));
-    TS_ASSERT_THROWS_NOTHING(
-        alg.setProperty("InputWorkspaceGroup", wsGroupName));
-    TS_ASSERT_THROWS_NOTHING(alg.setProperty("groupName", "test2"));
-    TS_ASSERT_THROWS_NOTHING(alg.setProperty("Grouping", "1"));
-    TS_ASSERT_THROWS_NOTHING(alg.setProperty("AnalysisType", "Counts"));
-    TS_ASSERT_THROWS_NOTHING(alg.setProperty("TimeMin", 0.0));
-    TS_ASSERT_THROWS_NOTHING(alg.setProperty("TimeMax", 30.0));
-    TS_ASSERT_THROWS_NOTHING(alg.setProperty("RebinArgs", emptyString));
-    TS_ASSERT_THROWS_NOTHING(alg.setProperty("TimeOffset", 0.0));
-    TS_ASSERT_THROWS_NOTHING(alg.setProperty("SummedPeriods", "2,3"));
-    TS_ASSERT_THROWS_NOTHING(alg.setProperty("SubtractedPeriods", "1"));
-    TS_ASSERT_THROWS_NOTHING(alg.execute());
-    TS_ASSERT(alg.isExecuted());
-
-    TS_ASSERT(wsGroup);
-    if (wsGroup) {
-      TS_ASSERT_EQUALS(wsGroup->getNumberOfEntries(), 2);
-    }
-
-	TS_ASSERT(wsGroup->getItem("inputGroup; Group; test2; Counts; 2+3-1; #1"));
-	TS_ASSERT(wsGroup->getItem("inputGroup; Group; test2; Counts; 2+3-1; #1_Raw"));
-
-	auto wsOut = boost::dynamic_pointer_cast<MatrixWorkspace>(
-		wsGroup->getItem("inputGroup; Group; test2; Counts; 2+3-1; #1_Raw"));
-=======
     WorkspaceGroup_sptr wsGroup = boost::dynamic_pointer_cast<WorkspaceGroup>(
         AnalysisDataService::Instance().retrieve("inputGroup"));
 
     auto wsOut = boost::dynamic_pointer_cast<MatrixWorkspace>(
         wsGroup->getItem("inputGroup; Group; test; Counts; #1_Raw"));
->>>>>>> ab9dd5d5
 
     // Check values against calculation by hand.
     TS_ASSERT_DELTA(wsOut->readX(0)[0], 0.000, 0.001);
