--- conflicted
+++ resolved
@@ -124,9 +124,8 @@
 /// Check whether a group or pair name is valid
 DLLExport bool checkValidGroupPairName(const std::string &name);
 
-<<<<<<< HEAD
 DLLExport bool is_alphanumerical_or_underscore(char character);
-=======
+
 DLLExport Mantid::API::MatrixWorkspace_sptr
 sumPeriods(const Mantid::API::WorkspaceGroup_sptr &inputWS,
            const std::vector<int> &periodsToSum);
@@ -141,7 +140,6 @@
 DLLExport void addSampleLog(Mantid::API::MatrixWorkspace_sptr workspace,
                             const std::string &logName,
                             const std::string &logValue);
->>>>>>> b47f21b9
 
 //
 ///// Saves grouping to the XML file specified
