set ( SRC_FILES
	src/ADARA/ADARAPackets.cpp
	src/ADARA/ADARAParser.cpp
	src/FakeEventDataListener.cpp
	src/FileEventDataListener.cpp
	src/ISIS/DAE/idc.cpp
	src/ISIS/DAE/isisds_command.cpp
	src/ISIS/FakeISISEventDAE.cpp
	src/ISIS/FakeISISHistoDAE.cpp
	src/ISIS/ISISHistoDataListener.cpp
	src/ISIS/ISISLiveEventDataListener.cpp
	src/LiveDataAlgorithm.cpp
	src/LoadLiveData.cpp
	src/MonitorLiveData.cpp
	src/SNSLiveEventDataListener.cpp
	src/StartLiveData.cpp
	src/TOPAZLiveEventDataListener.cpp
)

set ( SRC_UNITY_IGNORE_FILES src/ISIS/DAE/idc.cpp
        src/ISIS/DAE/isisds_command.cpp)

set ( INC_FILES
	inc/MantidLiveData/ADARA/ADARA.h
	inc/MantidLiveData/ADARA/ADARAPackets.h
	inc/MantidLiveData/ADARA/ADARAParser.h
	inc/MantidLiveData/Exception.h
	inc/MantidLiveData/FakeEventDataListener.h
	inc/MantidLiveData/FileEventDataListener.h
	inc/MantidLiveData/ISIS/FakeISISEventDAE.h
	inc/MantidLiveData/ISIS/FakeISISHistoDAE.h
	inc/MantidLiveData/ISIS/ISISHistoDataListener.h
	inc/MantidLiveData/ISIS/ISISLiveEventDataListener.h
	inc/MantidLiveData/ISIS/TCPEventStreamDefs.h
	inc/MantidLiveData/LiveDataAlgorithm.h
	inc/MantidLiveData/LoadLiveData.h
	inc/MantidLiveData/MonitorLiveData.h
	inc/MantidLiveData/SNSLiveEventDataListener.h
	inc/MantidLiveData/StartLiveData.h
	inc/MantidLiveData/TOPAZLiveEventDataListener.h
	src/ISIS/DAE/idc.h
	src/ISIS/DAE/isisds_command.h
)

set ( TEST_FILES
	#Needs fixing to not rely on network. SNSLiveEventDataListenerTest.h
	ADARAPacketTest.h
	FakeEventDataListenerTest.h
	FileEventDataListenerTest.h
	ISISHistoDataListenerTest.h
	LiveDataAlgorithmTest.h
	LoadLiveDataTest.h
	MonitorLiveDataTest.h
	StartLiveDataTest.h
)

find_package ( LibRDKafka 0.11 )
if ( LIBRDKAFKA_FOUND )
  set ( SRC_FILES
    ${SRC_FILES}
    src/Kafka/KafkaEventListener.cpp
    src/Kafka/KafkaEventStreamDecoder.cpp
    src/Kafka/KafkaHistoListener.cpp
    src/Kafka/KafkaHistoStreamDecoder.cpp
    src/Kafka/KafkaBroker.cpp
    src/Kafka/KafkaTopicSubscriber.cpp
  )
  set ( INC_FILES
    ${INC_FILES}
    inc/MantidLiveData/Kafka/KafkaEventListener.h
    inc/MantidLiveData/Kafka/KafkaEventStreamDecoder.h
    inc/MantidLiveData/Kafka/IKafkaStreamSubscriber.h
    inc/MantidLiveData/Kafka/IKafkaBroker.h
    inc/MantidLiveData/Kafka/KafkaBroker.h
    inc/MantidLiveData/Kafka/KafkaHistoListener.h
    inc/MantidLiveData/Kafka/KafkaHistoStreamDecoder.h
    inc/MantidLiveData/Kafka/KafkaTopicSubscriber.h
    src/Kafka/private/Schema/flatbuffers/flatbuffers.h
    src/Kafka/private/Schema/flatbuffers/base.h
    src/Kafka/private/Schema/flatbuffers/stl_emulation.h
    src/Kafka/private/Schema/df12_det_spec_map_generated.h
    src/Kafka/private/Schema/ev42_events_generated.h
    src/Kafka/private/Schema/f142_logdata_generated.h
    src/Kafka/private/Schema/fwdi_forwarder_internal_generated.h
    src/Kafka/private/Schema/is84_isis_events_generated.h
    src/Kafka/private/Schema/ba57_run_info_generated.h
<<<<<<< HEAD
    src/Kafka/private/Schema/ai34_det_counts_generated.h
    src/Kafka/private/Schema/ai33_det_count_imgs_generated.h
=======
    src/Kafka/private/Schema/hs00_event_histogram_generated.h
>>>>>>> 24a2a1e4
  )
  set ( TEST_FILES
    ${TEST_FILES}
    KafkaEventStreamDecoderTest.h
    KafkaTopicSubscriberTest.h
  )
endif()

if (COVERALLS)
    foreach( loop_var ${SRC_FILES} ${INC_FILES})
      set_property(GLOBAL APPEND PROPERTY COVERAGE_SRCS "${CMAKE_CURRENT_SOURCE_DIR}/${loop_var}")
    endforeach(loop_var)
endif()

if(UNITY_BUILD)
  include(UnityBuild)
  enable_unity_build(LiveData SRC_FILES SRC_UNITY_IGNORE_FILES 10)
endif(UNITY_BUILD)

# Use a precompiled header where they are supported
enable_precompiled_headers( inc/MantidLiveData/PrecompiledHeader.h SRC_FILES )
# Add the target for this directory
add_library ( LiveData ${SRC_FILES} ${INC_FILES})
# Set the name of the generated library
set_target_properties ( LiveData PROPERTIES OUTPUT_NAME MantidLiveData
)

if (OSX_VERSION VERSION_GREATER 10.8)
  set_target_properties(LiveData PROPERTIES INSTALL_RPATH "@loader_path/../Contents/MacOS")
elseif ( ${CMAKE_SYSTEM_NAME} STREQUAL "Linux" )
  set_target_properties(LiveData PROPERTIES INSTALL_RPATH "\$ORIGIN/../${LIB_DIR}")
endif ()

# Add to the 'Framework' group in VS
set_property ( TARGET LiveData PROPERTY FOLDER "MantidFramework" )

include_directories ( inc )

# Have to link to winsock library on Windows
if ( WIN32 )
  set ( WINSOCK ws2_32 )
endif ()

set ( PRIVATE_LINK_LIBRARIES ${TCMALLOC_LIBRARIES_LINKTIME} ${MANTIDLIBS} ${WINSOCK})
if ( LIBRDKAFKA_FOUND )
  set ( PRIVATE_LINK_LIBRARIES ${PRIVATE_LINK_LIBRARIES} ${LibRDKafka_LIBRARIES} )
endif()
target_link_libraries ( LiveData LINK_PRIVATE ${PRIVATE_LINK_LIBRARIES} )

# Add the unit tests directory
add_subdirectory ( test )

###########################################################################
# Installation settings
###########################################################################

install ( TARGETS LiveData ${SYSTEM_PACKAGE_TARGET} DESTINATION ${PLUGINS_DIR} )<|MERGE_RESOLUTION|>--- conflicted
+++ resolved
@@ -84,12 +84,9 @@
     src/Kafka/private/Schema/fwdi_forwarder_internal_generated.h
     src/Kafka/private/Schema/is84_isis_events_generated.h
     src/Kafka/private/Schema/ba57_run_info_generated.h
-<<<<<<< HEAD
     src/Kafka/private/Schema/ai34_det_counts_generated.h
     src/Kafka/private/Schema/ai33_det_count_imgs_generated.h
-=======
     src/Kafka/private/Schema/hs00_event_histogram_generated.h
->>>>>>> 24a2a1e4
   )
   set ( TEST_FILES
     ${TEST_FILES}
