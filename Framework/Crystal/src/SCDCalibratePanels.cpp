--- conflicted
+++ resolved
@@ -1062,25 +1062,7 @@
         //---------------------- Save new instrument to DetCal--------------
         this->progress(.94, "Saving detcal file");
         saveIsawDetCal(NewInstrument, MyBankNames, result["t0"],
-<<<<<<< HEAD
                        DetCalFileName + std::to_string(iGr));
-
-        this->progress(.96, "Saving xml param file");
-        string XmlFileName = getProperty("XmlFilename");
-        saveXmlFile(XmlFileName, Groups, NewInstrument);
-
-        //--------------- Create Function argument for the
-        // FunctionHandler------------
-
-        size_t nData = ws->dataX(0).size();
-        vector<double> out(nData);
-        vector<double> xVals = ws->dataX(0);
-
-        CreateFxnGetValues(ws, NGroups, names, params, BankNameString,
-                           out.data(), xVals.data(), nData);
-=======
-                       DetCalFileName + boost::lexical_cast<std::string>(iGr));
->>>>>>> 98dda679
       }
       PARALLEL_END_INTERUPT_REGION
     }
