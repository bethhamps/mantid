/*
 * MockObjects.h
 *
 *  Created on: Apr 15, 2014
 *      Author: spu92482
 */

#ifndef MOCKOBJECTS_H_
#define MOCKOBJECTS_H_

#include "MantidCrystal/BackgroundStrategy.h"
#include "MantidCrystal/ICluster.h"
#include "MantidKernel/WarningSuppressions.h"
#include <gmock/gmock.h>
#include <stdexcept>

namespace Mantid {
namespace Crystal {

GNU_DIAG_OFF_SUGGEST_OVERRIDE

// Mock Background strategy
class MockBackgroundStrategy : public BackgroundStrategy {
public:
  MOCK_CONST_METHOD1(configureIterator, void(Mantid::API::IMDIterator *const));
  MOCK_CONST_METHOD1(isBackground, bool(Mantid::API::IMDIterator *const));
  MockBackgroundStrategy *clone() const override {
    throw std::runtime_error("Cannot clone the mock object");
  }
  ~MockBackgroundStrategy() override {}
};

class MockICluster : public ICluster {
public:
  MOCK_CONST_METHOD1(
      integrate,
      ClusterIntegratedValues(
          boost::shared_ptr<const Mantid::API::IMDHistoWorkspace> ws));
  MOCK_CONST_METHOD1(
      writeTo, void(boost::shared_ptr<Mantid::API::IMDHistoWorkspace> ws));
  MOCK_CONST_METHOD0(getLabel, size_t());
  MOCK_CONST_METHOD0(getOriginalLabel, size_t());
  MOCK_CONST_METHOD0(size, size_t());
  MOCK_METHOD1(addIndex, void(const size_t &index));
  MOCK_METHOD1(toUniformMinimum,
               void(std::vector<DisjointElement> &disjointSet));
  MOCK_METHOD1(setRootCluster, void(ICluster const *));
  MOCK_CONST_METHOD0(getRepresentitiveIndex, size_t());
  bool containsLabel(const size_t &label) const override {
    return this->getLabel() == label;
  }
};

<<<<<<< HEAD
GCC_DIAG_ON_SUGGEST_OVERRIDE
} // namespace Crystal
} // namespace Mantid
=======
GNU_DIAG_ON_SUGGEST_OVERRIDE
}
}
>>>>>>> d3adcace

#endif /* MOCKOBJECTS_H_ */<|MERGE_RESOLUTION|>--- conflicted
+++ resolved
@@ -32,10 +32,8 @@
 
 class MockICluster : public ICluster {
 public:
-  MOCK_CONST_METHOD1(
-      integrate,
-      ClusterIntegratedValues(
-          boost::shared_ptr<const Mantid::API::IMDHistoWorkspace> ws));
+  MOCK_CONST_METHOD1(integrate, ClusterIntegratedValues(boost::shared_ptr<
+                                    const Mantid::API::IMDHistoWorkspace> ws));
   MOCK_CONST_METHOD1(
       writeTo, void(boost::shared_ptr<Mantid::API::IMDHistoWorkspace> ws));
   MOCK_CONST_METHOD0(getLabel, size_t());
@@ -51,14 +49,8 @@
   }
 };
 
-<<<<<<< HEAD
-GCC_DIAG_ON_SUGGEST_OVERRIDE
-} // namespace Crystal
-} // namespace Mantid
-=======
 GNU_DIAG_ON_SUGGEST_OVERRIDE
 }
 }
->>>>>>> d3adcace
 
 #endif /* MOCKOBJECTS_H_ */