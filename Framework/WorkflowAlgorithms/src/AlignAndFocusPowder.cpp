// Mantid Repository : https://github.com/mantidproject/mantid
//
// Copyright &copy; 2018 ISIS Rutherford Appleton Laboratory UKRI,
//     NScD Oak Ridge National Laboratory, European Spallation Source
//     & Institut Laue - Langevin
// SPDX - License - Identifier: GPL - 3.0 +
#include "MantidWorkflowAlgorithms/AlignAndFocusPowder.h"
#include "MantidAPI/AnalysisDataService.h"
#include "MantidAPI/FileFinder.h"
#include "MantidAPI/FileProperty.h"
#include "MantidAPI/MatrixWorkspace.h"
#include "MantidAPI/WorkspaceFactory.h"
#include "MantidDataObjects/GroupingWorkspace.h"
#include "MantidDataObjects/MaskWorkspace.h"
#include "MantidDataObjects/OffsetsWorkspace.h"
#include "MantidDataObjects/TableWorkspace.h"
#include "MantidDataObjects/Workspace2D.h"
#include "MantidKernel/ArrayProperty.h"
#include "MantidKernel/ConfigService.h"
#include "MantidKernel/EnabledWhenProperty.h"
#include "MantidKernel/InstrumentInfo.h"
#include "MantidKernel/PropertyManager.h"
#include "MantidKernel/PropertyManagerDataService.h"
#include "MantidKernel/RebinParamsValidator.h"
#include "MantidKernel/System.h"

using Mantid::Geometry::Instrument_const_sptr;
using namespace Mantid::Kernel;
using namespace Mantid::API;
using namespace Mantid::DataObjects;

namespace Mantid {
namespace WorkflowAlgorithms {
using namespace Kernel;
using API::FileProperty;
using API::MatrixWorkspace;
using API::MatrixWorkspace_sptr;
using API::WorkspaceProperty;

// Register the class into the algorithm factory
DECLARE_ALGORITHM(AlignAndFocusPowder)

//----------------------------------------------------------------------------------------------
/** Initialisation method. Declares properties to be used in algorithm.
 */
void AlignAndFocusPowder::init() {
  declareProperty(make_unique<WorkspaceProperty<MatrixWorkspace>>(
                      "InputWorkspace", "", Direction::Input),
                  "The input workspace");
  declareProperty(make_unique<WorkspaceProperty<MatrixWorkspace>>(
                      "OutputWorkspace", "", Direction::Output),
                  "The result of diffraction focussing of InputWorkspace");
  declareProperty(
      make_unique<WorkspaceProperty<MatrixWorkspace>>(
          "UnfocussedWorkspace", "", Direction::Output, PropertyMode::Optional),
      "Treated data in d-spacing before focussing (optional). This will likely "
      "need rebinning.");
  // declareProperty(
  //   new WorkspaceProperty<MatrixWorkspace>("LowResTOFWorkspace", "",
  //   Direction::Output, PropertyMode::Optional),
  //   "The name of the workspace containing the filtered low resolution TOF
  //   data.");
  declareProperty(Kernel::make_unique<FileProperty>(
                      "CalFileName", "", FileProperty::OptionalLoad,
                      std::vector<std::string>{".h5", ".hd5", ".hdf", ".cal"}),
                  "The name of the calibration file with offset, masking, and "
                  "grouping data");
  declareProperty(Kernel::make_unique<FileProperty>(
                      "GroupFilename", "", FileProperty::OptionalLoad,
                      std::vector<std::string>{".xml", ".cal"}),
                  "Overrides grouping from CalFileName");
  declareProperty(
      make_unique<WorkspaceProperty<GroupingWorkspace>>(
          "GroupingWorkspace", "", Direction::InOut, PropertyMode::Optional),
      "Optional: A GroupingWorkspace giving the grouping info.");

  declareProperty(
      make_unique<WorkspaceProperty<ITableWorkspace>>(
          "CalibrationWorkspace", "", Direction::InOut, PropertyMode::Optional),
      "Optional: A Workspace containing the calibration information. Either "
      "this or CalibrationFile needs to be specified.");
  declareProperty(
      make_unique<WorkspaceProperty<OffsetsWorkspace>>(
          "OffsetsWorkspace", "", Direction::Input, PropertyMode::Optional),
      "Optional: An OffsetsWorkspace giving the detector calibration values.");
  declareProperty(
      make_unique<WorkspaceProperty<MaskWorkspace>>(
          "MaskWorkspace", "", Direction::InOut, PropertyMode::Optional),
      "Optional: A workspace giving which detectors are masked.");
  declareProperty(
      make_unique<WorkspaceProperty<TableWorkspace>>(
          "MaskBinTable", "", Direction::Input, PropertyMode::Optional),
      "Optional: A workspace giving pixels and bins to mask.");
  declareProperty(
      make_unique<ArrayProperty<double>>(
          "Params" /*, boost::make_shared<RebinParamsValidator>()*/),
      "A comma separated list of first bin boundary, width, last bin boundary. "
      "Optionally\n"
      "this can be followed by a comma and more widths and last boundary "
      "pairs.\n"
      "Negative width values indicate logarithmic binning.");
  declareProperty("ResampleX", 0,
                  "Number of bins in x-axis. Non-zero value "
                  "overrides \"Params\" property. Negative "
                  "value means logarithmic binning.");
  setPropertySettings(
      "Params", make_unique<EnabledWhenProperty>("ResampleX", IS_DEFAULT));
  declareProperty("Dspacing", true,
                  "Bin in Dspace. (True is Dspace; False is TOF)");
  declareProperty(make_unique<ArrayProperty<double>>("DMin"),
                  "Minimum for Dspace axis. (Default 0.) ");
  mapPropertyName("DMin", "d_min");
  declareProperty(make_unique<ArrayProperty<double>>("DMax"),
                  "Maximum for Dspace axis. (Default 0.) ");
  mapPropertyName("DMax", "d_max");
  declareProperty("TMin", EMPTY_DBL(), "Minimum for TOF axis. Defaults to 0. ");
  mapPropertyName("TMin", "tof_min");
  declareProperty("TMax", EMPTY_DBL(),
                  "Maximum for TOF or dspace axis. Defaults to 0. ");
  mapPropertyName("TMax", "tof_max");
  declareProperty("PreserveEvents", true,
                  "If the InputWorkspace is an "
                  "EventWorkspace, this will preserve "
                  "the full event list (warning: this "
                  "will use much more memory!).");
  declareProperty("RemovePromptPulseWidth", 0.,
                  "Width of events (in "
                  "microseconds) near the prompt "
                  "pulse to remove. 0 disables");
  declareProperty("CompressTolerance", 0.01,
                  "Compress events (in "
                  "microseconds) within this "
<<<<<<< HEAD
                  "tolerance. (Default 0.01) ");
=======
                  "tolerance. (Default 1e-5)");
  declareProperty(
      make_unique<PropertyWithValue<double>>("CompressWallClockTolerance",
                                             EMPTY_DBL(), mustBePositive,
                                             Direction::Input),
      "The tolerance (in seconds) on the wall-clock time for comparison. Unset "
      "means compressing all wall-clock times together disabling pulsetime "
      "resolution.");

  auto dateValidator = boost::make_shared<DateTimeValidator>();
  dateValidator->allowEmpty(true);
  declareProperty(
      "CompressStartTime", "", dateValidator,
      "An ISO formatted date/time string specifying the timestamp for "
      "starting filtering. Ignored if WallClockTolerance is not specified. "
      "Default is start of run",
      Direction::Input);
>>>>>>> d73e9724
  declareProperty("UnwrapRef", 0.,
                  "Reference total flight path for frame "
                  "unwrapping. Zero skips the correction");
  declareProperty(
      "LowResRef", 0.,
      "Reference DIFC for resolution removal. Zero skips the correction");
  declareProperty(
      "CropWavelengthMin", 0.,
      "Crop the data at this minimum wavelength. Overrides LowResRef.");
  mapPropertyName("CropWavelengthMin", "wavelength_min");
  declareProperty("CropWavelengthMax", EMPTY_DBL(),
                  "Crop the data at this maximum wavelength. Forces use of "
                  "CropWavelengthMin.");
  mapPropertyName("CropWavelengthMax", "wavelength_max");
  declareProperty("PrimaryFlightPath", -1.0,
                  "If positive, focus positions are changed.  (Default -1) ");
  declareProperty(make_unique<ArrayProperty<int32_t>>("SpectrumIDs"),
                  "Optional: Spectrum Nos (note that it is not detector ID or "
                  "workspace indices).");
  declareProperty(make_unique<ArrayProperty<double>>("L2"),
                  "Optional: Secondary flight (L2) paths for each detector");
  declareProperty(make_unique<ArrayProperty<double>>("Polar"),
                  "Optional: Polar angles (two thetas) for detectors");
  declareProperty(make_unique<ArrayProperty<double>>("Azimuthal"),
                  "Azimuthal angles (out-of-plain) for detectors");

  declareProperty("LowResSpectrumOffset", -1,
                  "Offset on spectrum No of low resolution spectra from high "
                  "resolution one. "
                  "If negative, then all the low resolution TOF will not be "
                  "processed.  Otherwise, low resolution TOF "
                  "will be stored in an additional set of spectra. "
                  "If offset is equal to 0, then the low resolution will have "
                  "same spectrum Nos as the normal ones.  "
                  "Otherwise, the low resolution spectra will have spectrum "
                  "IDs offset from normal ones. ");
  declareProperty("ReductionProperties", "__powdereduction", Direction::Input);
}

std::map<std::string, std::string> AlignAndFocusPowder::validateInputs() {
  std::map<std::string, std::string> result;

  if (!isDefault("UnfocussedWorkspace")) {
    if (getPropertyValue("OutputWorkspace") ==
        getPropertyValue("UnfocussedWorkspace")) {
      result["OutputWorkspace"] = "Cannot be the same as UnfocussedWorkspace";
      result["UnfocussedWorkspace"] = "Cannot be the same as OutputWorkspace";
    }
  }

  return result;
}

template <typename NumT> struct RegLowVectorPair {
  std::vector<NumT> reg;
  std::vector<NumT> low;
};

template <typename NumT>
RegLowVectorPair<NumT> splitVectors(const std::vector<NumT> &orig,
                                    const size_t numVal,
                                    const std::string &label) {
  RegLowVectorPair<NumT> out;

  // check that there is work to do
  if (!orig.empty()) {
    // do the spliting
    if (orig.size() == numVal) {
      out.reg.assign(orig.begin(), orig.end());
      out.low.assign(orig.begin(), orig.end());
    } else if (orig.size() == 2 * numVal) {
      out.reg.assign(orig.begin(), orig.begin() + numVal);
      out.low.assign(orig.begin() + numVal, orig.begin());
    } else {
      std::stringstream msg;
      msg << "Input number of " << label << " ids is not equal to "
          << "the number of histograms or empty (" << orig.size() << " != 0 or "
          << numVal << " or " << (2 * numVal) << ")";
      throw std::runtime_error(msg.str());
    }
  }
  return out;
}

//----------------------------------------------------------------------------------------------
/**
 * Function to get a vector property either from a PropertyManager or the
 * algorithm
 * properties. If both PM and algorithm properties are specified, the algorithm
 * one wins.
 * The return value is the first element in the vector if it is not empty.
 * @param name : The algorithm property to retrieve.
 * @param avec : The vector to hold the property value.
 * @return : The default value of the requested property.
 */
double
AlignAndFocusPowder::getVecPropertyFromPmOrSelf(const std::string &name,
                                                std::vector<double> &avec) {
  avec = getProperty(name);
  if (!avec.empty()) {
    return avec[0];
  }
  // No overrides provided.
  return 0.0;
}

//----------------------------------------------------------------------------------------------
/** Executes the algorithm
 *  @throw Exception::FileError If the grouping file cannot be opened or read
 * successfully
 *  @throw runtime_error If unable to run one of the Child Algorithms
 * successfully
 */
void AlignAndFocusPowder::exec() {
  // retrieve the properties
  m_inputW = getProperty("InputWorkspace");
  m_inputEW = boost::dynamic_pointer_cast<EventWorkspace>(m_inputW);
  m_instName = m_inputW->getInstrument()->getName();
  m_instName =
      Kernel::ConfigService::Instance().getInstrument(m_instName).shortName();
  std::string calFilename = getPropertyValue("CalFileName");
  std::string groupFilename = getPropertyValue("GroupFilename");
  m_calibrationWS = getProperty("CalibrationWorkspace");
  m_maskWS = getProperty("MaskWorkspace");
  m_groupWS = getProperty("GroupingWorkspace");
  DataObjects::TableWorkspace_sptr maskBinTableWS = getProperty("MaskBinTable");
  m_l1 = getProperty("PrimaryFlightPath");
  specids = getProperty("SpectrumIDs");
  l2s = getProperty("L2");
  tths = getProperty("Polar");
  phis = getProperty("Azimuthal");
  m_params = getProperty("Params");
  dspace = getProperty("DSpacing");
  auto dmin = getVecPropertyFromPmOrSelf("DMin", m_dmins);
  auto dmax = getVecPropertyFromPmOrSelf("DMax", m_dmaxs);
  LRef = getProperty("UnwrapRef");
  DIFCref = getProperty("LowResRef");
  minwl = getProperty("CropWavelengthMin");
  maxwl = getProperty("CropWavelengthMax");
  if (maxwl == 0.)
    maxwl = EMPTY_DBL(); // python can only specify 0 for unused
  tmin = getProperty("TMin");
  tmax = getProperty("TMax");
  m_preserveEvents = getProperty("PreserveEvents");
  m_resampleX = getProperty("ResampleX");
  // determine some bits about d-space and binning
  if (m_resampleX != 0) {
    m_params.clear(); // ignore the normal rebin parameters
  } else if (m_params.size() == 1) {
    if (dmax > 0.)
      dspace = true;
    else
      dspace = false;
  }
  if (dspace) {
    if (m_params.size() == 1 && (!isEmpty(dmin)) && (!isEmpty(dmax))) {
      if (dmin > 0. && dmax > dmin) {
        double step = m_params[0];
        m_params.clear();
        m_params.push_back(dmin);
        m_params.push_back(step);
        m_params.push_back(dmax);
        g_log.information()
            << "d-Spacing binning updated: " << m_params[0] << "  "
            << m_params[1] << "  " << m_params[2] << "\n";
      } else {
        g_log.warning() << "something is wrong with dmin (" << dmin
                        << ") and dmax (" << dmax
                        << "). They are being ignored.\n";
      }
    }
  } else {
    if (m_params.size() == 1 && (!isEmpty(tmin)) && (!isEmpty(tmax))) {
      if (tmin > 0. && tmax > tmin) {
        double step = m_params[0];
        m_params[0] = tmin;
        m_params.push_back(step);
        m_params.push_back(tmax);
        g_log.information() << "TOF binning updated: " << m_params[0] << "  "
                            << m_params[1] << "  " << m_params[2] << "\n";
      } else {
        g_log.warning() << "something is wrong with tmin (" << tmin
                        << ") and tmax (" << tmax
                        << "). They are being ignored.\n";
      }
    }
  }
  xmin = 0.;
  xmax = 0.;
  if (tmin > 0.) {
    xmin = tmin;
  }
  if (tmax > 0.) {
    xmax = tmax;
  }
  if (!dspace && m_params.size() == 3) {
    xmin = m_params[0];
    xmax = m_params[2];
  }

  // Low resolution
  int lowresoffset = getProperty("LowResSpectrumOffset");
  if (lowresoffset < 0) {
    m_processLowResTOF = false;
  } else {
    m_processLowResTOF = true;
    m_lowResSpecOffset = static_cast<size_t>(lowresoffset);
  }

  loadCalFile(calFilename, groupFilename);

  // Now setup the output workspace
  m_outputW = getProperty("OutputWorkspace");
  if (m_inputEW) {
    // event workspace
    if (m_outputW != m_inputW) {
      // out-of-place: clone the input EventWorkspace
      m_outputEW = m_inputEW->clone();
      m_outputW = boost::dynamic_pointer_cast<MatrixWorkspace>(m_outputEW);
    } else {
      // in-place
      m_outputEW = boost::dynamic_pointer_cast<EventWorkspace>(m_outputW);
    }
  } else {
    // workspace2D
    if (m_outputW != m_inputW) {
      m_outputW = WorkspaceFactory::Instance().create(m_inputW);
    }
  }

  if (m_processLowResTOF) {
    if (!m_inputEW) {
      throw std::runtime_error(
          "Input workspace is not EventWorkspace.  It is not supported now.");
    } else {
      // Make a brand new EventWorkspace
      m_lowResEW = boost::dynamic_pointer_cast<EventWorkspace>(
          WorkspaceFactory::Instance().create(
              "EventWorkspace", m_inputEW->getNumberHistograms(), 2, 1));

      // Cast to the matrixOutputWS and save it
      m_lowResW = boost::dynamic_pointer_cast<MatrixWorkspace>(m_lowResEW);
      // m_lowResW->setName(lowreswsname);
    }
  }

  // set up a progress bar with the "correct" number of steps
  m_progress = make_unique<Progress>(this, 0., 1., 21);

  if (m_inputEW) {
    double tolerance = getProperty("CompressTolerance");
    if (tolerance > 0.) {
      g_log.information() << "running CompressEvents(Tolerance=" << tolerance
                          << ") started at "
                          << Types::Core::DateAndTime::getCurrentTime() << "\n";
      API::IAlgorithm_sptr compressAlg = createChildAlgorithm("CompressEvents");
      compressAlg->setProperty("InputWorkspace", m_outputEW);
      compressAlg->setProperty("OutputWorkspace", m_outputEW);
      compressAlg->setProperty("OutputWorkspace", m_outputEW);
      compressAlg->setProperty("Tolerance", tolerance);
      compressAlg->executeAsChildAlg();
      m_outputEW = compressAlg->getProperty("OutputWorkspace");
      m_outputW = boost::dynamic_pointer_cast<MatrixWorkspace>(m_outputEW);
    } else {
      g_log.information() << "Not compressing event list\n";
      doSortEvents(m_outputW); // still sort to help some thing out
    }
  }
  m_progress->report();

  if (xmin > 0. || xmax > 0.) {
    double tempmin;
    double tempmax;
    m_outputW->getXMinMax(tempmin, tempmax);

    g_log.information() << "running CropWorkspace(TOFmin=" << xmin
                        << ", TOFmax=" << xmax << ") started at "
                        << Types::Core::DateAndTime::getCurrentTime() << "\n";
    API::IAlgorithm_sptr cropAlg = createChildAlgorithm("CropWorkspace");
    cropAlg->setProperty("InputWorkspace", m_outputW);
    cropAlg->setProperty("OutputWorkspace", m_outputW);
    if ((xmin > 0.) && (xmin > tempmin))
      cropAlg->setProperty("Xmin", xmin);
    if ((xmax > 0.) && (xmax < tempmax))
      cropAlg->setProperty("Xmax", xmax);
    cropAlg->executeAsChildAlg();
    m_outputW = cropAlg->getProperty("OutputWorkspace");
    m_outputEW = boost::dynamic_pointer_cast<EventWorkspace>(m_outputW);
  }
  m_progress->report();

  // filter the input events if appropriate
  double removePromptPulseWidth = getProperty("RemovePromptPulseWidth");
  if (removePromptPulseWidth > 0.) {
    m_outputEW = boost::dynamic_pointer_cast<EventWorkspace>(m_outputW);
    if (m_outputEW->getNumberEvents() > 0) {
      g_log.information() << "running RemovePromptPulse(Width="
                          << removePromptPulseWidth << ") started at "
                          << Types::Core::DateAndTime::getCurrentTime() << "\n";
      API::IAlgorithm_sptr filterPAlg =
          createChildAlgorithm("RemovePromptPulse");
      filterPAlg->setProperty("InputWorkspace", m_outputW);
      filterPAlg->setProperty("OutputWorkspace", m_outputW);
      filterPAlg->setProperty("Width", removePromptPulseWidth);
      filterPAlg->executeAsChildAlg();
      m_outputW = filterPAlg->getProperty("OutputWorkspace");
      m_outputEW = boost::dynamic_pointer_cast<EventWorkspace>(m_outputW);
    } else {
      g_log.information("skipping RemovePromptPulse on empty EventWorkspace");
    }
  }
  m_progress->report();

  if (maskBinTableWS) {
    g_log.information() << "running MaskBinsFromTable started at "
                        << Types::Core::DateAndTime::getCurrentTime() << "\n";
    API::IAlgorithm_sptr alg = createChildAlgorithm("MaskBinsFromTable");
    alg->setProperty("InputWorkspace", m_outputW);
    alg->setProperty("OutputWorkspace", m_outputW);
    alg->setProperty("MaskingInformation", maskBinTableWS);
    alg->executeAsChildAlg();
    m_outputW = alg->getProperty("OutputWorkspace");
    m_outputEW = boost::dynamic_pointer_cast<EventWorkspace>(m_outputW);
  }
  m_progress->report();

  if (m_maskWS) {
    g_log.information() << "running MaskDetectors started at "
                        << Types::Core::DateAndTime::getCurrentTime() << "\n";
    const auto &maskedDetectors = m_maskWS->getMaskedDetectors();
    API::IAlgorithm_sptr maskAlg = createChildAlgorithm("MaskInstrument");
    maskAlg->setProperty("InputWorkspace", m_outputW);
    maskAlg->setProperty("OutputWorkspace", m_outputW);
    maskAlg->setProperty(
        "DetectorIDs",
        std::vector<detid_t>(maskedDetectors.begin(), maskedDetectors.end()));
    maskAlg->executeAsChildAlg();
    MatrixWorkspace_sptr tmpW = maskAlg->getProperty("OutputWorkspace");

    API::IAlgorithm_sptr clearAlg = createChildAlgorithm("ClearMaskedSpectra");
    clearAlg->setProperty("InputWorkspace", tmpW);
    clearAlg->setProperty("OutputWorkspace", tmpW);
    clearAlg->executeAsChildAlg();
    m_outputW = clearAlg->getProperty("OutputWorkspace");
    m_outputEW = boost::dynamic_pointer_cast<EventWorkspace>(m_outputW);
  }
  m_progress->report();

  if (!dspace)
    m_outputW = rebin(m_outputW);
  m_progress->report();

  if (m_calibrationWS) {
    g_log.information() << "running AlignDetectors started at "
                        << Types::Core::DateAndTime::getCurrentTime() << "\n";
    API::IAlgorithm_sptr alignAlg = createChildAlgorithm("AlignDetectors");
    alignAlg->setProperty("InputWorkspace", m_outputW);
    alignAlg->setProperty("OutputWorkspace", m_outputW);
    alignAlg->setProperty("CalibrationWorkspace", m_calibrationWS);
    alignAlg->executeAsChildAlg();
    m_outputW = alignAlg->getProperty("OutputWorkspace");
  } else {
    m_outputW = convertUnits(m_outputW, "dSpacing");
  }
  m_progress->report();

  if (LRef > 0. || minwl > 0. || DIFCref > 0. || (!isEmpty(maxwl))) {
    m_outputW = convertUnits(m_outputW, "TOF");
  }
  m_progress->report();

  // Beyond this point, low resolution TOF workspace is considered.
  if (LRef > 0.) {
    g_log.information() << "running UnwrapSNS(LRef=" << LRef << ",Tmin=" << tmin
                        << ",Tmax=" << tmax << ") started at "
                        << Types::Core::DateAndTime::getCurrentTime() << "\n";
    API::IAlgorithm_sptr removeAlg = createChildAlgorithm("UnwrapSNS");
    removeAlg->setProperty("InputWorkspace", m_outputW);
    removeAlg->setProperty("OutputWorkspace", m_outputW);
    removeAlg->setProperty("LRef", LRef);
    if (tmin > 0.)
      removeAlg->setProperty("Tmin", tmin);
    if (tmax > tmin)
      removeAlg->setProperty("Tmax", tmax);
    removeAlg->executeAsChildAlg();
    m_outputW = removeAlg->getProperty("OutputWorkspace");
  }
  m_progress->report();

  if (minwl > 0. || (!isEmpty(maxwl))) { // just crop the worksapce
    // turn off the low res stuff
    m_processLowResTOF = false;

    EventWorkspace_sptr ews =
        boost::dynamic_pointer_cast<EventWorkspace>(m_outputW);
    if (ews)
      g_log.information() << "Number of events = " << ews->getNumberEvents()
                          << ". ";
    g_log.information("\n");

    m_outputW = convertUnits(m_outputW, "Wavelength");

    g_log.information() << "running CropWorkspace(WavelengthMin=" << minwl;
    if (!isEmpty(maxwl))
      g_log.information() << ", WavelengthMax=" << maxwl;
    g_log.information() << ") started at "
                        << Types::Core::DateAndTime::getCurrentTime() << "\n";

    API::IAlgorithm_sptr removeAlg = createChildAlgorithm("CropWorkspace");
    removeAlg->setProperty("InputWorkspace", m_outputW);
    removeAlg->setProperty("OutputWorkspace", m_outputW);
    removeAlg->setProperty("XMin", minwl);
    removeAlg->setProperty("XMax", maxwl);
    removeAlg->executeAsChildAlg();
    m_outputW = removeAlg->getProperty("OutputWorkspace");
    if (ews)
      g_log.information() << "Number of events = " << ews->getNumberEvents()
                          << ".\n";
  } else if (DIFCref > 0.) {
    g_log.information() << "running RemoveLowResTof(RefDIFC=" << DIFCref
                        << ",K=3.22) started at "
                        << Types::Core::DateAndTime::getCurrentTime() << "\n";
    EventWorkspace_sptr ews =
        boost::dynamic_pointer_cast<EventWorkspace>(m_outputW);
    if (ews)
      g_log.information() << "Number of events = " << ews->getNumberEvents()
                          << ". ";
    g_log.information("\n");

    API::IAlgorithm_sptr removeAlg = createChildAlgorithm("RemoveLowResTOF");
    removeAlg->setProperty("InputWorkspace", m_outputW);
    removeAlg->setProperty("OutputWorkspace", m_outputW);
    removeAlg->setProperty("ReferenceDIFC", DIFCref);
    removeAlg->setProperty("K", 3.22);
    if (tmin > 0.)
      removeAlg->setProperty("Tmin", tmin);
    if (m_processLowResTOF)
      removeAlg->setProperty("LowResTOFWorkspace", m_lowResW);

    removeAlg->executeAsChildAlg();
    m_outputW = removeAlg->getProperty("OutputWorkspace");
    if (m_processLowResTOF)
      m_lowResW = removeAlg->getProperty("LowResTOFWorkspace");
  }
  m_progress->report();

  EventWorkspace_sptr ews =
      boost::dynamic_pointer_cast<EventWorkspace>(m_outputW);
  if (ews) {
    size_t numhighevents = ews->getNumberEvents();
    if (m_processLowResTOF) {
      EventWorkspace_sptr lowes =
          boost::dynamic_pointer_cast<EventWorkspace>(m_lowResW);
      size_t numlowevents = lowes->getNumberEvents();
      g_log.information() << "Number of high TOF events = " << numhighevents
                          << "; "
                          << "Number of low TOF events = " << numlowevents
                          << ".\n";
    }
  }
  m_progress->report();

  // Convert units
  if (LRef > 0. || minwl > 0. || DIFCref > 0. || (!isEmpty(maxwl))) {
    m_outputW = convertUnits(m_outputW, "dSpacing");
    if (m_processLowResTOF)
      m_lowResW = convertUnits(m_lowResW, "dSpacing");
  }
  m_progress->report();

  if (dspace) {
    m_outputW = rebin(m_outputW);
    if (m_processLowResTOF)
      m_lowResW = rebin(m_lowResW);
  }
  m_progress->report();

  doSortEvents(m_outputW);
  if (m_processLowResTOF)
    doSortEvents(m_lowResW);
  m_progress->report();

  // copy the output workspace just before `DiffractionFocusing`
  // this probably should be binned by callers before inspecting
  if (!isDefault("UnfocussedWorkspace")) {
    auto wkspCopy = m_outputW->clone();
    setProperty("UnfocussedWorkspace", std::move(wkspCopy));
  }

  // Diffraction focus
  m_outputW = diffractionFocus(m_outputW);
  if (m_processLowResTOF)
    m_lowResW = diffractionFocus(m_lowResW);
  m_progress->report();

  doSortEvents(m_outputW);
  if (m_processLowResTOF)
    doSortEvents(m_lowResW);
  m_progress->report();

  // this next call should probably be in for rebin as well
  // but it changes the system tests
  if (dspace && m_resampleX != 0) {
    m_outputW = rebin(m_outputW);
    if (m_processLowResTOF)
      m_lowResW = rebin(m_lowResW);
  }
  m_progress->report();

  // edit the instrument geometry
  if (m_groupWS &&
      (m_l1 > 0 || !tths.empty() || !l2s.empty() || !phis.empty())) {
    size_t numreg = m_outputW->getNumberHistograms();

    try {
      // set up the vectors for doing everything
      auto specidsSplit = splitVectors(specids, numreg, "specids");
      auto tthsSplit = splitVectors(tths, numreg, "two-theta");
      auto l2sSplit = splitVectors(l2s, numreg, "L2");
      auto phisSplit = splitVectors(phis, numreg, "phi");

      // Edit instrument
      m_outputW = editInstrument(m_outputW, tthsSplit.reg, specidsSplit.reg,
                                 l2sSplit.reg, phisSplit.reg);

      if (m_processLowResTOF) {
        m_lowResW = editInstrument(m_lowResW, tthsSplit.low, specidsSplit.low,
                                   l2sSplit.low, phisSplit.low);
      }
    } catch (std::runtime_error &e) {
      g_log.warning("Not editing instrument geometry:");
      g_log.warning(e.what());
    }
  }
  m_progress->report();

  // Conjoin 2 workspaces if there is low resolution
  if (m_processLowResTOF) {
    m_outputW = conjoinWorkspaces(m_outputW, m_lowResW, m_lowResSpecOffset);
  }
  m_progress->report();

  // Convert units to TOF
  m_outputW = convertUnits(m_outputW, "TOF");
  m_progress->report();

  // compress again if appropriate
  double tolerance = getProperty("CompressTolerance");
  m_outputEW = boost::dynamic_pointer_cast<EventWorkspace>(m_outputW);
  if ((m_outputEW) && (tolerance > 0.)) {
    g_log.information() << "running CompressEvents(Tolerance=" << tolerance
                        << ") started at "
                        << Types::Core::DateAndTime::getCurrentTime() << "\n";
    API::IAlgorithm_sptr compressAlg = createChildAlgorithm("CompressEvents");
    compressAlg->setProperty("InputWorkspace", m_outputEW);
    compressAlg->setProperty("OutputWorkspace", m_outputEW);
    compressAlg->setProperty("OutputWorkspace", m_outputEW);
    compressAlg->setProperty("Tolerance", tolerance);
    compressAlg->executeAsChildAlg();
    m_outputEW = compressAlg->getProperty("OutputWorkspace");
    m_outputW = boost::dynamic_pointer_cast<MatrixWorkspace>(m_outputEW);
  }
  m_progress->report();

  // return the output workspace
  setProperty("OutputWorkspace", m_outputW);
}

//----------------------------------------------------------------------------------------------
/** Call edit instrument geometry
 */
API::MatrixWorkspace_sptr AlignAndFocusPowder::editInstrument(
    API::MatrixWorkspace_sptr ws, std::vector<double> polars,
    std::vector<specnum_t> specids, std::vector<double> l2s,
    std::vector<double> phis) {
  g_log.information() << "running EditInstrumentGeometry started at "
                      << Types::Core::DateAndTime::getCurrentTime() << "\n";

  API::IAlgorithm_sptr editAlg = createChildAlgorithm("EditInstrumentGeometry");
  editAlg->setProperty("Workspace", ws);
  if (m_l1 > 0.)
    editAlg->setProperty("PrimaryFlightPath", m_l1);
  if (!polars.empty())
    editAlg->setProperty("Polar", polars);
  if (!specids.empty())
    editAlg->setProperty("SpectrumIDs", specids);
  if (!l2s.empty())
    editAlg->setProperty("L2", l2s);
  if (!phis.empty())
    editAlg->setProperty("Azimuthal", phis);
  editAlg->executeAsChildAlg();

  ws = editAlg->getProperty("Workspace");

  return ws;
}

//----------------------------------------------------------------------------------------------
/** Call diffraction focus to a matrix workspace.
 */
API::MatrixWorkspace_sptr
AlignAndFocusPowder::diffractionFocus(API::MatrixWorkspace_sptr ws) {
  if (!m_groupWS) {
    g_log.information() << "not focussing data\n";
    return ws;
  }

  g_log.information() << "running DiffractionFocussing started at "
                      << Types::Core::DateAndTime::getCurrentTime() << "\n";

  API::IAlgorithm_sptr focusAlg = createChildAlgorithm("DiffractionFocussing");
  focusAlg->setProperty("InputWorkspace", ws);
  focusAlg->setProperty("OutputWorkspace", ws);
  focusAlg->setProperty("GroupingWorkspace", m_groupWS);
  focusAlg->setProperty("PreserveEvents", m_preserveEvents);
  focusAlg->executeAsChildAlg();
  ws = focusAlg->getProperty("OutputWorkspace");

  return ws;
}

//----------------------------------------------------------------------------------------------
/** Convert units
 */
API::MatrixWorkspace_sptr
AlignAndFocusPowder::convertUnits(API::MatrixWorkspace_sptr matrixws,
                                  std::string target) {
  g_log.information() << "running ConvertUnits(Target=" << target
                      << ") started at "
                      << Types::Core::DateAndTime::getCurrentTime() << "\n";

  API::IAlgorithm_sptr convert2Alg = createChildAlgorithm("ConvertUnits");
  convert2Alg->setProperty("InputWorkspace", matrixws);
  convert2Alg->setProperty("OutputWorkspace", matrixws);
  convert2Alg->setProperty("Target", target);
  convert2Alg->executeAsChildAlg();

  matrixws = convert2Alg->getProperty("OutputWorkspace");

  return matrixws;
}

//----------------------------------------------------------------------------------------------
/** Rebin
 */
API::MatrixWorkspace_sptr
AlignAndFocusPowder::rebin(API::MatrixWorkspace_sptr matrixws) {
  if (m_resampleX != 0) {
    // ResampleX
    g_log.information() << "running ResampleX(NumberBins=" << abs(m_resampleX)
                        << ", LogBinning=" << (m_resampleX < 0) << ", dMin("
                        << m_dmins.size() << "), dmax(" << m_dmaxs.size()
                        << ")) started at "
                        << Types::Core::DateAndTime::getCurrentTime() << "\n";
    API::IAlgorithm_sptr alg = createChildAlgorithm("ResampleX");
    alg->setProperty("InputWorkspace", matrixws);
    alg->setProperty("OutputWorkspace", matrixws);
    if ((!m_dmins.empty()) && (!m_dmaxs.empty())) {
      size_t numHist = m_outputW->getNumberHistograms();
      if ((numHist == m_dmins.size()) && (numHist == m_dmaxs.size())) {
        alg->setProperty("XMin", m_dmins);
        alg->setProperty("XMax", m_dmaxs);
      } else {
        g_log.information()
            << "Number of dmin and dmax values don't match the "
            << "number of workspace indices. Ignoring the parameters.\n";
      }
    }
    alg->setProperty("NumberBins", abs(m_resampleX));
    alg->setProperty("LogBinning", (m_resampleX < 0));
    alg->executeAsChildAlg();
    matrixws = alg->getProperty("OutputWorkspace");
    return matrixws;
  } else {
    g_log.information() << "running Rebin( ";
    for (double param : m_params)
      g_log.information() << param << " ";
    g_log.information() << ") started at "
                        << Types::Core::DateAndTime::getCurrentTime() << "\n";
    for (double param : m_params)
      if (isEmpty(param))
        g_log.warning("encountered empty binning parameter");

    API::IAlgorithm_sptr rebin3Alg = createChildAlgorithm("Rebin");
    rebin3Alg->setProperty("InputWorkspace", matrixws);
    rebin3Alg->setProperty("OutputWorkspace", matrixws);
    rebin3Alg->setProperty("Params", m_params);
    rebin3Alg->executeAsChildAlg();
    matrixws = rebin3Alg->getProperty("OutputWorkspace");
    return matrixws;
  }
}

//----------------------------------------------------------------------------------------------
/** Add workspace2 to workspace1 by adding spectrum.
 */
MatrixWorkspace_sptr
AlignAndFocusPowder::conjoinWorkspaces(API::MatrixWorkspace_sptr ws1,
                                       API::MatrixWorkspace_sptr ws2,
                                       size_t offset) {
  // Get information from ws1: maximum spectrum number, and store original
  // spectrum Nos
  size_t nspec1 = ws1->getNumberHistograms();
  specnum_t maxspecNo1 = 0;
  std::vector<specnum_t> origspecNos;
  for (size_t i = 0; i < nspec1; ++i) {
    specnum_t tmpspecNo = ws1->getSpectrum(i).getSpectrumNo();
    origspecNos.push_back(tmpspecNo);
    if (tmpspecNo > maxspecNo1)
      maxspecNo1 = tmpspecNo;
  }

  g_log.information() << "[DBx536] Max spectrum number of ws1 = " << maxspecNo1
                      << ", Offset = " << offset << ".\n";

  size_t nspec2 = ws2->getNumberHistograms();

  // Conjoin 2 workspaces
  Algorithm_sptr alg = this->createChildAlgorithm("AppendSpectra");
  alg->initialize();
  ;

  alg->setProperty("InputWorkspace1", ws1);
  alg->setProperty("InputWorkspace2", ws2);
  alg->setProperty("OutputWorkspace", ws1);
  alg->setProperty("ValidateInputs", false);

  alg->executeAsChildAlg();

  API::MatrixWorkspace_sptr outws = alg->getProperty("OutputWorkspace");

  // FIXED : Restore the original spectrum Nos to spectra from ws1
  for (size_t i = 0; i < nspec1; ++i) {
    specnum_t tmpspecNo = outws->getSpectrum(i).getSpectrumNo();
    outws->getSpectrum(i).setSpectrumNo(origspecNos[i]);

    g_log.information() << "[DBx540] Conjoined spectrum " << i
                        << ": restore spectrum number to "
                        << outws->getSpectrum(i).getSpectrumNo()
                        << " from spectrum number = " << tmpspecNo << ".\n";
  }

  // Rename spectrum number
  if (offset >= 1) {
    for (size_t i = 0; i < nspec2; ++i) {
      specnum_t newspecid = maxspecNo1 + static_cast<specnum_t>((i) + offset);
      outws->getSpectrum(nspec1 + i).setSpectrumNo(newspecid);
      // ISpectrum* spec = outws->getSpectrum(nspec1+i);
      // if (spec)
      // spec->setSpectrumNo(3);
    }
  }

  return outws;
}

void AlignAndFocusPowder::convertOffsetsToCal(
    DataObjects::OffsetsWorkspace_sptr &offsetsWS) {
  if (!offsetsWS)
    return;

  IAlgorithm_sptr alg = createChildAlgorithm("ConvertDiffCal");
  alg->setProperty("OffsetsWorkspace", offsetsWS);
  alg->setPropertyValue("OutputWorkspace", m_instName + "_cal");
  alg->executeAsChildAlg();

  m_calibrationWS = alg->getProperty("OutputWorkspace");
  AnalysisDataService::Instance().addOrReplace(m_instName + "_cal",
                                               m_calibrationWS);
}

//----------------------------------------------------------------------------------------------
/**
 * Loads the .cal file if necessary.
 */
void AlignAndFocusPowder::loadCalFile(const std::string &calFilename,
                                      const std::string &groupFilename) {

  // check if the workspaces exist with their canonical names so they are not
  // reloaded for chunks
  if ((!m_groupWS) && (!calFilename.empty()) && (!groupFilename.empty())) {
    try {
      m_groupWS = AnalysisDataService::Instance().retrieveWS<GroupingWorkspace>(
          m_instName + "_group");
    } catch (Exception::NotFoundError &) {
      ; // not noteworthy
    }
  }
  if ((!m_calibrationWS) && (!calFilename.empty())) {
    OffsetsWorkspace_sptr offsetsWS = getProperty("OffsetsWorkspace");
    if (offsetsWS) {
      convertOffsetsToCal(offsetsWS);
    } else {
      try {
        m_calibrationWS =
            AnalysisDataService::Instance().retrieveWS<ITableWorkspace>(
                m_instName + "_cal");
      } catch (Exception::NotFoundError &) {
        ; // not noteworthy
      }
      if (!m_calibrationWS) {
        try {
          OffsetsWorkspace_sptr offsetsWS =
              AnalysisDataService::Instance().retrieveWS<OffsetsWorkspace>(
                  m_instName + "_offsets");
          convertOffsetsToCal(offsetsWS);
        } catch (Exception::NotFoundError &) {
          ; // not noteworthy
        }
      }
    }
  }
  if ((!m_maskWS) && (!calFilename.empty())) {
    try {
      m_maskWS = AnalysisDataService::Instance().retrieveWS<MaskWorkspace>(
          m_instName + "_mask");
    } catch (Exception::NotFoundError &) {
      ; // not noteworthy
    }
  }

  // see if everything exists to exit early
  if (m_groupWS && m_calibrationWS && m_maskWS)
    return;

  // see if the calfile or grouping file is specified
  if (calFilename.empty() && groupFilename.empty())
    return;

  // load grouping file if it was already specified
  if (!groupFilename.empty()) {
    g_log.information() << "Loading Grouping file \"" << groupFilename
                        << "\"\n";
    if (groupFilename.find(".cal") != std::string::npos) {
      IAlgorithm_sptr alg = createChildAlgorithm("LoadDiffCal");
      alg->setProperty("InputWorkspace", m_inputW);
      alg->setPropertyValue("Filename", groupFilename);
      alg->setProperty<bool>("MakeCalWorkspace", false);
      alg->setProperty<bool>("MakeGroupingWorkspace", true);
      alg->setProperty<bool>("MakeMaskWorkspace", false);
      alg->setPropertyValue("WorkspaceName", m_instName);
      alg->executeAsChildAlg();

      // get the workspace
      m_groupWS = alg->getProperty("OutputGroupingWorkspace");
    } else {
      IAlgorithm_sptr alg = createChildAlgorithm("LoadDetectorsGroupingFile");
      alg->setProperty("InputFile", groupFilename);
      alg->executeAsChildAlg();

      // get the workspace
      m_groupWS = alg->getProperty("OutputWorkspace");
    }

    // register the workspace with the ADS
    const std::string name = m_instName + "_group";
    AnalysisDataService::Instance().addOrReplace(name, m_groupWS);
    this->setPropertyValue("GroupingWorkspace", name);
  }

  if (calFilename.empty())
    return;

  g_log.information() << "Loading Calibration file \"" << calFilename << "\"\n";

  // bunch of booleans to keep track of things
  const bool loadMask = !m_maskWS;
  const bool loadGrouping = !m_groupWS;
  const bool loadCalibration = !m_calibrationWS;

  IAlgorithm_sptr alg = createChildAlgorithm("LoadDiffCal");
  alg->setProperty("InputWorkspace", m_inputW);
  alg->setPropertyValue("Filename", calFilename);
  alg->setProperty<bool>("MakeCalWorkspace", loadCalibration);
  alg->setProperty<bool>("MakeGroupingWorkspace", loadGrouping);
  alg->setProperty<bool>("MakeMaskWorkspace", loadMask);
  alg->setProperty<double>("TofMin", getProperty("TMin"));
  alg->setProperty<double>("TofMax", getProperty("TMax"));
  alg->setPropertyValue("WorkspaceName", m_instName);
  alg->executeAsChildAlg();

  // replace workspaces as appropriate
  if (loadGrouping) {
    m_groupWS = alg->getProperty("OutputGroupingWorkspace");

    const std::string name = m_instName + "_group";
    AnalysisDataService::Instance().addOrReplace(name, m_groupWS);
    this->setPropertyValue("GroupingWorkspace", name);
  }
  if (loadCalibration) {
    m_calibrationWS = alg->getProperty("OutputCalWorkspace");

    const std::string name = m_instName + "_cal";
    AnalysisDataService::Instance().addOrReplace(name, m_calibrationWS);
    this->setPropertyValue("CalibrationWorkspace", name);
  }
  if (loadMask) {
    m_maskWS = alg->getProperty("OutputMaskWorkspace");

    const std::string name = m_instName + "_mask";
    AnalysisDataService::Instance().addOrReplace(name, m_maskWS);
    this->setPropertyValue("MaskWorkspace", name);
  }
}

//----------------------------------------------------------------------------------------------
/** Perform SortEvents on the output workspaces
 * but only if they are EventWorkspaces.
 *
 * @param ws :: any Workspace. Does nothing if not EventWorkspace.
 */
void AlignAndFocusPowder::doSortEvents(Mantid::API::Workspace_sptr ws) {
  EventWorkspace_sptr eventWS = boost::dynamic_pointer_cast<EventWorkspace>(ws);
  if (!eventWS)
    return;
  Algorithm_sptr alg = this->createChildAlgorithm("SortEvents");
  alg->setProperty("InputWorkspace", eventWS);
  alg->setPropertyValue("SortBy", "X Value");
  alg->executeAsChildAlg();
}

} // namespace WorkflowAlgorithms
} // namespace Mantid<|MERGE_RESOLUTION|>--- conflicted
+++ resolved
@@ -130,9 +130,6 @@
   declareProperty("CompressTolerance", 0.01,
                   "Compress events (in "
                   "microseconds) within this "
-<<<<<<< HEAD
-                  "tolerance. (Default 0.01) ");
-=======
                   "tolerance. (Default 1e-5)");
   declareProperty(
       make_unique<PropertyWithValue<double>>("CompressWallClockTolerance",
@@ -150,7 +147,6 @@
       "starting filtering. Ignored if WallClockTolerance is not specified. "
       "Default is start of run",
       Direction::Input);
->>>>>>> d73e9724
   declareProperty("UnwrapRef", 0.,
                   "Reference total flight path for frame "
                   "unwrapping. Zero skips the correction");
