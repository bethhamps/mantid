--- conflicted
+++ resolved
@@ -98,11 +98,7 @@
       V3D qVec(buffer[0], buffer[1], buffer[2]);
       if (hkl_integ)
         qVec = UBinv * qVec;
-<<<<<<< HEAD
-      qList.emplace_back(event->m_weight, qVec);
-=======
-      qList.push_back(std::make_pair(raw_event.m_weight, qVec));
->>>>>>> 2f5d648d
+      qList.emplace_back(raw_event.m_weight, qVec);
     } // end of loop over events in list
     PARALLEL_CRITICAL(addEvents) { integrator.addEvents(qList, hkl_integ); }
 
