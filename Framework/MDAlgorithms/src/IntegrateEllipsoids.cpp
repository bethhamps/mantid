#include "MantidMDAlgorithms/IntegrateEllipsoids.h"

#include "MantidAPI/FileProperty.h"
#include "MantidAPI/InstrumentValidator.h"
#include "MantidAPI/WorkspaceFactory.h"
#include "MantidAPI/WorkspaceUnitValidator.h"
#include "MantidDataObjects/EventWorkspace.h"
#include "MantidDataObjects/PeaksWorkspace.h"
#include "MantidDataObjects/PeakShapeEllipsoid.h"
#include "MantidDataObjects/Peak.h"
#include "MantidDataObjects/Workspace2D.h"
#include "MantidGeometry/Crystal/OrientedLattice.h"
#include "MantidGeometry/Crystal/IndexingUtils.h"
#include "MantidKernel/BoundedValidator.h"
#include "MantidKernel/CompositeValidator.h"
#include "MantidKernel/Statistics.h"
#include "MantidMDAlgorithms/MDTransfQ3D.h"
#include "MantidMDAlgorithms/MDTransfFactory.h"
#include "MantidMDAlgorithms/UnitsConversionHelper.h"
#include "MantidMDAlgorithms/Integrate3DEvents.h"

#include <boost/math/special_functions/round.hpp>

using namespace Mantid::API;
using namespace Mantid::Kernel;
using namespace Mantid::Geometry;
using namespace Mantid::DataObjects;

namespace Mantid {
namespace MDAlgorithms {

/// This only works for diffraction.
const std::string ELASTIC("Elastic");

/// Only convert to Q-vector.
const std::string Q3D("Q3D");

/// Q-vector is always three dimensional.
const std::size_t DIMS(3);

/**
 * @brief qListFromEventWS creates qlist from events
 * @param integrator : itegrator object on which qlists are accumulated
 * @param prog : progress object
 * @param wksp : input EventWorkspace
 * @param UBinv : inverse of UB matrix
 * @param hkl_integ ; boolean for integrating in HKL space
 */
void IntegrateEllipsoids::qListFromEventWS(Integrate3DEvents &integrator,
                                           Progress &prog,
                                           EventWorkspace_sptr &wksp,
                                           DblMatrix const &UBinv,
                                           bool hkl_integ) {
  // loop through the eventlists

  int numSpectra = static_cast<int>(wksp->getNumberHistograms());
  PARALLEL_FOR1(wksp)
  for (int i = 0; i < numSpectra; ++i) {
    PARALLEL_START_INTERUPT_REGION

    // units conversion helper
    UnitsConversionHelper unitConverter;
    unitConverter.initialize(m_targWSDescr, "Momentum");

    // initialize the MD coordinates conversion class
    MDTransfQ3D qConverter;
    qConverter.initialize(m_targWSDescr);

    std::vector<double> buffer(DIMS);
    // get a reference to the event list
    EventList &events = wksp->getEventList(i);

    events.switchTo(WEIGHTED_NOTIME);
    events.compressEvents(1e-5, &events);

    // check to see if the event list is empty
    if (events.empty()) {
      prog.report();
      continue; // nothing to do
    }

    // update which pixel is being converted
    std::vector<Mantid::coord_t> locCoord(DIMS, 0.);
    unitConverter.updateConversion(i);
    qConverter.calcYDepCoordinates(locCoord, i);

    // loop over the events
    double signal(1.);  // ignorable garbage
    double errorSq(1.); // ignorable garbage
    const std::vector<WeightedEventNoTime> &raw_events =
        events.getWeightedEventsNoTime();
    std::vector<std::pair<double, V3D>> qList;
    for (const auto &raw_event : raw_events) {
      double val = unitConverter.convertUnits(raw_event.tof());
      qConverter.calcMatrixCoord(val, locCoord, signal, errorSq);
      for (size_t dim = 0; dim < DIMS; ++dim) {
        buffer[dim] = locCoord[dim];
      }
      V3D qVec(buffer[0], buffer[1], buffer[2]);
      if (hkl_integ)
        qVec = UBinv * qVec;
<<<<<<< HEAD
      qList.push_back(std::make_pair(raw_event.m_weight, qVec));
=======
      qList.emplace_back(raw_event.m_weight, qVec);
>>>>>>> 9e47fc0d
    } // end of loop over events in list
    PARALLEL_CRITICAL(addEvents) { integrator.addEvents(qList, hkl_integ); }

    prog.report();
    PARALLEL_END_INTERUPT_REGION
  } // end of loop over spectra
  PARALLEL_CHECK_INTERUPT_REGION
}

/**
 * @brief qListFromHistoWS creates qlist from input workspaces of type
 * Workspace2D
 * @param integrator : itegrator object on which qlists are accumulated
 * @param prog : progress object
 * @param wksp : input Workspace2D
 * @param UBinv : inverse of UB matrix
 * @param hkl_integ ; boolean for integrating in HKL space
 */
void IntegrateEllipsoids::qListFromHistoWS(Integrate3DEvents &integrator,
                                           Progress &prog,
                                           Workspace2D_sptr &wksp,
                                           DblMatrix const &UBinv,
                                           bool hkl_integ) {

  // loop through the eventlists

  int numSpectra = static_cast<int>(wksp->getNumberHistograms());
  const bool histogramForm = wksp->isHistogramData();
  PARALLEL_FOR1(wksp)
  for (int i = 0; i < numSpectra; ++i) {
    PARALLEL_START_INTERUPT_REGION

    // units conversion helper
    UnitsConversionHelper unitConverter;
    unitConverter.initialize(m_targWSDescr, "Momentum");

    // initialize the MD coordinates conversion class
    MDTransfQ3D qConverter;
    qConverter.initialize(m_targWSDescr);

    std::vector<double> buffer(DIMS);
    // get tof and counts
    const Mantid::MantidVec &xVals = wksp->readX(i);
    const Mantid::MantidVec &yVals = wksp->readY(i);

    // update which pixel is being converted
    std::vector<Mantid::coord_t> locCoord(DIMS, 0.);
    unitConverter.updateConversion(i);
    qConverter.calcYDepCoordinates(locCoord, i);

    // loop over the events
    double signal(1.);  // ignorable garbage
    double errorSq(1.); // ignorable garbage

    std::vector<std::pair<double, V3D>> qList;

    for (size_t j = 0; j < yVals.size(); ++j) {
      const double &yVal = yVals[j];
      if (yVal > 0) // TODO, is this condition right?
      {
        // Tof from point data
        double tof = xVals[j];
        if (histogramForm) {
          // Tof is the centre point
          tof = (tof + xVals[j + 1]) / 2;
        }

        double val = unitConverter.convertUnits(tof);
        qConverter.calcMatrixCoord(val, locCoord, signal, errorSq);
        for (size_t dim = 0; dim < DIMS; ++dim) {
          buffer[dim] = locCoord[dim]; // TODO. Looks un-necessary to me. Can't
                                       // we just add localCoord directly to
                                       // qVec
        }
        V3D qVec(buffer[0], buffer[1], buffer[2]);
        if (hkl_integ)
          qVec = UBinv * qVec;

        // Account for counts in histograms by increasing the qList with the
        // same q-point
        qList.emplace_back(yVal, qVec);
      }
    }
    PARALLEL_CRITICAL(addHisto) { integrator.addEvents(qList, hkl_integ); }
    prog.report();
    PARALLEL_END_INTERUPT_REGION
  } // end of loop over spectra
  PARALLEL_CHECK_INTERUPT_REGION
}

/** NOTE: This has been adapted from the SaveIsawQvector algorithm.
 */

// Register the algorithm into the AlgorithmFactory
DECLARE_ALGORITHM(IntegrateEllipsoids)

//----------------------------------------------------------------------
/** Constructor
 */
IntegrateEllipsoids::IntegrateEllipsoids() {}

//---------------------------------------------------------------------
/** Destructor
 */
IntegrateEllipsoids::~IntegrateEllipsoids() {}

//---------------------------------------------------------------------
/// Algorithm's name for identification. @see Algorithm::name
const std::string IntegrateEllipsoids::name() const {
  return "IntegrateEllipsoids";
}

/// Algorithm's version for identification. @see Algorithm::version
int IntegrateEllipsoids::version() const { return 1; }

/// Algorithm's category for identification. @see Algorithm::category
const std::string IntegrateEllipsoids::category() const {
  return "Crystal\\Integration";
}

//---------------------------------------------------------------------

//---------------------------------------------------------------------
/** Initialize the algorithm's properties.
 */
void IntegrateEllipsoids::init() {
  auto ws_valid = boost::make_shared<CompositeValidator>();
  ws_valid->add<WorkspaceUnitValidator>("TOF");
  ws_valid->add<InstrumentValidator>();
  // the validator which checks if the workspace has axis

  declareProperty(new WorkspaceProperty<MatrixWorkspace>(
                      "InputWorkspace", "", Direction::Input, ws_valid),
                  "An input MatrixWorkspace with time-of-flight units along "
                  "X-axis and defined instrument with defined sample");

  declareProperty(new WorkspaceProperty<PeaksWorkspace>("PeaksWorkspace", "",
                                                        Direction::InOut),
                  "Workspace with Peaks to be integrated. NOTE: The peaks MUST "
                  "be indexed with integer HKL values.");

  boost::shared_ptr<BoundedValidator<double>> mustBePositive(
      new BoundedValidator<double>());
  mustBePositive->setLower(0.0);

  declareProperty("RegionRadius", .35, mustBePositive,
                  "Only events at most this distance from a peak will be "
                  "considered when integrating");

  declareProperty(
      "SpecifySize", false,
      "If true, use the following for the major axis sizes, else use 3-sigma");

  declareProperty("PeakSize", .18, mustBePositive,
                  "Half-length of major axis for peak ellipsoid");

  declareProperty("BackgroundInnerSize", .18, mustBePositive,
                  "Half-length of major axis for inner ellipsoidal surface of "
                  "background region");

  declareProperty("BackgroundOuterSize", .23, mustBePositive,
                  "Half-length of major axis for outer ellipsoidal surface of "
                  "background region");

  declareProperty(
      new WorkspaceProperty<PeaksWorkspace>("OutputWorkspace", "",
                                            Direction::Output),
      "The output PeaksWorkspace will be a copy of the input PeaksWorkspace "
      "with the peaks' integrated intensities.");

  declareProperty("CutoffIsigI", EMPTY_DBL(), mustBePositive,
                  "Cuttoff for I/sig(i) when finding mean of half-length of "
                  "major radius in first pass when SpecifySize is false."
                  "Default is no second pass.");

  declareProperty("NumSigmas", 3,
                  "Number of sigmas to add to mean of half-length of "
                  "major radius for second pass when SpecifySize is false.");

  declareProperty("IntegrateInHKL", false,
                  "If true, integrate in HKL space not Q space.");

  declareProperty(
      "IntegrateIfOnEdge", true,
      "Set to false to not integrate if peak radius is off edge of detector."
      "Background will be scaled if background radius is off edge.");
}

//---------------------------------------------------------------------
/** Execute the algorithm.
 */
void IntegrateEllipsoids::exec() {
  // get the input workspace
  MatrixWorkspace_sptr wksp = getProperty("InputWorkspace");

  EventWorkspace_sptr eventWS =
      boost::dynamic_pointer_cast<EventWorkspace>(wksp);
  Workspace2D_sptr histoWS = boost::dynamic_pointer_cast<Workspace2D>(wksp);
  if (!eventWS && !histoWS) {
    throw std::runtime_error("IntegrateEllipsoids needs either a "
                             "EventWorkspace or Workspace2D as input.");
  }

  // error out if there are not events
  if (eventWS && eventWS->getNumberEvents() <= 0) {
    throw std::runtime_error(
        "IntegrateEllipsoids does not work for empty event lists");
  }

  PeaksWorkspace_sptr in_peak_ws = getProperty("PeaksWorkspace");
  if (!in_peak_ws) {
    throw std::runtime_error("Could not read the peaks workspace");
  }

  double radius = getProperty("RegionRadius");
  int numSigmas = getProperty("NumSigmas");
  double cutoffIsigI = getProperty("CutoffIsigI");
  bool specify_size = getProperty("SpecifySize");
  double peak_radius = getProperty("PeakSize");
  double back_inner_radius = getProperty("BackgroundInnerSize");
  double back_outer_radius = getProperty("BackgroundOuterSize");
  bool hkl_integ = getProperty("IntegrateInHKL");
  bool integrateEdge = getProperty("IntegrateIfOnEdge");
  if (!integrateEdge) {
    // This only fails in the unit tests which say that MaskBTP is not
    // registered
    try {
      runMaskDetectors(in_peak_ws, "Tube", "edges");
      runMaskDetectors(in_peak_ws, "Pixel", "edges");
    } catch (...) {
      g_log.error("Can't execute MaskBTP algorithm for this instrument to set "
                  "edge for IntegrateIfOnEdge option");
    }
    // Get the instrument and its detectors
    Geometry::Instrument_const_sptr inst = in_peak_ws->getInstrument();
    calculateE1(inst); // fill E1Vec for use in detectorQ
  }

  Mantid::DataObjects::PeaksWorkspace_sptr peak_ws =
      getProperty("OutputWorkspace");
  if (peak_ws != in_peak_ws) {
    peak_ws.reset(in_peak_ws->clone().release());
  }

  // get UBinv and the list of
  // peak Q's for the integrator
  std::vector<Peak> &peaks = peak_ws->getPeaks();
  size_t n_peaks = peak_ws->getNumberPeaks();
  size_t indexed_count = 0;
  std::vector<V3D> peak_q_list;
  std::vector<std::pair<double, V3D>> qList;
  std::vector<V3D> hkl_vectors;
  for (size_t i = 0; i < n_peaks; i++) // Note: we skip un-indexed peaks
  {
    V3D hkl(peaks[i].getH(), peaks[i].getK(), peaks[i].getL());
    if (Geometry::IndexingUtils::ValidIndex(hkl, 1.0)) // use tolerance == 1 to
                                                       // just check for (0,0,0)
    {
      peak_q_list.emplace_back(peaks[i].getQLabFrame());
      qList.emplace_back(1., V3D(peaks[i].getQLabFrame()));
      V3D miller_ind(static_cast<double>(boost::math::iround<double>(hkl[0])),
                     static_cast<double>(boost::math::iround<double>(hkl[1])),
                     static_cast<double>(boost::math::iround<double>(hkl[2])));
      hkl_vectors.push_back(miller_ind);
      indexed_count++;
    }
  }

  if (indexed_count < 3) {
    throw std::runtime_error(
        "At least three linearly independent indexed peaks are needed.");
  }
  // Get UB using indexed peaks and
  // lab-Q vectors
  Matrix<double> UB(3, 3, false);
  Geometry::IndexingUtils::Optimize_UB(UB, hkl_vectors, peak_q_list);
  Matrix<double> UBinv(UB);
  UBinv.Invert();
  UBinv *= (1.0 / (2.0 * M_PI));

  std::vector<double> PeakRadiusVector(n_peaks, peak_radius);
  std::vector<double> BackgroundInnerRadiusVector(n_peaks, back_inner_radius);
  std::vector<double> BackgroundOuterRadiusVector(n_peaks, back_outer_radius);
  if (specify_size) {
    if (back_outer_radius > radius)
      throw std::runtime_error(
          "BackgroundOuterSize must be less than or equal to the RegionRadius");

    if (back_inner_radius >= back_outer_radius)
      throw std::runtime_error(
          "BackgroundInnerSize must be less BackgroundOuterSize");

    if (peak_radius > back_inner_radius)
      throw std::runtime_error(
          "PeakSize must be less than or equal to the BackgroundInnerSize");
  }

  // make the integrator
  Integrate3DEvents integrator(qList, UBinv, radius);

  // get the events and add
  // them to the inegrator
  // set up a descripter of where we are going
  this->initTargetWSDescr(wksp);

  // set up the progress bar
  const size_t numSpectra = wksp->getNumberHistograms();
  Progress prog(this, 0.5, 1.0, numSpectra);

  if (eventWS) {
    // process as EventWorkspace
    qListFromEventWS(integrator, prog, eventWS, UBinv, hkl_integ);
  } else {
    // process as Workspace2D
    qListFromHistoWS(integrator, prog, histoWS, UBinv, hkl_integ);
  }

  double inti;
  double sigi;
  std::vector<double> principalaxis1, principalaxis2, principalaxis3;
  V3D peak_q;
  for (size_t i = 0; i < n_peaks; i++) {
    V3D hkl(peaks[i].getH(), peaks[i].getK(), peaks[i].getL());
    if (Geometry::IndexingUtils::ValidIndex(hkl, 1.0)) {
      peak_q = peaks[i].getQLabFrame();
      std::vector<double> axes_radii;
      Mantid::Geometry::PeakShape_const_sptr shape =
          integrator.ellipseIntegrateEvents(
              E1Vec, peak_q, specify_size, peak_radius, back_inner_radius,
              back_outer_radius, axes_radii, inti, sigi);
      peaks[i].setIntensity(inti);
      peaks[i].setSigmaIntensity(sigi);
      peaks[i].setPeakShape(shape);
      if (axes_radii.size() == 3) {
        if (inti / sigi > cutoffIsigI || cutoffIsigI == EMPTY_DBL()) {
          principalaxis1.push_back(axes_radii[0]);
          principalaxis2.push_back(axes_radii[1]);
          principalaxis3.push_back(axes_radii[2]);
        }
      }
    } else {
      peaks[i].setIntensity(0.0);
      peaks[i].setSigmaIntensity(0.0);
    }
  }
  if (principalaxis1.size() > 1) {
    size_t histogramNumber = 3;
    Workspace_sptr wsProfile = WorkspaceFactory::Instance().create(
        "Workspace2D", histogramNumber, principalaxis1.size(),
        principalaxis1.size());
    Workspace2D_sptr wsProfile2D =
        boost::dynamic_pointer_cast<Workspace2D>(wsProfile);
    AnalysisDataService::Instance().addOrReplace("EllipsoidAxes", wsProfile2D);
    for (size_t j = 0; j < principalaxis1.size(); j++) {
      wsProfile2D->dataX(0)[j] = static_cast<double>(j);
      wsProfile2D->dataY(0)[j] = principalaxis1[j];
      wsProfile2D->dataE(0)[j] = std::sqrt(principalaxis1[j]);
      wsProfile2D->dataX(1)[j] = static_cast<double>(j);
      wsProfile2D->dataY(1)[j] = principalaxis2[j];
      wsProfile2D->dataE(1)[j] = std::sqrt(principalaxis2[j]);
      wsProfile2D->dataX(2)[j] = static_cast<double>(j);
      wsProfile2D->dataY(2)[j] = principalaxis3[j];
      wsProfile2D->dataE(2)[j] = std::sqrt(principalaxis3[j]);
    }
    Statistics stats1 = getStatistics(principalaxis1);
    g_log.notice() << "principalaxis1: "
                   << " mean " << stats1.mean << " standard_deviation "
                   << stats1.standard_deviation << " minimum " << stats1.minimum
                   << " maximum " << stats1.maximum << " median "
                   << stats1.median << "\n";
    Statistics stats2 = getStatistics(principalaxis2);
    g_log.notice() << "principalaxis2: "
                   << " mean " << stats2.mean << " standard_deviation "
                   << stats2.standard_deviation << " minimum " << stats2.minimum
                   << " maximum " << stats2.maximum << " median "
                   << stats2.median << "\n";
    Statistics stats3 = getStatistics(principalaxis3);
    g_log.notice() << "principalaxis3: "
                   << " mean " << stats3.mean << " standard_deviation "
                   << stats3.standard_deviation << " minimum " << stats3.minimum
                   << " maximum " << stats3.maximum << " median "
                   << stats3.median << "\n";
    if (cutoffIsigI != EMPTY_DBL()) {
      principalaxis1.clear();
      principalaxis2.clear();
      principalaxis3.clear();
      specify_size = true;
      peak_radius = std::max(std::max(stats1.mean, stats2.mean), stats3.mean) +
                    numSigmas * std::max(std::max(stats1.standard_deviation,
                                                  stats2.standard_deviation),
                                         stats3.standard_deviation);
      back_inner_radius = peak_radius;
      back_outer_radius =
          peak_radius *
          1.25992105; // A factor of 2 ^ (1/3) will make the background
      // shell volume equal to the peak region volume.
      V3D peak_q;
      for (size_t i = 0; i < n_peaks; i++) {
        V3D hkl(peaks[i].getH(), peaks[i].getK(), peaks[i].getL());
        if (Geometry::IndexingUtils::ValidIndex(hkl, 1.0)) {
          peak_q = peaks[i].getQLabFrame();
          std::vector<double> axes_radii;
          integrator.ellipseIntegrateEvents(
              E1Vec, peak_q, specify_size, peak_radius, back_inner_radius,
              back_outer_radius, axes_radii, inti, sigi);
          peaks[i].setIntensity(inti);
          peaks[i].setSigmaIntensity(sigi);
          if (axes_radii.size() == 3) {
            principalaxis1.push_back(axes_radii[0]);
            principalaxis2.push_back(axes_radii[1]);
            principalaxis3.push_back(axes_radii[2]);
          }
        } else {
          peaks[i].setIntensity(0.0);
          peaks[i].setSigmaIntensity(0.0);
        }
      }
      if (principalaxis1.size() > 1) {
        size_t histogramNumber = 3;
        Workspace_sptr wsProfile2 = WorkspaceFactory::Instance().create(
            "Workspace2D", histogramNumber, principalaxis1.size(),
            principalaxis1.size());
        Workspace2D_sptr wsProfile2D2 =
            boost::dynamic_pointer_cast<Workspace2D>(wsProfile2);
        AnalysisDataService::Instance().addOrReplace("EllipsoidAxes_2ndPass",
                                                     wsProfile2D2);
        for (size_t j = 0; j < principalaxis1.size(); j++) {
          wsProfile2D2->dataX(0)[j] = static_cast<double>(j);
          wsProfile2D2->dataY(0)[j] = principalaxis1[j];
          wsProfile2D2->dataE(0)[j] = std::sqrt(principalaxis1[j]);
          wsProfile2D2->dataX(1)[j] = static_cast<double>(j);
          wsProfile2D2->dataY(1)[j] = principalaxis2[j];
          wsProfile2D2->dataE(1)[j] = std::sqrt(principalaxis2[j]);
          wsProfile2D2->dataX(2)[j] = static_cast<double>(j);
          wsProfile2D2->dataY(2)[j] = principalaxis3[j];
          wsProfile2D2->dataE(2)[j] = std::sqrt(principalaxis3[j]);
        }
      }
    }
  }

  // This flag is used by the PeaksWorkspace to evaluate whether it has been
  // integrated.
  peak_ws->mutableRun().addProperty("PeaksIntegrated", 1, true);
  // These flags are specific to the algorithm.
  peak_ws->mutableRun().addProperty("PeakRadius", PeakRadiusVector, true);
  peak_ws->mutableRun().addProperty("BackgroundInnerRadius",
                                    BackgroundInnerRadiusVector, true);
  peak_ws->mutableRun().addProperty("BackgroundOuterRadius",
                                    BackgroundOuterRadiusVector, true);

  setProperty("OutputWorkspace", peak_ws);
}

/**
 * @brief IntegrateEllipsoids::initTargetWSDescr Initialize the output
 *        information for the MD conversion framework.
 *
 * @param wksp The workspace to get information from.
 */
void IntegrateEllipsoids::initTargetWSDescr(MatrixWorkspace_sptr &wksp) {
  m_targWSDescr.setMinMax(std::vector<double>(3, -2000.),
                          std::vector<double>(3, 2000.));
  m_targWSDescr.buildFromMatrixWS(wksp, Q3D, ELASTIC);
  m_targWSDescr.setLorentsCorr(false);

  // generate the detectors table
  Mantid::API::Algorithm_sptr childAlg = createChildAlgorithm(
      "PreprocessDetectorsToMD", 0.,
      .5); // HACK. soft dependency on non-dependent package.
  childAlg->setProperty("InputWorkspace", wksp);
  childAlg->executeAsChildAlg();

  DataObjects::TableWorkspace_sptr table =
      childAlg->getProperty("OutputWorkspace");
  if (!table)
    throw(std::runtime_error(
        "Can not retrieve results of \"PreprocessDetectorsToMD\""));
  else
    m_targWSDescr.m_PreprDetTable = table;
}

/*
 * Define edges for each instrument by masking. For CORELLI, tubes 1 and 16, and
 *pixels 0 and 255.
 * Get Q in the lab frame for every peak, call it C
 * For every point on the edge, the trajectory in reciprocal space is a straight
 *line, going through O=V3D(0,0,0).
 * Calculate a point at a fixed momentum, say k=1. Q in the lab frame
 *E=V3D(-k*sin(tt)*cos(ph),-k*sin(tt)*sin(ph),k-k*cos(ph)).
 * Normalize E to 1: E=E*(1./E.norm())
 *
 * @param inst: instrument
 */
void IntegrateEllipsoids::calculateE1(Geometry::Instrument_const_sptr inst) {
  std::vector<detid_t> detectorIDs = inst->getDetectorIDs();

  for (auto &detectorID : detectorIDs) {
    Mantid::Geometry::IDetector_const_sptr det = inst->getDetector(detectorID);
    if (det->isMonitor())
      continue; // skip monitor
    if (!det->isMasked())
      continue; // edge is masked so don't check if not masked
    double tt1 = det->getTwoTheta(V3D(0, 0, 0), V3D(0, 0, 1)); // two theta
    double ph1 = det->getPhi();                                // phi
    V3D E1 = V3D(-std::sin(tt1) * std::cos(ph1), -std::sin(tt1) * std::sin(ph1),
                 1. - std::cos(tt1)); // end of trajectory
    E1 = E1 * (1. / E1.norm());       // normalize
    E1Vec.push_back(E1);
  }
}

void IntegrateEllipsoids::runMaskDetectors(
    Mantid::DataObjects::PeaksWorkspace_sptr peakWS, std::string property,
    std::string values) {
  IAlgorithm_sptr alg = createChildAlgorithm("MaskBTP");
  alg->setProperty<Workspace_sptr>("Workspace", peakWS);
  alg->setProperty(property, values);
  if (!alg->execute())
    throw std::runtime_error(
        "MaskDetectors Child Algorithm has not executed successfully");
}
} // namespace MDAlgorithms
} // namespace Mantid<|MERGE_RESOLUTION|>--- conflicted
+++ resolved
@@ -99,11 +99,7 @@
       V3D qVec(buffer[0], buffer[1], buffer[2]);
       if (hkl_integ)
         qVec = UBinv * qVec;
-<<<<<<< HEAD
-      qList.push_back(std::make_pair(raw_event.m_weight, qVec));
-=======
       qList.emplace_back(raw_event.m_weight, qVec);
->>>>>>> 9e47fc0d
     } // end of loop over events in list
     PARALLEL_CRITICAL(addEvents) { integrator.addEvents(qList, hkl_integ); }
 
