--- conflicted
+++ resolved
@@ -163,18 +163,6 @@
   g_log.debug("Starting minimizer iteration\n");
   while (iter < m_maxIterations) {
     g_log.debug() << "Starting iteration " << iter << "\n";
-<<<<<<< HEAD
-    m_function->iterationStarting();
-    ++iter; // count the iteration whether successful or not
-    if (!minimizer->iterate(iter)) {
-      errorString = minimizer->getError();
-      g_log.debug() << "Iteration stopped. Minimizer status string="
-                    << errorString << "\n";
-
-      success = errorString.empty() || errorString == "success";
-      if (success) {
-        errorString = "success";
-=======
     try {
       // Perform a single iteration. isFinished is set when minimizer wants to
       // quit.
@@ -187,7 +175,6 @@
       if (auto cf = dynamic_cast<API::CompositeFunction *>(m_function.get())) {
         // Make sure the composite function is valid.
         cf->checkFunction();
->>>>>>> 9aa273e4
       }
       // Re-create the cost function and minimizer.
       initializeMinimizer(m_maxIterations - iter);
@@ -200,13 +187,6 @@
       // of finished iterations.
       break;
     }
-<<<<<<< HEAD
-    prog.report();
-    m_function->iterationFinished();
-  }
-  g_log.debug() << "Number of minimizer iterations=" << iter << "\n";
-  setProperty("OutputNIterations", static_cast<int>(iter));
-=======
     ++iter;
   }
   g_log.debug() << "Number of minimizer iterations=" << iter << "\n";
@@ -217,7 +197,6 @@
 /// @param nIterations :: The actual number of iterations done by the minimizer.
 void Fit::finalizeMinimizer(size_t nIterations) {
   m_minimizer->finalize();
->>>>>>> 9aa273e4
 
   auto errorString = m_minimizer->getError();
   g_log.debug() << "Iteration stopped. Minimizer status string=" << errorString
@@ -238,16 +217,13 @@
 
   // return the status flag
   setPropertyValue("OutputStatus", errorString);
-<<<<<<< HEAD
   if (!this->isChild()) {
     g_log.notice(errorString);
   }
-=======
 }
 
 /// Create algorithm output worksapces.
 void Fit::createOutput() {
->>>>>>> 9aa273e4
 
   // degrees of freedom
   size_t dof = m_costFunction->getDomain()->size() - m_costFunction->nParams();
