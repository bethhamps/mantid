--- conflicted
+++ resolved
@@ -4,36 +4,11 @@
 #include <cxxtest/TestSuite.h>
 
 #include "MantidCurveFitting/Functions/Keren.h"
-<<<<<<< HEAD
-#include "MantidAPI/AlgorithmManager.h"
-#include "MantidAPI/Algorithm.h"
-#include "MantidAPI/WorkspaceFactory.h"
-#include "MantidDataObjects/Workspace2D.h"
-=======
->>>>>>> ec7bc5cb
 #include "MantidKernel/PhysicalConstants.h"
 
 #include <numeric>
 
 using Mantid::CurveFitting::Functions::Keren;
-<<<<<<< HEAD
-using Mantid::API::Workspace_sptr;
-using Mantid::API::AlgorithmManager;
-using Mantid::API::IFunction_sptr;
-using Mantid::API::WorkspaceFactory;
-using Mantid::HistogramData::HistogramX;
-
-/**
- * Structure to hold Y, E data with X0 and DeltaX
- */
-struct MockData {
-  double x0;
-  double dX;
-  Mantid::MantidVec y;
-  Mantid::MantidVec e;
-};
-=======
->>>>>>> ec7bc5cb
 
 /// Test class to test protected methods
 class TestFunction : public Keren {
@@ -122,49 +97,6 @@
     TS_ASSERT_THROWS_NOTHING(function.wrapFunc1D(&y, &x, 1));
     TS_ASSERT_DELTA(y, 0.9434, 0.001);
   }
-<<<<<<< HEAD
-
-private:
-  /**
-   * Mock data from an Excel spreadsheet with
-   * B = 100 Gauss, omega_L = 5*Delta, nu = Delta and time from 0-10 Delta^-1
-   * @returns :: Mock data structure
-   */
-  MockData getMockData() {
-    MockData data;
-    data.x0 = 0;
-    data.dX = 0.922276444; // steps of 0.25/Delta
-    data.y = {1,           0.950341815, 0.875262777, 0.848565312, 0.859885346,
-              0.863200168, 0.839703519, 0.808928875, 0.790496951, 0.782534602,
-              0.772858742, 0.75648003,  0.73822774,  0.723281868, 0.711316499,
-              0.699160478, 0.685454747, 0.671399296, 0.658356469, 0.646276957,
-              0.634337926, 0.622165429, 0.610055255, 0.598363028, 0.587082639,
-              0.575998979, 0.565007276, 0.554178119, 0.543602216, 0.533277709,
-              0.523146503, 0.51317749,  0.503385488, 0.493791756, 0.484393934,
-              0.475174597, 0.466122922, 0.45724013,  0.448529464, 0.439988183,
-              0.431609546};
-    data.e = Mantid::MantidVec(41, 0.01);
-    return data;
-  }
-
-  /**
-   * Get a workspace with mock data in it
-   * @returns :: Workspace with mock data in it
-   */
-  Workspace_sptr getMockDataWorkspace() {
-    MockData data = getMockData();
-    size_t N = data.y.size();
-    auto ws = WorkspaceFactory::Instance().create("Workspace2D", 1, N, N);
-    HistogramX x(N);
-    std::iota(x.begin(), x.end(), data.x0);
-    x *= data.dX;
-    ws->mutableX(0) = x;
-    ws->dataY(0) = data.y;
-    ws->dataE(0) = data.e;
-    return ws;
-  }
-=======
->>>>>>> ec7bc5cb
 };
 
 #endif /* MANTID_CURVEFITTING_KERENTEST_H_ */