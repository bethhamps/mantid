--- conflicted
+++ resolved
@@ -44,11 +44,6 @@
                                         public IPoldiFunction1D {
 public:
   Poldi2DFunction();
-<<<<<<< HEAD
-  virtual ~Poldi2DFunction() = default;
-=======
-  ~Poldi2DFunction() override {}
->>>>>>> fa8a40d8
 
   void function(const API::FunctionDomain &domain,
                 API::FunctionValues &values) const override;
