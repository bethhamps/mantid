--- conflicted
+++ resolved
@@ -87,15 +87,9 @@
   /// get the number of points or vertices
   int NumberOfPoints() override { return 0; }
   /// Extract the vertices of the triangles
-<<<<<<< HEAD
-  virtual double *getTriangleVertices() { return nullptr; }
+  double *getTriangleVertices() override { return nullptr; }
   /// Extract the Faces of the triangles
-  virtual int *getTriangleFaces() { return nullptr; }
-=======
-  double *getTriangleVertices() override { return NULL; }
-  /// Extract the Faces of the triangles
-  int *getTriangleFaces() override { return NULL; }
->>>>>>> 566f38fe
+  int *getTriangleFaces() override { return nullptr; }
   /// Sets the geometry cache using the triangulation information provided
   void setGeometryCache(int noPts, int noFaces, double *pts,
                         int *faces) override {
