--- conflicted
+++ resolved
@@ -13,10 +13,7 @@
 class IObjComponent;
 class ObjComponent;
 class CSGObject;
-<<<<<<< HEAD
-=======
 class MeshObject;
->>>>>>> 10b02868
 
 /**
    \class GeometryHandler
@@ -53,27 +50,17 @@
 
 protected:
   IObjComponent *ObjComp; ///< ObjComponent that uses this geometry handler
-<<<<<<< HEAD
-  CSGObject *Obj;         ///< Object that uses this geometry handler
-=======
   CSGObject *csgObj;      ///< CSG Object that uses this geometry handler
   MeshObject *meshObj;    ///< Mesh Object that uses this geometry handler
->>>>>>> 10b02868
   bool boolTriangulated;  ///< state of the geometry triangulation
   bool
       boolIsInitialized; ///< state of the geometry initialization for rendering
 public:
-<<<<<<< HEAD
-  GeometryHandler(IObjComponent *comp);              ///< Constructor
-  GeometryHandler(boost::shared_ptr<CSGObject> obj); ///<Constructor
-  GeometryHandler(CSGObject *obj);                   ///<Constructor
-=======
   GeometryHandler(IObjComponent *comp);               ///< Constructor
   GeometryHandler(boost::shared_ptr<CSGObject> obj);  ///<Constructor
   GeometryHandler(CSGObject *obj);                    ///<Constructor
   GeometryHandler(boost::shared_ptr<MeshObject> obj); ///<Constructor
   GeometryHandler(MeshObject *obj);                   ///<Constructor
->>>>>>> 10b02868
   virtual boost::shared_ptr<GeometryHandler>
   clone() const = 0; ///< Virtual copy constructor
   virtual ~GeometryHandler();
