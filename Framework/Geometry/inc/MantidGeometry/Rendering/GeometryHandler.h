#ifndef GEOMETRYHANDLER_H
#define GEOMETRYHANDLER_H

#include "MantidGeometry/DllConfig.h"
#include "MantidGeometry/Rendering/ShapeInfo.h"
#include "MantidKernel/Logger.h"
#include "MantidKernel/V3D.h"
#include <boost/shared_ptr.hpp>
#include <boost/optional.hpp>
#include <memory>
#include <vector>

namespace Mantid {

namespace Geometry {
class IObjComponent;
class ObjComponent;
<<<<<<< HEAD
class Object;
namespace detail {
class Renderer;
class GeometryTriangulator;
}
=======
class CSGObject;
>>>>>>> 0f2c207c

/**
\class GeometryHandler
\brief Handles rendering of all object Geometry.
\author Lamar Moore
\date December 2017

Handles the rendering of all geometry types in Mantid.

Copyright &copy; 2008 ISIS Rutherford Appleton Laboratory, NScD Oak Ridge
National Laboratory & European Spallation Source

This file is part of Mantid.

Mantid is free software; you can redistribute it and/or modify
it under the terms of the GNU General Public License as published by
the Free Software Foundation; either version 3 of the License, or
(at your option) any later version.

Mantid is distributed in the hope that it will be useful,
but WITHOUT ANY WARRANTY; without even the implied warranty of
MERCHANTABILITY or FITNESS FOR A PARTICULAR PURPOSE.  See the
GNU General Public License for more details.

You should have received a copy of the GNU General Public License
along with this program.  If not, see <http://www.gnu.org/licenses/>.

File change history is stored at: <https://github.com/mantidproject/mantid>
*/
class MANTID_GEOMETRY_DLL GeometryHandler {
private:
  static Kernel::Logger &PLog; ///< The official logger

protected:
<<<<<<< HEAD
  std::unique_ptr<detail::Renderer> m_renderer;
  std::shared_ptr<detail::ShapeInfo> m_shapeInfo;
  std::unique_ptr<detail::GeometryTriangulator> m_triangulator;
  RectangularDetector *m_rectDet = nullptr;
  StructuredDetector *m_structDet = nullptr;
  IObjComponent *m_objComp =
      nullptr;             ///< ObjComponent that uses this geometry handler
  Object *m_obj = nullptr; ///< Object that uses this geometry handler
public:
  GeometryHandler(IObjComponent *comp);           ///< Constructor
  GeometryHandler(boost::shared_ptr<Object> obj); ///< Constructor
  GeometryHandler(Object *obj);                   ///< Constructor
  GeometryHandler(RectangularDetector *comp);
  GeometryHandler(StructuredDetector *comp);
  GeometryHandler(const GeometryHandler &handler);
  boost::shared_ptr<GeometryHandler> clone() const;
  ~GeometryHandler();
  void render() const; ///< Render Object or ObjComponent
  void
  initialize() const; ///< Prepare/Initialize Object/ObjComponent to be rendered
  bool canTriangulate() const { return !(m_triangulator == nullptr); }
=======
  IObjComponent *ObjComp; ///< ObjComponent that uses this geometry handler
  CSGObject *Obj;         ///< Object that uses this geometry handler
  bool boolTriangulated;  ///< state of the geometry triangulation
  bool
      boolIsInitialized; ///< state of the geometry initialization for rendering
public:
  GeometryHandler(IObjComponent *comp);              ///< Constructor
  GeometryHandler(boost::shared_ptr<CSGObject> obj); ///<Constructor
  GeometryHandler(CSGObject *obj);                   ///<Constructor
  virtual boost::shared_ptr<GeometryHandler>
  clone() const = 0; ///< Virtual copy constructor
  virtual ~GeometryHandler();
  virtual GeometryHandler *createInstance(IObjComponent *) = 0; ///< Create an
  /// instance of
  /// concrete
  /// geometry
  /// handler for
  /// ObjComponent
  virtual GeometryHandler *createInstance(
      boost::shared_ptr<CSGObject>) = 0; ///< Create an instance of
  /// concrete geometry
  /// handler for Object
  virtual GeometryHandler *
  createInstance(CSGObject *) = 0; ///< Create an instance
  /// of concrete geometry
  /// handler for Object
  virtual void Triangulate() = 0; ///< Triangulate the Object
  virtual void Render() = 0;      ///< Render Object or ObjComponent
  virtual void
  Initialize() = 0; ///< Prepare/Initialize Object/ObjComponent to be rendered
  /// Returns true if the shape can be triangulated
  virtual bool canTriangulate() { return false; }
>>>>>>> 0f2c207c
  /// get the number of triangles
  size_t numberOfTriangles();
  /// get the number of points or vertices
  size_t numberOfPoints();

  bool hasShapeInfo() const { return !(m_shapeInfo == nullptr); }
  const detail::ShapeInfo &shapeInfo() const { return *m_shapeInfo; }
  /// Extract the vertices of the triangles
  boost::optional<const std::vector<double> &> getTriangleVertices();
  /// Extract the Faces of the triangles
  boost::optional<const std::vector<int> &> getTriangleFaces();
  /// Sets the geometry cache using the triangulation information provided
  void setGeometryCache(size_t nPts, size_t nFaces, std::vector<double> &&pts,
                        std::vector<int> &&faces);
  /// return the actual type and points of one of the "standard" objects,
  /// cuboid/cone/cyl/sphere
  void GetObjectGeom(detail::ShapeInfo::GeometryShape &mytype,
                     std::vector<Kernel::V3D> &vectors, double &myradius,
                     double &myheight) const;
  void setShapeInfo(detail::ShapeInfo &&shapeInfo);
};

} // NAMESPACE Geometry
} // NAMESPACE Mantid

#endif<|MERGE_RESOLUTION|>--- conflicted
+++ resolved
@@ -15,15 +15,11 @@
 namespace Geometry {
 class IObjComponent;
 class ObjComponent;
-<<<<<<< HEAD
-class Object;
+class CSGObject;
 namespace detail {
 class Renderer;
 class GeometryTriangulator;
 }
-=======
-class CSGObject;
->>>>>>> 0f2c207c
 
 /**
 \class GeometryHandler
@@ -58,7 +54,6 @@
   static Kernel::Logger &PLog; ///< The official logger
 
 protected:
-<<<<<<< HEAD
   std::unique_ptr<detail::Renderer> m_renderer;
   std::shared_ptr<detail::ShapeInfo> m_shapeInfo;
   std::unique_ptr<detail::GeometryTriangulator> m_triangulator;
@@ -66,11 +61,11 @@
   StructuredDetector *m_structDet = nullptr;
   IObjComponent *m_objComp =
       nullptr;             ///< ObjComponent that uses this geometry handler
-  Object *m_obj = nullptr; ///< Object that uses this geometry handler
+  CSGObject *m_obj = nullptr; ///< Object that uses this geometry handler
 public:
   GeometryHandler(IObjComponent *comp);           ///< Constructor
-  GeometryHandler(boost::shared_ptr<Object> obj); ///< Constructor
-  GeometryHandler(Object *obj);                   ///< Constructor
+  GeometryHandler(boost::shared_ptr<CSGObject> obj); ///< Constructor
+  GeometryHandler(CSGObject *obj);                   ///< Constructor
   GeometryHandler(RectangularDetector *comp);
   GeometryHandler(StructuredDetector *comp);
   GeometryHandler(const GeometryHandler &handler);
@@ -80,40 +75,6 @@
   void
   initialize() const; ///< Prepare/Initialize Object/ObjComponent to be rendered
   bool canTriangulate() const { return !(m_triangulator == nullptr); }
-=======
-  IObjComponent *ObjComp; ///< ObjComponent that uses this geometry handler
-  CSGObject *Obj;         ///< Object that uses this geometry handler
-  bool boolTriangulated;  ///< state of the geometry triangulation
-  bool
-      boolIsInitialized; ///< state of the geometry initialization for rendering
-public:
-  GeometryHandler(IObjComponent *comp);              ///< Constructor
-  GeometryHandler(boost::shared_ptr<CSGObject> obj); ///<Constructor
-  GeometryHandler(CSGObject *obj);                   ///<Constructor
-  virtual boost::shared_ptr<GeometryHandler>
-  clone() const = 0; ///< Virtual copy constructor
-  virtual ~GeometryHandler();
-  virtual GeometryHandler *createInstance(IObjComponent *) = 0; ///< Create an
-  /// instance of
-  /// concrete
-  /// geometry
-  /// handler for
-  /// ObjComponent
-  virtual GeometryHandler *createInstance(
-      boost::shared_ptr<CSGObject>) = 0; ///< Create an instance of
-  /// concrete geometry
-  /// handler for Object
-  virtual GeometryHandler *
-  createInstance(CSGObject *) = 0; ///< Create an instance
-  /// of concrete geometry
-  /// handler for Object
-  virtual void Triangulate() = 0; ///< Triangulate the Object
-  virtual void Render() = 0;      ///< Render Object or ObjComponent
-  virtual void
-  Initialize() = 0; ///< Prepare/Initialize Object/ObjComponent to be rendered
-  /// Returns true if the shape can be triangulated
-  virtual bool canTriangulate() { return false; }
->>>>>>> 0f2c207c
   /// get the number of triangles
   size_t numberOfTriangles();
   /// get the number of points or vertices
