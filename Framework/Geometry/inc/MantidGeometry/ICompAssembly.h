#ifndef MANTID_GEOMETRY_ICOMPASSEMBLY_
#define MANTID_GEOMETRY_ICOMPASSEMBLY_

#include "MantidGeometry/IComponent.h"
#include "MantidGeometry/DllConfig.h"
#include <deque>
#include <string>
#include <vector>

namespace Mantid {
namespace Geometry {
// Forward declaration
class Track;

/** @class ICompAssembly
@brief Class for Assembly of geometric components.
@version A
@author Laurent C Chapon, ISIS RAL
@date 01/11/2007

CompAssembly allows Components to be positioned
in a hierarchical structure in the form of a tree.
CompAssembly inherits from component.

Copyright &copy; 2007-8 ISIS Rutherford Appleton Laboratory, NScD Oak Ridge
National Laboratory & European Spallation Source

This file is part of Mantid.

Mantid is free software; you can redistribute it and/or modify
it under the terms of the GNU General Public License as published by
the Free Software Foundation; either version 3 of the License, or
(at your option) any later version.

Mantid is distributed in the hope that it will be useful,
but WITHOUT ANY WARRANTY; without even the implied warranty of
MERCHANTABILITY or FITNESS FOR A PARTICULAR PURPOSE.  See the
GNU General Public License for more details.

You should have received a copy of the GNU General Public License
along with this program.  If not, see <http://www.gnu.org/licenses/>.

File change history is stored at: <https://github.com/mantidproject/mantid>
Code Documentation is available at: <http://doxygen.mantidproject.org>
*/
class MANTID_GEOMETRY_DLL ICompAssembly : public virtual IComponent {
public:
  /// String description of the type of component
  std::string type() const override { return "ICompAssembly"; }

<<<<<<< HEAD
  virtual ~ICompAssembly() = default;
=======
  ~ICompAssembly() override {}
>>>>>>> fa8a40d8
  /// Make a clone of the present component
  IComponent *clone() const override = 0;
  /// Return the number of elements in the assembly
  virtual int nelements() const = 0;
  /// Add a component to the assembly
  virtual int add(IComponent *) = 0;
  /// Add a copy (clone) of a component
  virtual int addCopy(IComponent *) = 0;
  /// Add a copy (clone) of a component and rename it
  virtual int addCopy(IComponent *, const std::string &) = 0;
  /// Get a pointer to the ith component within the assembly. Easier to use than
  /// [] when you have a pointer
  virtual boost::shared_ptr<IComponent> getChild(const int i) const = 0;
  /// Returns a pointer to the first component of assembly encountered with the
  /// given name
  virtual boost::shared_ptr<const IComponent>
  getComponentByName(const std::string &cname, int nlevels = 0) const = 0;
  /// Get all children
  virtual void getChildren(std::vector<IComponent_const_sptr> &outVector,
                           bool recursive) const = 0;
  /// Overloaded index operator. Get a pointer to the ith component in the
  /// assembly
  virtual boost::shared_ptr<IComponent> operator[](int i) const = 0;
  /// Print information about all children
  virtual void printChildren(std::ostream &) const = 0;
  /** Print information about all the elements in the tree to a stream
   *  Loops through all components in the tree
   *  and call printSelf(os).
   */
  virtual void printTree(std::ostream &) const = 0;

  /// Test the intersection of the ray with the children of the component
  /// assembly
  virtual void testIntersectionWithChildren(
      Track &testRay, std::deque<IComponent_const_sptr> &searchQueue) const = 0;

private:
  /// Private copy assignment operator
  ICompAssembly &operator=(const ICompAssembly &);
};

/// Shared pointer to a ICompAssembly
typedef boost::shared_ptr<ICompAssembly> ICompAssembly_sptr;
/// Shared pointer to a const ICompAssembly
typedef boost::shared_ptr<const ICompAssembly> ICompAssembly_const_sptr;

} // Namespace Geometry
} // Namespace Mantid

#endif<|MERGE_RESOLUTION|>--- conflicted
+++ resolved
@@ -47,12 +47,6 @@
 public:
   /// String description of the type of component
   std::string type() const override { return "ICompAssembly"; }
-
-<<<<<<< HEAD
-  virtual ~ICompAssembly() = default;
-=======
-  ~ICompAssembly() override {}
->>>>>>> fa8a40d8
   /// Make a clone of the present component
   IComponent *clone() const override = 0;
   /// Return the number of elements in the assembly
