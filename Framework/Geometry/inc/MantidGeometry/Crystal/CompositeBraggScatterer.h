--- conflicted
+++ resolved
@@ -64,11 +64,6 @@
 class MANTID_GEOMETRY_DLL CompositeBraggScatterer : public BraggScatterer {
 public:
   CompositeBraggScatterer();
-<<<<<<< HEAD
-  virtual ~CompositeBraggScatterer() = default;
-=======
-  ~CompositeBraggScatterer() override {}
->>>>>>> fa8a40d8
 
   static CompositeBraggScatterer_sptr create();
   static CompositeBraggScatterer_sptr
