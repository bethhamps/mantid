--- conflicted
+++ resolved
@@ -45,12 +45,6 @@
                             boost::shared_ptr<const Instrument> instrument,
                             const ISpectrumDetectorMapping &spectraMap,
                             bool ignoreMasked = false) override;
-  /// Destructor
-<<<<<<< HEAD
-  virtual ~NearestNeighboursFactory() = default;
-=======
-  ~NearestNeighboursFactory() override;
->>>>>>> fa8a40d8
 };
 
 } // namespace Geometry
