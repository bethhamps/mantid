#ifndef MANTID_GEOMETRY_DETECTOR_H_
#define MANTID_GEOMETRY_DETECTOR_H_

//----------------------------------------------------------------------
// Includes
//----------------------------------------------------------------------
#include "MantidGeometry/IDetector.h"
#include "MantidGeometry/Instrument/ObjComponent.h"
#include <string>
#include "MantidKernel/V3D.h"

namespace Mantid {
namespace Geometry {
class Instrument;

/**
 * This class represents a detector - i.e. a single pixel in an instrument.
 * It is An extension of the ObjectComponent class to add a detector id.

  @class Detector
  @version A
  @author Laurent C Chapon, ISIS RAL
  @date 01/11/2007

  Copyright &copy; 2007-2011 ISIS Rutherford Appleton Laboratory, NScD Oak Ridge
 National Laboratory & European Spallation Source

  This file is part of Mantid.

  Mantid is free software; you can redistribute it and/or modify
  it under the terms of the GNU General Public License as published by
  the Free Software Foundation; either version 3 of the License, or
  (at your option) any later version.

  Mantid is distributed in the hope that it will be useful,
  but WITHOUT ANY WARRANTY; without even the implied warranty of
  MERCHANTABILITY or FITNESS FOR A PARTICULAR PURPOSE.  See the
  GNU General Public License for more details.

  You should have received a copy of the GNU General Public License
  along with this program.  If not, see <http://www.gnu.org/licenses/>.

  File change history is stored at: <https://github.com/mantidproject/mantid>
  Code Documentation is available at: <http://doxygen.mantidproject.org>
 */
class MANTID_GEOMETRY_DLL Detector : public virtual IDetector,
                                     public ObjComponent {
public:
  /// A string representation of the component type
  std::string type() const override { return "DetectorComponent"; }

  Detector(const std::string &name, int id, IComponent *parent);
  Detector(const std::string &name, int id, boost::shared_ptr<Object> shape,
           IComponent *parent);
  // functions inherited from IObjectComponent
  Component *clone() const override { return new Detector(*this); }

  // IDetector methods
  Detector *cloneParameterized(const ParameterMap *map) const override {
    return new Detector(this, map);
  }
  detid_t getID() const override;
  std::size_t nDets() const override {
    return 1;
  } ///< A Detector object represents a single physical detector
  double getDistance(const IComponent &comp) const override;
  double getTwoTheta(const Kernel::V3D &observer,
                     const Kernel::V3D &axis) const override;
  double getSignedTwoTheta(const Kernel::V3D &observer, const Kernel::V3D &axis,
                           const Kernel::V3D &instrumentUp) const override;
  double getPhi() const override;
  double getPhiOffset(const double &offset) const override;
  // end IDetector methods
  /** returns the detector's topology, namely, the meaning of the detector's
     angular measurements.
      It is different in cartesian and cylindrical (surrounding the beam)
     coordinate system */
  det_topology getTopology(Kernel::V3D &center) const override;

  Kernel::V3D getRelativePos() const override;
  Kernel::V3D getPos() const override;
  Kernel::Quat getRelativeRot() const override;
  Kernel::Quat getRotation() const override;

  const ParameterMap &parameterMap() const override;
  size_t index() const override;
<<<<<<< HEAD
=======

  virtual void
  registerContents(class ComponentVisitor &componentVisitor) const override;
>>>>>>> d3c062ad

private:
  /// The detector id
  const detid_t m_id;

protected:
  /// Constructor for parametrized version
  Detector(const Detector *base, const ParameterMap *map);
};

} // namespace Geometry
} // namespace Mantid

#endif /*MANTID_GEOMETRY_DETECTOR_H_*/<|MERGE_RESOLUTION|>--- conflicted
+++ resolved
@@ -84,12 +84,9 @@
 
   const ParameterMap &parameterMap() const override;
   size_t index() const override;
-<<<<<<< HEAD
-=======
 
   virtual void
   registerContents(class ComponentVisitor &componentVisitor) const override;
->>>>>>> d3c062ad
 
 private:
   /// The detector id
