#ifndef MANTID_GEOMETRY_Component_H_
#define MANTID_GEOMETRY_Component_H_

//----------------------------------------------------------------------
// Includes
//----------------------------------------------------------------------
#include "MantidGeometry/DllConfig.h"
#include "MantidGeometry/Instrument/ParameterMap.h"
#include <string>
#include <sstream>
#include <typeinfo>
#include <vector>
#include <Poco/SAX/Attributes.h>
#ifdef _MSC_VER
// Disable a flood of warnings from Poco about inheriting from
// std::basic_istream
// See
// http://connect.microsoft.com/VisualStudio/feedback/details/733720/inheriting-from-std-fstream-produces-c4250-warning
#pragma warning(push)
#pragma warning(disable : 4250)
#endif

#include <Poco/XML/XMLWriter.h>

#ifdef _MSC_VER
#pragma warning(pop)
#endif

namespace Mantid {
namespace Kernel {
class V3D;
class Quat;
}

namespace Geometry {

//----------------------------------------------------------------------
// Forward declarations
//----------------------------------------------------------------------
template <typename T> class ComponentPool;

/** @class Component Component.h Geometry/Component.h

Component is a wrapper for a Component which can modify some of its
parameters, e.g. position, orientation. Implements IComponent.

@author Roman Tolchenov, Tessella Support Services plc
@date 4/12/2008

Copyright &copy; 2007-8 ISIS Rutherford Appleton Laboratory, NScD Oak Ridge
National Laboratory & European Spallation Source

This file is part of Mantid.

Mantid is free software; you can redistribute it and/or modify
it under the terms of the GNU General Public License as published by
the Free Software Foundation; either version 3 of the License, or
(at your option) any later version.

Mantid is distributed in the hope that it will be useful,
but WITHOUT ANY WARRANTY; without even the implied warranty of
MERCHANTABILITY or FITNESS FOR A PARTICULAR PURPOSE.  See the
GNU General Public License for more details.

You should have received a copy of the GNU General Public License
along with this program.  If not, see <http://www.gnu.org/licenses/>.

File change history is stored at: <https://github.com/mantidproject/mantid>.
Code Documentation is available at: <http://doxygen.mantidproject.org>
*/
class MANTID_GEOMETRY_DLL Component : public virtual IComponent {
public:
  /// @return the name of this type
  virtual std::string typeName() const { return "Component"; }

  /// Constructor for parametrized component
  Component(const IComponent *base, const ParameterMap *map);

  //! Create Empty Component at Origin, with no orientation and null parent
  Component();
  //! Create a named component with a parent component (optional)
  explicit Component(const std::string &name, IComponent *parent = 0);
  //! Create a named component with positioning vector, and parent component
  //(optional)
  Component(const std::string &name, const Kernel::V3D &position,
            IComponent *parent = 0);
  //! Create a named component with positioning vector, orientation and parent
  // component
  Component(const std::string &name, const Kernel::V3D &position,
            const Kernel::Quat &rotation, IComponent *parent = 0);

  ///  destructor
<<<<<<< HEAD
  ~Component() = default;
=======
  ~Component() override;
>>>>>>> fa8a40d8

  IComponent *clone() const override;

  //! Returns the ComponentID - a unique identifier of the component.
  ComponentID getComponentID() const override;
  //! Returns const pointer to base component if this component is parametrized
  // or pointer to itself if not. Currently is the same as getComponentID bar
  // const cast;
  IComponent const *getBaseComponent() const override;

  //! Assign a parent IComponent. Previous parent link is lost
  void setParent(IComponent *) override;

  //! Return a pointer to the current parent. as shared pointer
  boost::shared_ptr<const IComponent> getParent() const override;
  //! Return an array of all ancestors
  std::vector<boost::shared_ptr<const IComponent>>
  getAncestors() const override;

  bool isParentNamed(const std::string &expectedName, int maxDepth = -1) const;

  //! Set the IComponent name
  void setName(const std::string &) override;

  //! Get the IComponent name
  std::string getName() const override;

  //! Get the full pathname
  std::string getFullName() const override;

  //! Set the IComponent position, x, y, z respective to parent (if present)
  // otherwise absolute
  void setPos(double, double, double) override;
  void setPos(const Kernel::V3D &) override;

  //! Set the orientation Kernel::Quaternion relative to parent (if present)
  // otherwise absolute
  void setRot(const Kernel::Quat &) override;

  //! Translate the IComponent (vector form). This is relative to parent if
  // present.
  void translate(const Kernel::V3D &) override;

  //! Translate the IComponent (x,y,z form). This is relative to parent if
  // present.
  void translate(double, double, double) override;

  //! Rotate the IComponent. This is relative to parent.
  void rotate(const Kernel::Quat &) override;

  //! Rotate the IComponent by an angle in degrees with respect to an axis.
  void rotate(double, const Kernel::V3D &) override;

  //! Get the position relative to the parent IComponent (absolute if no parent)
  const Kernel::V3D getRelativePos() const override;

  //! Get the position of the IComponent. Tree structure is traverse through the
  // parent chain
  Kernel::V3D getPos() const override;

  //! Get the relative Orientation
  const Kernel::Quat &getRelativeRot() const override;

  //! Get the absolute orientation of the IComponent
  const Kernel::Quat getRotation() const override;

  //! Get the distance to another IComponent
  double getDistance(const IComponent &) const override;

  /// Get the bounding box for this component and store it in the given argument
  void getBoundingBox(BoundingBox &boundingBox) const override;

  /** @name ParameterMap access */
  //@{
  // 06/05/2010 MG: Templated virtual functions cannot be defined so we have to
  // resort to
  // one for each type, luckily there won't be too many
  /// Return the parameter names
  std::set<std::string> getParameterNames(bool recursive = true) const override;
  /// return the parameter names and the component they are from
  std::map<std::string, ComponentID>
  getParameterNamesByComponent() const override;
  /// Returns a boolean indicating if the component has the named parameter
  bool hasParameter(const std::string &name,
                    bool recursive = true) const override;

  /**
  * Get a parameter defined as a double
  * @param pname :: The name of the parameter
  * @param recursive :: If true the search will walk up through the parent
  * components
  * @returns A list of values
  */
  std::vector<double> getNumberParameter(const std::string &pname,
                                         bool recursive = true) const override {
    return getParameter<double>(pname, recursive);
  }

  /**
  * Get a parameter defined as an int
  * @param pname :: The name of the parameter
  * @param recursive :: If true the search will walk up through the parent
  * components
  * @returns A list of values
  */
  std::vector<int> getIntParameter(const std::string &pname,
                                   bool recursive = true) const override {
    return getParameter<int>(pname, recursive);
  }

  /**
  * Get a parameter's type -- this is HACK until Python can export property
  * regardless of the property type
  * @param pname :: The name of the parameter
  * @param recursive :: If true the search will walk up through the parent
  * components
  * @returns std::string describing parameter type or empty string if the type
  * is not found
  */
  std::string getParameterType(const std::string &pname,
                               bool recursive = true) const override {
    Parameter_sptr param = Parameter_sptr(); // Null shared pointer
    if (recursive) {
      param = m_map->getRecursive(this, pname);
    } else {
      param = m_map->get(this, pname);
    }
    if (param)
      return std::string(param->type());
    else
      return std::string("");
  }
  /** Get this component parameter's description -- no recursive search within
   * children*/
  std::string getDescription() const;

  /** Get description of a parameter attached to this component  */
  std::string getParamDescription(const std::string &pname,
                                  bool recursive = true) const;

  /** Get a component's parameter short description */
  std::string getParamShortDescription(const std::string &pname,
                                       bool recursive = true) const;
  /** Get a components's short description*/
  std::string getShortDescription() const;
  /**Set components description. Works for parameterized components only */
  void setDescription(const std::string &descr);
  /**
  * Get a parameter defined as a bool
  * @param pname :: The name of the parameter
  * @param recursive :: If true the search will walk up through the parent
  * components
  * @returns A list of values
  */
  std::vector<bool> getBoolParameter(const std::string &pname,
                                     bool recursive = true) const override {
    return getParameter<bool>(pname, recursive);
  }

  /**
  * Get a parameter defined as a Kernel::V3D
  * @param pname :: The name of the parameter
  * @param recursive :: If true the search will walk up through the parent
  * components
  * @returns A list of values
  */
  std::vector<Kernel::V3D>
  getPositionParameter(const std::string &pname,
                       bool recursive = true) const override {
    return getParameter<Kernel::V3D>(pname, recursive);
  }

  /**
  * Get a parameter defined as a Kernel::Quaternion
  * @param pname :: The name of the parameter
  * @param recursive :: If true the search will walk up through the parent
  * components
  * @returns A list of values
  */
  std::vector<Kernel::Quat>
  getRotationParameter(const std::string &pname,
                       bool recursive = true) const override {
    return getParameter<Kernel::Quat>(pname, recursive);
  }

  /**
  * Get a parameter defined as a string
  * @param pname :: The name of the parameter
  * @param recursive :: If true the search will walk up through the parent
  * components
  * @returns A list of values
  */
  std::vector<std::string>
  getStringParameter(const std::string &pname,
                     bool recursive = true) const override {
    return getParameter<std::string>(pname, recursive);
  }
  //@}

  std::string getParameterAsString(const std::string &pname,
                                   bool recursive = true) const override {
    std::string retVal = "";
    if (m_map) {
      retVal = m_map->getString(this, pname, recursive);
    }
    return retVal;
  }

  void printSelf(std::ostream &) const override;

  /// Returns the address of the base component
  const IComponent *base() const { return m_base; }

  /// Returns the ScaleFactor
  Kernel::V3D getScaleFactor() const override;

  /** Returns the bare pointer to the IComponent parent */
  const IComponent *getBareParent() const override { return m_parent; }

  virtual void readXMLAttributes(const Poco::XML::Attributes &attr);
  virtual void writeXML(Poco::XML::XMLWriter &writer) const;
  virtual void appendXML(std::ostream &xmlStream) const;

  bool isParametrized() const override;

protected:
  /// Parent component in the tree
  const IComponent *m_parent;
  /// The base component - this is the unmodified component (without the
  /// parameters). Stored
  /// as a pointer to Component so that it's properties can be accessed without
  /// casting each time
  const Component *m_base;
  /// A  pointer to const ParameterMap containing the parameters
  const ParameterMap *m_map;

  //! Name of the component
  std::string m_name;
  //! Position w
  Kernel::V3D m_pos;
  //! Orientation
  Kernel::Quat m_rot;

  /**
  *  Get a parameter from the parameter map
  * @param p_name :: The name of the parameter
  * @param recursive :: If true then the lookup will walk up the tree if this
  * component does not have parameter
  * @return A list of size 0 or 1 containing the parameter value or
  * nothing if it does not exist
  */
  template <class TYPE>
  std::vector<TYPE> getParameter(const std::string &p_name,
                                 bool recursive) const {
    if (m_map) {
      Parameter_sptr param = Parameter_sptr(); // Null shared pointer
      if (recursive) {
        param = m_map->getRecursive(this, p_name);
      } else {
        param = m_map->get(this, p_name);
      }
      if (param != Parameter_sptr()) {
        return std::vector<TYPE>(1, param->value<TYPE>());
      } else {
        return std::vector<TYPE>(0);
      }
    } else {
      // Not parametrized = return empty vector
      return std::vector<TYPE>(0);
    }
  }

protected:
  // This method is only required for efficient caching of parameterized
  // components and
  // should not form part of the interface. It is an implementation detail.
  template <typename T> friend class ComponentPool;
  /// Swap the current references to the un-parameterized component and
  /// parameter map for new ones
  void swap(const Component *base, const ParameterMap *pmap);
};

} // namespace Geometry
} // namespace Mantid

#endif /*MANTID_GEOMETRY_Component_H_*/<|MERGE_RESOLUTION|>--- conflicted
+++ resolved
@@ -88,13 +88,6 @@
   // component
   Component(const std::string &name, const Kernel::V3D &position,
             const Kernel::Quat &rotation, IComponent *parent = 0);
-
-  ///  destructor
-<<<<<<< HEAD
-  ~Component() = default;
-=======
-  ~Component() override;
->>>>>>> fa8a40d8
 
   IComponent *clone() const override;
 
