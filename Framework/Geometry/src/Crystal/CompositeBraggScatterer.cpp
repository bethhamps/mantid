--- conflicted
+++ resolved
@@ -208,11 +208,7 @@
 
   std::vector<Property *> compositeProperties = getProperties();
   for (auto &compositeProperty : compositeProperties) {
-<<<<<<< HEAD
-    propertyUseCount.insert(std::make_pair(compositeProperty->name(), 0));
-=======
     propertyUseCount.emplace(compositeProperty->name(), 0);
->>>>>>> 9e47fc0d
   }
   return propertyUseCount;
 }
