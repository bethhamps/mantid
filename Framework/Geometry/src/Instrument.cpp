--- conflicted
+++ resolved
@@ -5,10 +5,7 @@
 #include "MantidGeometry/Instrument/RectangularDetector.h"
 #include "MantidGeometry/Instrument/RectangularDetectorPixel.h"
 #include "MantidBeamline/DetectorInfo.h"
-<<<<<<< HEAD
-=======
 #include "MantidBeamline/ComponentInfo.h"
->>>>>>> 4ed3b7e6
 #include "MantidKernel/EigenConversionHelpers.h"
 #include "MantidKernel/Exception.h"
 #include "MantidKernel/Logger.h"
@@ -54,10 +51,6 @@
       m_defaultViewAxis(instr->m_defaultViewAxis), m_instr(instr),
       m_map_nonconst(map), m_ValidFrom(instr->m_ValidFrom),
       m_ValidTo(instr->m_ValidTo), m_referenceFrame(new ReferenceFrame),
-<<<<<<< HEAD
-      m_detectorInfo(instr->m_detectorInfo) {
-  m_map_nonconst->setInstrument(m_instr.get());
-=======
       m_detectorInfo(instr->m_detectorInfo),
       m_componentInfo(instr->m_componentInfo),
       m_componentIdToIndexMap(instr->m_componentIdToIndexMap),
@@ -68,7 +61,6 @@
       m_map ? m_instr->m_isPhysicalInstrument : m_isPhysicalInstrument;
   if (!isPhysicalInstrument)
     m_map_nonconst->setInstrument(m_instr.get());
->>>>>>> 4ed3b7e6
 }
 
 /** Copy constructor
@@ -1355,16 +1347,6 @@
   return std::distance(baseInstr.m_detectorCache.cbegin(), it);
 }
 
-<<<<<<< HEAD
-/// Returns the index for a detector ID. Used for accessing DetectorInfo.
-size_t Instrument::detectorIndex(const detid_t detID) const {
-  const auto &baseInstr = m_map ? *m_instr : *this;
-  const auto it = find(baseInstr.m_detectorCache, detID);
-  return std::distance(baseInstr.m_detectorCache.cbegin(), it);
-}
-
-=======
->>>>>>> 4ed3b7e6
 /// Returns a legacy ParameterMap, containing information that is now stored in
 /// DetectorInfo (masking, positions, rotations).
 boost::shared_ptr<ParameterMap> Instrument::makeLegacyParameterMap() const {
