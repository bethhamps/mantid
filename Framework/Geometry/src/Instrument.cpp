--- conflicted
+++ resolved
@@ -182,16 +182,9 @@
     const detid2det_map &in_dets =
         static_cast<const Instrument *>(m_base)->m_detectorCache;
     // And turn them into parametrized versions
-<<<<<<< HEAD
-    for (auto it = in_dets.cbegin(); it != in_dets.cend(); ++it) {
-      out_map.emplace(it->first, ParComponentFactory::createDetector(
-                                     it->second.get(), m_map));
-=======
     for (const auto &in_det : in_dets) {
-      out_map.insert(std::pair<detid_t, IDetector_sptr>(
-          in_det.first,
-          ParComponentFactory::createDetector(in_det.second.get(), m_map)));
->>>>>>> 2f5d648d
+      out_map.emplace(in_det.first, ParComponentFactory::createDetector(
+                                        in_det.second.get(), m_map));
     }
   } else {
     // You can just return the detector cache directly.
