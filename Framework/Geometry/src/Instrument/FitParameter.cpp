--- conflicted
+++ resolved
@@ -165,17 +165,13 @@
   typedef Mantid::Kernel::StringTokenizer tokenizer;
   std::string str;
   getline(in, str);
-<<<<<<< HEAD
 
   // allow a comma in the final position.
-  tokenizer values(str, ",", tokenizer::TOK_TRIM |
+  tokenizer tokens(str, ",", tokenizer::TOK_TRIM |
                                  tokenizer::TOK_IGNORE_FINAL_EMPTY_TOKEN);
-=======
-  tokenizer tokens(str, ",", tokenizer::TOK_TRIM);
-  std::vector<std::string> values(tokens.begin(), tokens.end());
->>>>>>> 5620208c
-
-  if (values.size() <= 2) {
+  auto values = tokens.asVector();
+
+  if (values.size() < 3) {
     g_log.warning()
         << "Expecting a comma separated list of at each three entries"
         << " (any of which may be empty strings) to set information about a "
@@ -185,11 +181,7 @@
   }
 
   try {
-<<<<<<< HEAD
-    f.setValue() = boost::lexical_cast<double>(values.at(0));
-=======
     f.setValue(boost::lexical_cast<double>(values[0]));
->>>>>>> 5620208c
   } catch (boost::bad_lexical_cast &) {
     f.setValue(0.0);
 
@@ -202,58 +194,6 @@
 
   // read remaining required entries
 
-<<<<<<< HEAD
-  f.setFunction() = values.at(1);
-  f.setName() = values.at(2);
-
-  // read optional entries
-
-  try {
-    f.setConstraintMin() = values.at(3);
-  } catch (...) {
-    f.setConstraintMin() = "";
-  }
-
-  try {
-    f.setConstraintMax() = values.at(4);
-  } catch (...) {
-    f.setConstraintMax() = "";
-  }
-
-  try {
-    f.setConstraintPenaltyFactor() = values.at(5);
-  } catch (...) {
-    f.setConstraintPenaltyFactor() = "";
-  }
-
-  try {
-    f.setTie() = values.at(6);
-  } catch (...) {
-    f.setTie() = "";
-  }
-
-  try {
-    f.setFormula() = values.at(7);
-  } catch (...) {
-    f.setFormula() = "";
-  }
-
-  try {
-    f.setFormulaUnit() = values.at(8);
-  } catch (...) {
-    f.setFormulaUnit() = "";
-  }
-
-  try {
-    f.setResultUnit() = values.at(9);
-  } catch (...) {
-    f.setResultUnit() = "";
-  }
-
-  if (values.count() > 10) {
-    std::stringstream str(values.at(10));
-    str >> f.setLookUpTable();
-=======
   f.setFunction(values[1]);
   f.setName(values[2]);
 
@@ -275,7 +215,6 @@
     Kernel::Interpolation lookupTable;
     str >> lookupTable;
     f.setLookUpTable(lookupTable);
->>>>>>> 5620208c
   }
 
   return in;
