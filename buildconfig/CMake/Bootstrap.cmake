--- conflicted
+++ resolved
@@ -10,11 +10,7 @@
   include ( ExternalProject )
   set( EXTERNAL_ROOT ${PROJECT_SOURCE_DIR}/external CACHE PATH "Location to clone third party dependencies to" )
   set( THIRD_PARTY_GIT_URL "https://github.com/mantidproject/thirdparty-msvc2015.git" )
-<<<<<<< HEAD
-  set ( THIRD_PARTY_GIT_SHA1 0aff4a03a4d20d83cf8c54cbe762d92b8466eb8f )
-=======
   set ( THIRD_PARTY_GIT_SHA1 3a402b45d800ed0c7bb25de532e86e22fd258378 )
->>>>>>> 0321ffa1
   set ( THIRD_PARTY_DIR ${EXTERNAL_ROOT}/src/ThirdParty )
   # Generates a script to do the clone/update in tmp
   set ( _project_name ThirdParty )
