--- conflicted
+++ resolved
@@ -111,8 +111,6 @@
   processNewStack();
 }
 
-<<<<<<< HEAD
-=======
 /**
  * Validates the input stack of images (directories and files), and
  * shows warning/error messages as needed. The outocome of the
@@ -142,7 +140,6 @@
   return soid;
 }
 
->>>>>>> 5dc78144
 void ImageROIPresenter::processNewStack() {
 
   StackOfImagesDirs soid("");
