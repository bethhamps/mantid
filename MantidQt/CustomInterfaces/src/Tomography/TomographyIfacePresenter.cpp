#include "MantidQtCustomInterfaces/Tomography/TomographyIfacePresenter.h"
#include "MantidAPI/AlgorithmManager.h"
#include "MantidAPI/MatrixWorkspace.h"
#include "MantidAPI/TableRow.h"
#include "MantidAPI/WorkspaceGroup.h"
#include "MantidKernel/ConfigService.h"
#include "MantidKernel/FacilityInfo.h"
#include "MantidQtCustomInterfaces/Tomography/ITomographyIfaceView.h"
#include "MantidQtCustomInterfaces/Tomography/TomoToolConfigDialogBase.h"
#include "MantidQtCustomInterfaces/Tomography/TomographyIfaceModel.h"
#include "MantidQtCustomInterfaces/Tomography/TomographyProcess.h"
#include "MantidQtCustomInterfaces/Tomography/TomographyThread.h"

#include <boost/lexical_cast.hpp>

#include <Poco/DirectoryIterator.h>
#include <Poco/Path.h>

#include <QFileInfo>
#include <QMutex>
#include <QString>
#include <QThread>
#include <QTimer>

using namespace Mantid::API;
using namespace MantidQt::CustomInterfaces;

namespace MantidQt {
namespace CustomInterfaces {

const std::string TomographyIfacePresenter::g_defOutPathLocal =
#ifdef _WIN32
    "D:/imat-data/";
#else
    "~/imat/";
#endif

const std::string TomographyIfacePresenter::g_defOutPathRemote =
#ifdef _WIN32
    "I:/imat/imat-data/";
#else
    "~/imat-data/";
#endif

TomographyIfacePresenter::TomographyIfacePresenter(ITomographyIfaceView *view)
    : m_view(view), m_model(new TomographyIfaceModel()),
<<<<<<< HEAD
      m_statusMutex(new QMutex()), m_keepAliveTimer(NULL),
      m_keepAliveThread(NULL) {
=======
      m_statusMutex(new QMutex()), m_keepAliveTimer(nullptr) {
>>>>>>> 665999a5
  if (!m_view) {
    throw std::runtime_error("Severe inconsistency found. Presenter created "
                             "with an empty/null view (tomography interface). "
                             "Cannot continue.");
  }
}

TomographyIfacePresenter::~TomographyIfacePresenter() {
  cleanup();

  if (m_keepAliveTimer)
    delete m_keepAliveTimer;

  if (m_statusMutex)
    delete m_statusMutex;
}

/**
 * Close open sessions, kill timers/threads etc., save settings, etc. for a
 * graceful window close/destruct
 */
void TomographyIfacePresenter::cleanup() {
  killKeepAliveMechanism();
  m_model->cleanup();
}

void TomographyIfacePresenter::notify(
    ITomographyIfacePresenter::Notification notif) {

  switch (notif) {

  case ITomographyIfacePresenter::SystemSettingsUpdated:
    processSystemSettingsUpdated();
    break;

  case ITomographyIfacePresenter::SetupResourcesAndTools:
    processSetupResourcesAndTools();
    break;

  case ITomographyIfacePresenter::CompResourceChanged:
    processCompResourceChanged();
    break;

  case ITomographyIfacePresenter::ToolChanged:
    processToolChanged();
    break;

  case ITomographyIfacePresenter::TomoPathsChanged:
    processTomoPathsChanged();
    break;

  case ITomographyIfacePresenter::TomoPathsEditedByUser:
    processTomoPathsEditedByUser();
    break;

  case ITomographyIfacePresenter::LogInRequested:
    processLogin();
    break;

  case ITomographyIfacePresenter::LogOutRequested:
    processLogout();
    break;

  case ITomographyIfacePresenter::SetupReconTool:
    processSetupReconTool();
    break;

  case ITomographyIfacePresenter::RunReconstruct:
    processRunRecon();
    break;

  case ITomographyIfacePresenter::RunExternalProcess:
    processRunExternalProcess();
    break;

  case ITomographyIfacePresenter::RefreshJobs:
    processRefreshJobs();
    break;

  case ITomographyIfacePresenter::CancelJobFromTable:
    processCancelJobs();
    break;

  case ITomographyIfacePresenter::VisualizeJobFromTable:
    processVisualizeJobs();
    break;

  case ITomographyIfacePresenter::ViewImg:
    processViewImg();
    break;

  case ITomographyIfacePresenter::AggregateEnergyBands:
    processAggregateEnergyBands();
    break;

  case ITomographyIfacePresenter::LogMsg:
    processLogMsg();
    break;

  case ITomographyIfacePresenter::ShutDown:
    processShutDown();
    break;
  }
}

void TomographyIfacePresenter::processRunExternalProcess() {
  // read the cached variables in view
  std::string cachedExec = m_view->getCachedExecutable();
  std::vector<std::string> cachedArgs = m_view->getCachedArguments();

  std::string runnable;
  std::vector<std::string> args;
  std::string allOpts;
  m_model->prepareSubmissionArguments(true, runnable, args, allOpts);

  // append the additional args for now
  for (const auto &arg : cachedArgs) {
    args.emplace_back(arg);
    allOpts += arg;
  }

  // do run local external process
  // will need to refactor doLocalRunReconstructionJob
  // TODO create a custom method?, or provide a title for the process?
  // if no external provided, use the default one from settings
  setupAndRunLocalExternalProcess(!cachedExec.empty() ? cachedExec : runnable,
                                  args, allOpts);

  // after we make sure that the output is given back, try reading it back to
  // ROI
}

void TomographyIfacePresenter::setupAndRunLocalExternalProcess(
    const std::string &runnable, const std::vector<std::string> &args,
    const std::string &allOpts) {

  if (m_reconRunning) {
    const auto result = m_view->userConfirmation(
        "Reconstruction is RUNNING",
        "Are you sure you want to<br>cancel the running reconstruction?");

    if (!result) {
      // user clicked NO, so we don't terminate the running reconstruction and
      // simply return
      return;
    }
  }

  // this kills the previous thread forcefully
  m_workerThread.reset();
  auto *worker = new MantidQt::CustomInterfaces::TomographyProcess();
  m_workerThread = Mantid::Kernel::make_unique<TomographyThread>(this, worker);

  // Specific connections for this presenter
  // we do this so the thread can independently read the process' output and
  // only signal the presenter after it's done reading and has something to
  // share so it doesn't block the presenter
  connect(m_workerThread.get(), SIGNAL(stdOutReady(QString)), this,
          SLOT(readWorkerStdOut(QString)));
  connect(m_workerThread.get(), SIGNAL(stdErrReady(QString)), this,
          SLOT(readWorkerStdErr(QString)));

  // remove the user confirmation for running recon, if the recon has finished
  connect(m_workerThread.get(), SIGNAL(workerFinished()), this,
          SLOT(emitExternalProcessOutput()));

  connect(worker, SIGNAL(started()), this, SLOT(addProcessToJobList()));

  m_model->doLocalRunReconstructionJob(runnable, args, allOpts, *m_workerThread,
                                       *worker);
  m_reconRunning = true;
}

void TomographyIfacePresenter::emitExternalProcessOutput() {
  m_view->externalProcessFinished(m_workerOutputCache);
}

void TomographyIfacePresenter::processSystemSettingsUpdated() {
  m_model->setSystemSettings(m_view->systemSettings());

  // update the tool information with the new system settings
  setupConfigDialogSettingsAndUpdateModel(m_configDialog.get());
}

void TomographyIfacePresenter::processSetupResourcesAndTools() {
  // first time update, even if not requested by user
  processSystemSettingsUpdated();

  try {
    m_model->setupComputeResource();
    if (m_model->computeResources().size() < 1) {
      m_view->userWarning("No remote compute resource could be set up!",
                          "No remote compute resource has been set up. Please "
                          "note that without a "
                          "remote compute resource the functionality of this "
                          "interface might be limited.");
    }
    m_model->setupRunTool("");
    processTomoPathsChanged();

    m_view->enableLoggedActions(!m_model->loggedIn().empty());

    m_view->setComputeResources(m_model->computeResources(),
                                m_model->computeResourcesStatus());
    m_view->setReconstructionTools(m_model->reconTools(),
                                   m_model->reconToolsStatus());
  } catch (std::runtime_error &e) {
    const std::string msg =
        "Failed to initialize remote compute resource(s). This "
        "custom interface will not work. Error description: " +
        std::string(e.what());

    m_view->enableLoggedActions(false);
    // This would ideally be shown to the user as a "fatal error" pop-up, as
    // it is an unrecoverable error. But in facilities other than ISIS this
    // would block the builds (docs-qthelp).
    // m_view->userError("Fatal error", msg);
    m_model->logMsg(msg);
  }
}

void TomographyIfacePresenter::processCompResourceChanged() {
  const std::string comp = m_view->currentComputeResource();

  // TODOPRES find a better way to set up the run tool in model
  m_model->setupRunTool(comp);

  if (isLocalResourceSelected()) {
    m_view->enableLoggedActions(true);
  } else {
    const bool status = !m_model->loggedIn().empty();
    m_view->enableLoggedActions(status);
  }

  // this will udpate the tool after a resource change
  setupConfigDialogSettingsAndUpdateModel(m_configDialog.get());
}

/** Called when the event ToolChanged fires. It gets the name for the current
 * tabToolTip and first tries to create it (if valid tool name), and if that
 * succeeds then updates the tool's settings to hold the current path and
 * afterwards updates the model's information about the tool's current settings
 */
void TomographyIfacePresenter::processToolChanged() {
  const std::string toolName = m_view->currentReconTool();

  // disallow reconstruct on tools that don't run yet: Savu and CCPi
  if (TomographyIfaceModel::g_CCPiTool == toolName) {
    m_view->enableRunReconstruct(false);
    m_view->enableConfigTool(false);
  } else if (TomographyIfaceModel::g_SavuTool == toolName) {
    // for now, show setup dialog, but cannot run
    m_view->enableRunReconstruct(false);
    m_view->enableConfigTool(true);
  } else {
    // No need to be logged in anymore when local is selected
    const bool runningLocally = isLocalResourceSelected();
    m_view->enableRunReconstruct(runningLocally ||
                                 !(m_model->loggedIn().empty()));
    m_view->enableConfigTool(true);
  }

  // return if empty string
  if ("" == toolName) {
    return;
  }

  createConfigDialogUsingToolName(toolName);
  // this will set the default settings for the dialog
  setupConfigDialogSettingsAndUpdateModel(m_configDialog.get());
}

void TomographyIfacePresenter::setupConfigDialogSettingsAndUpdateModel(
    TomoToolConfigDialogBase *dialog) {

  // this check prevents a crash on initialisation where Qt passes a tool name
  // of "" and then we have a nullptr dialogue
  if (dialog) {
    setupConfigDialogSettings(*dialog);
    updateModelAfterToolChanged(*dialog);
  }
}

/** Uses the static method in TomoToolConfigDialogBase to create the proper tool
 * from the provided name
 * @param toolName The string holding the tool's name
 */
void TomographyIfacePresenter::createConfigDialogUsingToolName(
    const std::string &toolName) {
  // free the previous dialogue pointer if any
  m_configDialog.reset();
  m_configDialog = TomoToolConfigDialogBase::getToolDialogFor(toolName);
}

/** Depending on whether local or remote resource is selected, do setup
* the tool's run path, the paths out, the reconstruction index and
* the localOutNameAppendix
*
* @param dialog The dialog pointer that will be set up
*/
void TomographyIfacePresenter::setupConfigDialogSettings(
    TomoToolConfigDialogBase &dialog) {

  if (isLocalResourceSelected()) {
    setupConfigDialogSettingsForLocal(dialog);
  } else {
    setupConfigDialogSettingsForRemote(dialog);
  }
}

/** Configures the dialog settings for local reconstruction, this means settings
 * the run command, the pathOut and the name of the output folder
 *
 * @param dialog The raw dialog pointer that will be configured.
 */
void TomographyIfacePresenter::setupConfigDialogSettingsForLocal(
    TomoToolConfigDialogBase &dialog) {
  const std::string run = m_model->getExeternalInterpreterPath() + " " +
                          m_model->getCurrentLocalScriptsBasePath() +
                          m_model->getTomoScriptLocationPath();

  const TomoPathsConfig paths = m_view->currentPathsConfig();

  const std::string pathOut = Poco::Path::expand(
      g_defOutPathLocal + "/" + m_model->getCurrentExperimentReference());
  static size_t reconIdx = 1;
  const std::string localOutNameAppendix =
      std::string("/processed/") + "reconstruction_" + std::to_string(reconIdx);

  dialog.setupDialog(run, paths, pathOut, localOutNameAppendix);
}

/** Configures the dialog settings for remote reconstruction, this means
 * settings
 * the run command, the pathOut and the name of the output folder
 *
 * Currently it does NOT take into account the remote, this is
 * something that might be needed in the future if more remote reconstruction
 * locations are added, as currently the only one is SCARF
 *
 * @param dialog The raw dialog pointer that will be configured.
 */
void TomographyIfacePresenter::setupConfigDialogSettingsForRemote(
    TomoToolConfigDialogBase &dialog) {
  // set up all the information we need for the dialog
  const std::string run = m_model->getCurrentRemoteScriptsBasePath() +
                          m_model->getTomoScriptFolderPath() +
                          m_model->getTomoScriptLocationPath();

  const TomoPathsConfig paths = m_view->currentPathsConfig();
  const std::string pathOut = Poco::Path::expand(
      g_defOutPathLocal + "/" + m_model->getCurrentExperimentReference());
  static size_t reconIdx = 1;
  const std::string localOutNameAppendix =
      std::string("/processed/") + "reconstruction_" + std::to_string(reconIdx);

  dialog.setupDialog(run, paths, pathOut, localOutNameAppendix);
}

/** Updated  the model's information about the current tool
 * The settings that are updated are:
 *  - the current tool name
 *  - the current tool method
 *  - the current tool settings
 *
 * @param dialog The raw dialog pointer that will be configured.
 */
void TomographyIfacePresenter::updateModelAfterToolChanged(
    const TomoToolConfigDialogBase &dialog) {

  // if passed an empty string don't remove the name
  updateModelCurrentToolName(dialog);
  updateModelCurrentToolMethod(dialog);
  updateModelCurrentToolSettings(dialog);
}

/** Sets the model's current tool name by getting the tool name from the
* dialogue itself
*/
void TomographyIfacePresenter::updateModelCurrentToolName(
    const TomoToolConfigDialogBase &dialog) {
  m_model->usingTool(dialog.getSelectedToolName());
}
/** Sets the model's current tool method by coyping the
* string over to the model, getting it from the dialogue itself
*/
void TomographyIfacePresenter::updateModelCurrentToolMethod(
    const TomoToolConfigDialogBase &dialog) {
  m_model->setCurrentToolMethod(dialog.getSelectedToolMethod());
}

/** Shares the pointer with the model's tool settings. We don't want a
* unique_ptr, because the dialogs don't die after they are closed, they die if
* the tool is changed or the whole interface is closed
*/
void TomographyIfacePresenter::updateModelCurrentToolSettings(
    const TomoToolConfigDialogBase &dialog) {
  m_model->setCurrentToolSettings(dialog.getSelectedToolSettings());
}

/**
 * Simply take the paths that the user has provided.
 */
void TomographyIfacePresenter::processTomoPathsChanged() {
  m_model->setTomoPathsConfig(m_view->currentPathsConfig());
}

/**
* Updates the model with the new path. In the process it also tries to
* guess and find a new path for the flats and darks images from the
* path to the sample images that the user has given. It would normally
* look one level up in the directory tree to see if it can find
* 'dark*' and 'flat*'.
*/
void TomographyIfacePresenter::processTomoPathsEditedByUser() {
  TomoPathsConfig cfg = m_view->currentPathsConfig();
  const std::string samples = cfg.pathSamples();
  if (samples.empty())
    return;

  try {
    findFlatsDarksFromSampleGivenByUser(cfg);
  } catch (std::exception &exc) {
    const std::string msg = "There was a problem while trying to guess the "
                            "location of dark and flat images from this path "
                            "to sample images: " +
                            samples + ". Error details: " + exc.what();
    m_model->logMsg(msg);
  }

  m_model->setTomoPathsConfig(cfg);
  m_view->updatePathsConfig(cfg);
}

void TomographyIfacePresenter::findFlatsDarksFromSampleGivenByUser(
    TomoPathsConfig &cfg) {
  Poco::Path samplesPath(cfg.pathSamples());
  Poco::DirectoryIterator end;
  bool foundDark = false;
  bool foundFlat = false;
  for (Poco::DirectoryIterator it(samplesPath.parent()); it != end; ++it) {
    if (!it->isDirectory()) {
      continue;
    }

    const std::string name = it.name();
    const std::string flatsPrefix = "flat";
    const std::string darksPrefix = "dark";

    if (boost::iequals(name.substr(0, flatsPrefix.length()), flatsPrefix)) {
      cfg.updatePathOpenBeam(it->path(), cfg.m_pathOpenBeamEnabled);
      foundFlat = true;
    } else if (boost::iequals(name.substr(0, darksPrefix.length()),
                              darksPrefix)) {
      cfg.updatePathDarks(it->path(), cfg.m_pathDarkEnabled);
      foundDark = true;
    }
    if (foundFlat && foundDark)
      break;
  }
}

void TomographyIfacePresenter::processLogin() {
  if (!m_model->facilitySupported()) {
    m_view->userError(
        "Fatal error",
        "Cannot do any login operation because the current facility is not "
        "supported by this interface. Please check the log messages for "
        "more "
        "details.");
    return;
  }

  if (!m_model->loggedIn().empty()) {
    m_view->userError(
        "Better to logout before logging in again",
        "You're currently logged in. Please, log out before logging in "
        "again if that's what you meant.");
    return;
  }

  std::string compRes = m_view->currentComputeResource();
  // if local is selected, just take the first remote resource
  if (isLocalResourceSelected()) {
    compRes = "SCARF@STFC";
  }
  try {
    const std::string user = m_view->getUsername();
    if (user.empty()) {
      m_view->userError(
          "Cannot log in",
          "To log in you need to specify a username (and a password).");
      return;
    }

    const std::string passw = m_view->getPassword();
    if (passw.empty()) {
      m_view->userError(
          "Cannot log in with an empty password",
          "Empty passwords are not allowed. Please provide a password).");
      return;
    }

    m_model->doLogin(compRes, user, passw);
  } catch (std::exception &e) {
    throw(std::string("Problem when logging in. Error description: ") +
          e.what());
  }

  bool loggedOK = !m_model->loggedIn().empty();
  m_view->updateLoginControls(loggedOK);
  m_view->enableLoggedActions(loggedOK);

  if (!loggedOK)
    return;

  try {
    m_model->doRefreshJobsInfo(compRes);
  } catch (std::exception &e) {
    throw(std::string("The login operation went apparently fine but an issue "
                      "was found while trying to retrieve the status of the "
                      "jobs currently running on the remote resource. Error "
                      "description: ") +
          e.what());
  }

  startKeepAliveMechanism(m_view->keepAlivePeriod());
  // show table for the first time
  processRefreshJobs();
}

void TomographyIfacePresenter::processLogout() {
  if (m_model->loggedIn().empty()) {
    m_model->logMsg("Cannot log out: not logged into any resource.");
    return;
  }

  try {
    std::string compRes = m_view->currentComputeResource();
    // if local is selected, just take the first remote resource
    if (isLocalResourceSelected()) {
      compRes = "SCARF@STFC";
    }
    m_model->doLogout(compRes, m_view->getUsername());
  } catch (std::exception &e) {
    throw(std::string("Problem when logging out. Error description: ") +
          e.what());
  }

  m_view->updateLoginControls(false);
}

void TomographyIfacePresenter::processSetupReconTool() {
  const std::string &currentReconTool = m_view->currentReconTool();

  // this check prevents a crash on initialisation where Qt passes a tool name
  // of "" and then we have a nullptr dialogue
  auto dialog = m_configDialog.get();
  if (dialog) {
    if (TomographyIfaceModel::g_CCPiTool != currentReconTool) {
      // give pointer to showToolConfig, so it can run the dialogue
      m_view->showToolConfig(*dialog);
      updateModelAfterToolChanged(*dialog);
    }
  }
}

void TomographyIfacePresenter::processRunRecon() {
  TomoPathsConfig paths = m_view->currentPathsConfig();
  if (paths.pathSamples().empty()) {
    m_view->userWarning("Sample images path not set!",
                        "The path to the sample images "
                        "is strictly required to start "
                        "a reconstruction");
    return;
  }

  // pre-/post processing steps and filters
  m_model->setPrePostProcSettings(m_view->prePostProcSettings());
  // center of rotation and regions
  m_model->setImageStackPreParams(m_view->currentROIEtcParams());

  // we have to branch out to handle local and remote somewhere
  try {
    const bool local = isLocalResourceSelected();

    std::string runnable;
    std::vector<std::string> args;
    std::string allOpts;

    m_model->prepareSubmissionArguments(local, runnable, args, allOpts);
    if (local) {
      setupAndRunLocalReconstruction(runnable, args, allOpts);
<<<<<<< HEAD
=======

      // start the refresh jobs timer if not running
      startKeepAliveMechanism(m_view->keepAlivePeriod());
>>>>>>> 665999a5
    } else {
      // get the actual compute resource name
      const std::string computingResouce = m_view->currentComputeResource();
      m_model->doRemoteRunReconstructionJob(computingResouce, runnable,
                                            allOpts);
    }
  } catch (std::exception &e) {
    m_view->userWarning("Issue when trying to start a job", e.what());
  }

  processRefreshJobs();
}

<<<<<<< HEAD
void TomographyIfacePresenter::setupAndRunLocalReconstruction(
    const std::string &runnable, const std::vector<std::string> &args,
    const std::string &allOpts) {

  if (m_reconRunning) {
    const auto result = m_view->userConfirmation(
=======
bool TomographyIfacePresenter::userConfirmationToCancelRecon() {
  if (m_reconRunning) {
    const bool result = m_view->userConfirmation(
>>>>>>> 665999a5
        "Reconstruction is RUNNING",
        "Are you sure you want to<br>cancel the running reconstruction?");

    if (!result) {
      // user clicked NO, so we don't terminate the running reconstruction and
      // simply return
<<<<<<< HEAD
      return;
    }
  }

  // this kills the previous thread forcefully
  m_workerThread.reset();
  auto *worker = new MantidQt::CustomInterfaces::TomographyProcess();
  m_workerThread = Mantid::Kernel::make_unique<TomographyThread>(this, worker);

  // Specific connections for this presenter
  // we do this so the thread can independently read the process' output and
  // only signal the presenter after it's done reading and has something to
  // share so it doesn't block the presenter
  connect(m_workerThread.get(), SIGNAL(stdOutReady(QString)), this,
          SLOT(readWorkerStdOut(QString)));
  connect(m_workerThread.get(), SIGNAL(stdErrReady(QString)), this,
          SLOT(readWorkerStdErr(QString)));

  // remove the user confirmation for running recon, if the recon has finished
  connect(m_workerThread.get(), SIGNAL(workerFinished()), this,
          SLOT(workerFinished()));

  connect(worker, SIGNAL(started()), this, SLOT(addProcessToJobList()));

  m_model->doLocalRunReconstructionJob(runnable, args, allOpts, *m_workerThread,
                                       *worker);
  m_reconRunning = true;
}

/** Simply reset the switch that tracks if a recon is running
*/
void TomographyIfacePresenter::workerFinished() { m_reconRunning = false; }

void TomographyIfacePresenter::reconProcessFailedToStart() {
  m_view->userError("Reconstruction failed to start",
                    "The reconstruction process has encountered an error and "
                    "has failed to start.");
}

void TomographyIfacePresenter::addProcessToJobList() {
  auto *worker = qobject_cast<TomographyProcess *>(sender());
  qint64 pid = worker->getPID();
  auto runnable = worker->getRunnable();
  auto args = worker->getArgs();

  m_model->addJobToStatus(pid, runnable, args);
  processRefreshJobs();
}

void TomographyIfacePresenter::readWorkerStdOut(const QString &s) {
  const auto &stdstr = s.toStdString();
  m_workerOutputCache += stdstr;
  m_model->logMsg(stdstr);
}

void TomographyIfacePresenter::readWorkerStdErr(const QString &s) {
  const auto &stdstr = s.toStdString();
  m_workerErrorCache += stdstr;
  m_model->logErrMsg(stdstr);
}

bool TomographyIfacePresenter::isLocalResourceSelected() const {
  return m_model->localComputeResource() == m_view->currentComputeResource();
=======
      return false;
    }
    m_reconRunning = false;
  }
  return true;
>>>>>>> 665999a5
}

void TomographyIfacePresenter::setupAndRunLocalReconstruction(
    const std::string &runnable, const std::vector<std::string> &args,
    const std::string &allOpts) {

  if (!userConfirmationToCancelRecon()) {
    // user didnt confirm
    return;
  }

<<<<<<< HEAD
=======
  // this kills the previous thread forcefully
  m_workerThread.reset();
  auto *worker = new MantidQt::CustomInterfaces::TomographyProcess();
  m_workerThread = Mantid::Kernel::make_unique<TomographyThread>(this, worker);

  // we do this so the thread can independently read the process' output and
  // only signal the presenter after it's done reading and has something to
  // share so it doesn't block the presenter
  connect(m_workerThread.get(), SIGNAL(stdOutReady(QString)), this,
          SLOT(readWorkerStdOut(QString)));
  connect(m_workerThread.get(), SIGNAL(stdErrReady(QString)), this,
          SLOT(readWorkerStdErr(QString)));

  // remove the user confirmation for running recon, if the recon has finished
  connect(m_workerThread.get(), SIGNAL(workerFinished(qint64, int)), this,
          SLOT(workerFinished(qint64, int)));

  connect(worker, SIGNAL(started()), this, SLOT(addProcessToJobList()));

  m_model->doLocalRunReconstructionJob(runnable, args, allOpts, *m_workerThread,
                                       *worker);
  m_reconRunning = true;
}

/** Simply reset the switch that tracks if a recon is running and
 * update the process job in the reconstruction list
 */
void TomographyIfacePresenter::workerFinished(const qint64 pid,
                                              const int exitCode) {
  m_reconRunning = false;
  m_model->updateProcessInJobList(pid, exitCode);
  processRefreshJobs();
}

void TomographyIfacePresenter::reconProcessFailedToStart() {
  m_view->userError("Reconstruction failed to start",
                    "The reconstruction process has encountered an error and "
                    "has failed to start.");
}

void TomographyIfacePresenter::addProcessToJobList() {
  auto *worker = qobject_cast<TomographyProcess *>(sender());
  const qint64 pid = worker->getPID();
  const auto runnable = worker->getRunnable();
  const auto args = worker->getArgs();

  m_workerThread->setProcessPID(pid);

  m_model->addJobToStatus(pid, runnable, args);
  processRefreshJobs();
}

void TomographyIfacePresenter::readWorkerStdOut(const QString &s) {
  m_model->logMsg(s.toStdString());
}

void TomographyIfacePresenter::readWorkerStdErr(const QString &s) {
  m_model->logErrMsg(s.toStdString());
}

bool TomographyIfacePresenter::isLocalResourceSelected() const {
  return m_model->localComputeResource() == m_view->currentComputeResource();
}

void TomographyIfacePresenter::processRefreshJobs() {
>>>>>>> 665999a5
  m_model->doRefreshJobsInfo(m_view->currentComputeResource());

  {
    // BUG :: still crash here if closed during running process
    // update widgets from that info
    QMutexLocker lockit(m_statusMutex);

    m_view->updateJobsInfoDisplay(m_model->jobsStatus(),
                                  m_model->jobsStatusLocal());
  }
}

void TomographyIfacePresenter::processCancelJobs() {
  const std::string &resource = m_view->currentComputeResource();
  if (isLocalResourceSelected()) {
    if (userConfirmationToCancelRecon()) {
      // user confirmed
      m_workerThread.reset();
    }
  } else {
    m_model->doCancelJobs(resource, m_view->processingJobsIDs());
  }
}

void TomographyIfacePresenter::processVisualizeJobs() {
  doVisualize(m_view->processingJobsIDs());
}

void TomographyIfacePresenter::doVisualize(
    const std::vector<std::string> &ids) {
  m_model->logMsg(" Visualizing results from job: " + ids.front());
  m_view->userWarning("Visualizing not implemented", "Visualizing of the data "
                                                     "has not been implemented "
                                                     "yet and is unsupported");
  // TODOPRES: open dialog, send to Paraview, etc.
}

void TomographyIfacePresenter::processLogMsg() {
  std::vector<std::string> msgs = m_view->logMsgs();
  for (size_t i = 0; i < msgs.size(); i++) {
    m_model->logMsg(msgs[i]);
  }
}

void TomographyIfacePresenter::processAggregateEnergyBands() {
  auto algParams = m_view->currentAggregateBandsParams();

  // check necessary parameters
  if (algParams.end() == algParams.find("InputPath") ||
      algParams.end() == algParams.find("OutputPath") ||
      algParams["InputPath"].empty() || algParams["OutputPath"].empty()) {
    m_view->userError("Invalid input properties",
                      "You need to provide the input properties InputPath and "
                      "OutputPath. Both are mandatory and should point to "
                      "existing directories");
    return;
  }

  // check the paths are usable
  if (!usableEnergyBandsPaths(algParams))
    return;

  const std::string algName = "ImggAggregateWavelengths";
  auto alg = Mantid::API::AlgorithmManager::Instance().create(algName);
  try {
    alg->initialize();
    for (const auto &param : algParams) {
      alg->setPropertyValue(param.first, param.second);
    }
  } catch (std::runtime_error &rexc) {
    m_view->userError("Problem when initializing algorithm",
                      "Could not initialize the algorithm " + algName +
                          " with the options currently set. Error details: " +
                          rexc.what());
  }

  // pass hot potato to the view which has the algorithm runner
  m_view->runAggregateBands(alg);

  m_model->logMsg(" The energy/wavelength bands are being aggregated in the "
                  "background. You can check the log messages and the "
                  "algorithms window to track its progress. ");
}

/**
 * Checks that the input/output directories exists and are readable
 *
 * @param algParams parameters to be passed to the bands aggregation
 * algorithm
 *
 * @return whether it is safe to use the path properties/options given
 */
bool TomographyIfacePresenter::usableEnergyBandsPaths(
    const std::map<std::string, std::string> &algParams) {
  bool usable = false;
  try {
    const std::string name = algParams.at("InputPath");
    Poco::File inPath(name);
    if (!inPath.canRead() || !inPath.isDirectory()) {
      m_view->userError("Invalid input path",
                        "The input path must be a readable directory: " + name);
      return usable;
    }
  } catch (Poco::FileNotFoundException &rexc) {
    m_view->userError("Invalid input path",
                      "The input path must exist on disk. Details: " +
                          std::string(rexc.what()));
    return usable;
  }
  try {
    const std::string name = algParams.at("OutputPath");
    Poco::File outPath(name);
    if (!outPath.canRead() || !outPath.isDirectory()) {
      m_view->userError("Invalid output path",
                        "The output path must be a readable directory: " +
                            name);
      return usable;
    }
  } catch (Poco::FileNotFoundException &rexc) {
    m_view->userError("Invalid output path",
                      "The output path must exist on disk. Details: " +
                          std::string(rexc.what()));
    return usable;
  }

  usable = true;
  return usable;
}

void TomographyIfacePresenter::processShutDown() {
  m_view->saveSettings();
  cleanup();
}

void TomographyIfacePresenter::processViewImg() {
  std::string ip = m_view->showImagePath();
  QString suf = QFileInfo(QString::fromStdString(ip)).suffix();
  // This is not so great, as we check extensions and not really file
  // content/headers, as it should be.
  if ((0 == QString::compare(suf, "fit", Qt::CaseInsensitive)) ||
      (0 == QString::compare(suf, "fits", Qt::CaseInsensitive))) {
    WorkspaceGroup_sptr wsg = m_model->loadFITSImage(ip);
    if (!wsg)
      return;
    MatrixWorkspace_sptr ws =
        boost::dynamic_pointer_cast<MatrixWorkspace>(wsg->getItem(0));
    if (!ws)
      return;

    m_view->showImage(ws);

    // clean-up container group workspace
    if (wsg)
      AnalysisDataService::Instance().remove(wsg->getName());
  } else if ((0 == QString::compare(suf, "tif", Qt::CaseInsensitive)) ||
             (0 == QString::compare(suf, "tiff", Qt::CaseInsensitive)) ||
             (0 == QString::compare(suf, "png", Qt::CaseInsensitive))) {
    m_view->showImage(ip);
  } else {
    m_view->userWarning(
        "Failed to load image - format issue",
        "Could not load image because the extension of the file " + ip +
            ", suffix: " + suf.toStdString() +
            " does not correspond to FITS or TIFF files.");
  }
}

void TomographyIfacePresenter::startKeepAliveMechanism(int period) {
  if (period <= 0) {
    m_model->logMsg("Tomography GUI: not starting the keep-alive mechanism. "
                    "You might be logged out by the remote compute resource "
                    "after some minutes "
                    "depending on system configuration.");
    return;
  }

  // timer is already running, so return
  if (m_keepAliveTimer) {
    return;
  }

  m_model->logMsg(
      "Tomography GUI: starting mechanism to periodically query the "
      "status of jobs. This will update the status of running jobs every " +
      boost::lexical_cast<std::string>(period) +
      " seconds. You can also update it at any moment by clicking "
      "on the refresh button. This periodic update mechanism is "
      "also expected to keep sessions on remote compute resources "
      "alive after logging in.");

  if (m_keepAliveTimer)
    delete m_keepAliveTimer;
  m_keepAliveTimer = new QTimer(this); // no-parent so it can be moveToThread

  m_keepAliveTimer->setInterval(1000 * period); // interval in ms

  // remove previous connections
  m_keepAliveTimer->disconnect();

  connect(m_keepAliveTimer, SIGNAL(timeout()), this,
          SLOT(processRefreshJobs()));

  m_keepAliveTimer->start();
}

void TomographyIfacePresenter::killKeepAliveMechanism() {
  if (m_keepAliveTimer)
    m_keepAliveTimer->stop();
}

} // namespace CustomInterfaces
} // namespace MantidQt<|MERGE_RESOLUTION|>--- conflicted
+++ resolved
@@ -44,12 +44,7 @@
 
 TomographyIfacePresenter::TomographyIfacePresenter(ITomographyIfaceView *view)
     : m_view(view), m_model(new TomographyIfaceModel()),
-<<<<<<< HEAD
-      m_statusMutex(new QMutex()), m_keepAliveTimer(NULL),
-      m_keepAliveThread(NULL) {
-=======
       m_statusMutex(new QMutex()), m_keepAliveTimer(nullptr) {
->>>>>>> 665999a5
   if (!m_view) {
     throw std::runtime_error("Severe inconsistency found. Presenter created "
                              "with an empty/null view (tomography interface). "
@@ -643,12 +638,9 @@
     m_model->prepareSubmissionArguments(local, runnable, args, allOpts);
     if (local) {
       setupAndRunLocalReconstruction(runnable, args, allOpts);
-<<<<<<< HEAD
-=======
 
       // start the refresh jobs timer if not running
       startKeepAliveMechanism(m_view->keepAlivePeriod());
->>>>>>> 665999a5
     } else {
       // get the actual compute resource name
       const std::string computingResouce = m_view->currentComputeResource();
@@ -662,27 +654,29 @@
   processRefreshJobs();
 }
 
-<<<<<<< HEAD
+bool TomographyIfacePresenter::userConfirmationToCancelRecon() {
+  if (m_reconRunning) {
+    const bool result = m_view->userConfirmation(
+        "Reconstruction is RUNNING",
+        "Are you sure you want to<br>cancel the running reconstruction?");
+
+    if (!result) {
+      // user clicked NO, so we don't terminate the running reconstruction and
+      // simply return
+      return false;
+    }
+    m_reconRunning = false;
+  }
+  return true;
+}
+
 void TomographyIfacePresenter::setupAndRunLocalReconstruction(
     const std::string &runnable, const std::vector<std::string> &args,
     const std::string &allOpts) {
 
-  if (m_reconRunning) {
-    const auto result = m_view->userConfirmation(
-=======
-bool TomographyIfacePresenter::userConfirmationToCancelRecon() {
-  if (m_reconRunning) {
-    const bool result = m_view->userConfirmation(
->>>>>>> 665999a5
-        "Reconstruction is RUNNING",
-        "Are you sure you want to<br>cancel the running reconstruction?");
-
-    if (!result) {
-      // user clicked NO, so we don't terminate the running reconstruction and
-      // simply return
-<<<<<<< HEAD
-      return;
-    }
+  if (!userConfirmationToCancelRecon()) {
+    // user didnt confirm
+    return;
   }
 
   // this kills the previous thread forcefully
@@ -700,84 +694,6 @@
           SLOT(readWorkerStdErr(QString)));
 
   // remove the user confirmation for running recon, if the recon has finished
-  connect(m_workerThread.get(), SIGNAL(workerFinished()), this,
-          SLOT(workerFinished()));
-
-  connect(worker, SIGNAL(started()), this, SLOT(addProcessToJobList()));
-
-  m_model->doLocalRunReconstructionJob(runnable, args, allOpts, *m_workerThread,
-                                       *worker);
-  m_reconRunning = true;
-}
-
-/** Simply reset the switch that tracks if a recon is running
-*/
-void TomographyIfacePresenter::workerFinished() { m_reconRunning = false; }
-
-void TomographyIfacePresenter::reconProcessFailedToStart() {
-  m_view->userError("Reconstruction failed to start",
-                    "The reconstruction process has encountered an error and "
-                    "has failed to start.");
-}
-
-void TomographyIfacePresenter::addProcessToJobList() {
-  auto *worker = qobject_cast<TomographyProcess *>(sender());
-  qint64 pid = worker->getPID();
-  auto runnable = worker->getRunnable();
-  auto args = worker->getArgs();
-
-  m_model->addJobToStatus(pid, runnable, args);
-  processRefreshJobs();
-}
-
-void TomographyIfacePresenter::readWorkerStdOut(const QString &s) {
-  const auto &stdstr = s.toStdString();
-  m_workerOutputCache += stdstr;
-  m_model->logMsg(stdstr);
-}
-
-void TomographyIfacePresenter::readWorkerStdErr(const QString &s) {
-  const auto &stdstr = s.toStdString();
-  m_workerErrorCache += stdstr;
-  m_model->logErrMsg(stdstr);
-}
-
-bool TomographyIfacePresenter::isLocalResourceSelected() const {
-  return m_model->localComputeResource() == m_view->currentComputeResource();
-=======
-      return false;
-    }
-    m_reconRunning = false;
-  }
-  return true;
->>>>>>> 665999a5
-}
-
-void TomographyIfacePresenter::setupAndRunLocalReconstruction(
-    const std::string &runnable, const std::vector<std::string> &args,
-    const std::string &allOpts) {
-
-  if (!userConfirmationToCancelRecon()) {
-    // user didnt confirm
-    return;
-  }
-
-<<<<<<< HEAD
-=======
-  // this kills the previous thread forcefully
-  m_workerThread.reset();
-  auto *worker = new MantidQt::CustomInterfaces::TomographyProcess();
-  m_workerThread = Mantid::Kernel::make_unique<TomographyThread>(this, worker);
-
-  // we do this so the thread can independently read the process' output and
-  // only signal the presenter after it's done reading and has something to
-  // share so it doesn't block the presenter
-  connect(m_workerThread.get(), SIGNAL(stdOutReady(QString)), this,
-          SLOT(readWorkerStdOut(QString)));
-  connect(m_workerThread.get(), SIGNAL(stdErrReady(QString)), this,
-          SLOT(readWorkerStdErr(QString)));
-
-  // remove the user confirmation for running recon, if the recon has finished
   connect(m_workerThread.get(), SIGNAL(workerFinished(qint64, int)), this,
           SLOT(workerFinished(qint64, int)));
 
@@ -817,11 +733,15 @@
 }
 
 void TomographyIfacePresenter::readWorkerStdOut(const QString &s) {
-  m_model->logMsg(s.toStdString());
+  const auto &stdstr = s.toStdString();
+  m_workerOutputCache += stdstr;
+  m_model->logMsg(stdstr);
 }
 
 void TomographyIfacePresenter::readWorkerStdErr(const QString &s) {
-  m_model->logErrMsg(s.toStdString());
+  const auto &stdstr = s.toStdString();
+  m_workerErrorCache += stdstr;
+  m_model->logErrMsg(stdstr);
 }
 
 bool TomographyIfacePresenter::isLocalResourceSelected() const {
@@ -829,7 +749,6 @@
 }
 
 void TomographyIfacePresenter::processRefreshJobs() {
->>>>>>> 665999a5
   m_model->doRefreshJobsInfo(m_view->currentComputeResource());
 
   {
