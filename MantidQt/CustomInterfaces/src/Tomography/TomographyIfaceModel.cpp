#include "MantidAPI/AlgorithmManager.h"
#include "MantidAPI/MatrixWorkspace.h"
#include "MantidAPI/WorkspaceGroup.h"
#include "MantidKernel/FacilityInfo.h"
#include "MantidQtAPI/AlgorithmRunner.h"
#include "MantidQtCustomInterfaces/Tomography/TomographyIfaceModel.h"

<<<<<<< HEAD
=======
#include "MantidQtCustomInterfaces/Tomography/TomographyCommandArguments.h"
>>>>>>> 55ca7b80
#include "MantidQtCustomInterfaces/Tomography/TomographyIfaceModel.h"
#include "MantidQtCustomInterfaces/Tomography/TomographyProcess.h"
#include "MantidQtCustomInterfaces/Tomography/TomographyThread.h"

#include <Poco/Path.h>

#ifndef _WIN32
// This is exclusively for kill/waitpid (interim solution, see below)
#include <signal.h>
#include <sys/wait.h>

#endif

using namespace Mantid::API;
using namespace MantidQt::CustomInterfaces;

namespace MantidQt {
namespace CustomInterfaces {

namespace {
Mantid::Kernel::Logger g_log("TomographyGUI");
}

// names by which we know compute resourcess
const std::string TomographyIfaceModel::g_SCARFName = "SCARF@STFC";
const std::string TomographyIfaceModel::g_LocalResourceName = "Local";

const std::string TomographyIfaceModel::g_mainReconstructionScript =
    "/Imaging/IMAT/tomo_reconstruct.py";

const std::string TomographyIfaceModel::g_tomoScriptFolderPath = "/scripts";

// names by which we know image/tomography reconstruction tools (3rd party)
const std::string TomographyIfaceModel::g_TomoPyTool = "TomoPy";
const std::string TomographyIfaceModel::g_AstraTool = "Astra";
const std::string TomographyIfaceModel::g_CCPiTool = "CCPi CGLS";
const std::string TomographyIfaceModel::g_SavuTool = "Savu";
const std::string TomographyIfaceModel::g_customCmdTool = "Custom command";

/**
 * Default constructor, but note that this currently relies on the
 * SCARF cluster (only in ISIS facility) as the only supported remote
 * compute resource.
 */
TomographyIfaceModel::TomographyIfaceModel()
    : m_facility("ISIS"), m_experimentRef("RB000000"), m_loggedInUser(""),
      m_loggedInComp(""), m_computeResStatus(), m_reconTools(),
      m_reconToolsStatus(), m_jobsStatus(), m_prePostProcSettings(),
      m_imageStackPreParams(), m_statusMutex(NULL) {

  m_computeRes = {g_SCARFName, g_LocalResourceName};

  m_SCARFtools = {g_TomoPyTool, g_AstraTool, g_CCPiTool, g_SavuTool,
                  g_customCmdTool};

  m_currentToolName = m_SCARFtools.front();

  m_statusMutex = new QMutex();
}

TomographyIfaceModel::~TomographyIfaceModel() {
  if (m_statusMutex)
    delete m_statusMutex;
}

void TomographyIfaceModel::cleanup() {
  const std::string user = loggedIn();
  if (!user.empty()) {
    doLogout(m_loggedInComp, user);
    m_loggedInUser = "";
  }
}

/**
 * Check that the selected compute resource is listed as supported and
 * usable for the remote manager (if it is not local). Local jobs are
 * not supported for the time being, so this currently raises an
 * exception if the local resource has been selected.
 *
 * This should never throw an exception if the
 * construction/initialization and setup steps went fine and the rest
 * of the code is kept consistent with those steps.
 *
 * @param res Name of the compute resource selected in the interface
 *
 * @return Name of a compute resource (which can be the 'Local' one)
 *
 * @throws std::runtime_error on inconsistent selection of compute
 * resource
 */
std::string
TomographyIfaceModel::validateCompResource(const std::string &res) const {
  if (res == g_LocalResourceName) {
    return g_LocalResourceName;
  }

  if (m_computeRes.size() <= 0) {
    throw std::runtime_error("No compute resource registered in the list "
                             "of supported resources. This graphical interface "
                             "is in an inconsistent status.");
  }

  const std::string supported = m_computeRes.front();
  if (supported.empty()) {
    throw std::runtime_error("The first compute resource registered in this "
                             "interface has an empty name.");
  }

  if (res != supported) {
    throw std::runtime_error("The compute resource selected (" + res +
                             ") is not the one in principle supported by this "
                             "interface: " +
                             supported);
  }

  return supported;
}

/**
 * Sets the compute resource that will be used to run reconstruction
 * or other types of jobs. It checks that the facility and compute
 * resource are fine (the one expected). Otherwise, shows an error
 * and not much can be done.
 */
void TomographyIfaceModel::setupComputeResource() {
  // m_computeRes is initialized in the constructor and doesn't change
  m_computeResStatus.clear();

  if (!facilitySupported()) {
    const std::string facName =
        Mantid::Kernel::ConfigService::Instance().getFacility().name();
    throw std::runtime_error(
        "Failed to initialize because the facility is  " + facName +
        " (and not " + m_facility +
        "). "
        "Facility not supported. This interface is designed "
        "to be used at " +
        m_facility +
        ". You will probably not be able to use it in a useful way "
        "because your facility is " +
        facName +
        ". If you have set that facility by mistake in your settings, "
        "please update it.");
  }

  // this implies a nearly empty / no functionality interface
  if (m_computeRes.size() < 1) {
    return;
  }

  // assume the present reality: just SCARF
  const std::string &required = m_computeRes.front();
  std::vector<std::string> res = Mantid::Kernel::ConfigService::Instance()
                                     .getFacility()
                                     .computeResources();
  if (res.end() == std::find(res.begin(), res.end(), required)) {
    throw std::runtime_error(
        "Required compute resource: '" + required +
        "' not found. "
        "This interface requires the " +
        required + " compute resource. Even though your current facility is " +
        "in principle supported, the compute resource was not found. "
        "In principle the compute resource should have been "
        "defined in the facilities file for you facility. "
        "Please check your settings.");
  }
  m_computeResStatus.push_back(true);

  // finally, put local as last compute resource, and enable it by default
  // TODO: as in validateCompResource() some basic sanity checks could
  // be done before enabling it, including availability of the
  // necessaryy external tools
  m_computeResStatus.push_back(true);
}

/**
 * Sets the tools that can be run once we know the compute resource
 * where they're going to run. This is very dependent on how the
 * facility and compute resource is adminstered and what the resource
 * provides.
 *
 * @param compRes compute resource for which the tools have to be set
 * up. If empty, the default resource is assumed
 */
void TomographyIfaceModel::setupRunTool(const std::string &compRes) {
  m_reconToolsStatus.clear();

  // catch all the useable/relevant tools for the compute
  // resources. For the time being this is rather simple (just
  // SCARF) and will probably stay like this for a while.
  if (g_LocalResourceName == compRes ||
      ("ISIS" == m_facility && (compRes.empty() || g_SCARFName == compRes))) {
    m_reconTools = m_SCARFtools;
  } else {
    throw std::runtime_error("Cannot setup this interface for the facility: " +
                             m_facility +
                             ". There is no information about tools for it. ");
  }
  // others would/could come here

  for (size_t i = 0; i < m_reconTools.size(); i++) {
    // put CCPi but disable it, as it's not yet sorted out how it is
    // configured / run
    if (g_CCPiTool == m_reconTools[i] ||
        // also, we cannot run Savu at present, and CCPi is not available
        g_SavuTool == m_reconTools[i]) {
      m_reconToolsStatus.push_back(false);
    } else {
      m_reconToolsStatus.push_back(true);
    }
  }
}

bool TomographyIfaceModel::facilitySupported() {
  const Mantid::Kernel::FacilityInfo &fac =
      Mantid::Kernel::ConfigService::Instance().getFacility();

  return (fac.name() == m_facility);
}

/**
 * Ping the compute resource / server to check if it's alive and
 * responding.
 *
 * @return True if ping succeeded
 */
bool TomographyIfaceModel::doPing(const std::string &compRes) {
  // This actually does more than a simple ping. Ping and check that a
  // transaction can be created succesfully
  try {
    auto alg = Mantid::API::AlgorithmManager::Instance().createUnmanaged(
        "StartRemoteTransaction");
    alg->initialize();
    alg->setProperty("ComputeResource", compRes);
    std::string tid;
    alg->execute();
    tid = alg->getPropertyValue("TransactionID");
    g_log.information() << "Pinged '" << compRes
                        << "'succesfully. Checked that a transaction could "
                           "be created, with ID: " << tid << '\n';
  } catch (std::runtime_error &e) {
    throw std::runtime_error("Error. Failed to ping and start a transaction on "
                             "the remote resource." +
                             std::string(e.what()));
  }

  return true;
}

/**
 * Log into remote compute resource.
 *
 * @param compRes Name of the compute resource where to login
 * @param user Username
 * @param pw Password/authentication credentials as a string
 */
void TomographyIfaceModel::doLogin(const std::string &compRes,
                                   const std::string &user,
                                   const std::string &pw) {
  auto alg =
      Mantid::API::AlgorithmManager::Instance().createUnmanaged("Authenticate");
  try {
    alg->initialize();
    alg->setPropertyValue("UserName", user);
    alg->setPropertyValue("ComputeResource", compRes);
    alg->setPropertyValue("Password", pw);
    alg->execute();
  } catch (std::runtime_error &e) {
    throw std::runtime_error("Unexpected error when trying to log into the "
                             "remote compute resource " +
                             compRes + " with username " + user + ": " +
                             e.what());
  }

  // Status: logged in
  if (alg->isExecuted()) {
    m_loggedInUser = user;
    m_loggedInComp = compRes;
  }
}

void TomographyIfaceModel::doLogout(const std::string &compRes,
                                    const std::string &username) {
  try {
    auto alg =
        Mantid::API::AlgorithmManager::Instance().createUnmanaged("Logout");
    alg->initialize();
    alg->setProperty("ComputeResource", compRes);
    alg->setProperty("UserName", username);
    alg->execute();
  } catch (std::runtime_error &e) {
    throw std::runtime_error(
        "Error when trying to log out from the remote compute resource " +
        compRes + " with username " + username + ": " + e.what());
  }

  m_loggedInUser = "";
}

void TomographyIfaceModel::doQueryJobStatus(const std::string &compRes,
                                            std::vector<std::string> &ids,
                                            std::vector<std::string> &names,
                                            std::vector<std::string> &status,
                                            std::vector<std::string> &cmds) {
  auto alg = Mantid::API::AlgorithmManager::Instance().createUnmanaged(
      "QueryAllRemoteJobs");
  try {
    alg->initialize();
    alg->setPropertyValue("ComputeResource", compRes);
    alg->execute();
  } catch (std::runtime_error &e) {
    throw std::runtime_error(
        "Error when trying to query the status of jobs in " + compRes + ": " +
        e.what());
  }
  ids = alg->getProperty("JobId");
  names = alg->getProperty("JobName");
  status = alg->getProperty("JobStatusString");
  cmds = alg->getProperty("CommandLine");
}

/**
 * Build the components of the command line to run on the remote or local
 * compute resource. Produces a (normally full) path to a runnable, and
 * the options (quite like $0 and $* in scripts).
 *
 * The local and remote command lines look a bit different:
 * - local also has the interpreter path at the front: python /scriptPath/
 * --params..
 * - remote only has the script path: /scriptPathOnRemote/ --params..
 *
 * @param local Is the resource local or remote
 * @param runnable Path to a runnable application (script, python module, etc.)
 * @param args A vector that contains all the arguments
 * @param allOpts The concatenated arguments in a single string
 */
void TomographyIfaceModel::prepareSubmissionArguments(
    const bool local, std::string &runnable, std::vector<std::string> &args,
    std::string &allOpts) {
<<<<<<< HEAD
  if (!m_currentToolSettings) {
    throw std::invalid_argument("Settings for tool not set up");
  }
=======

>>>>>>> 55ca7b80
  const std::string tool = usingTool();
  const std::string cmd = m_currentToolSettings->toCommand();

  std::string longOpt;
  // this gets the runnable from the whole string
  splitCmdLine(cmd, runnable, longOpt);
<<<<<<< HEAD

  // this is discarded for all tools but the custom command
  std::string trailingCommands;
  if (local) {
    std::string execScriptPath;
    splitCmdLine(longOpt, execScriptPath, trailingCommands);
    args.emplace_back(execScriptPath);
  }

  if (tool == g_customCmdTool) {
    // if it's local we need to append the trailingCommands, as the
    // external interpreter and script path are already appended, the script
    // path has to be in a separate argument member otherwise running the
    // external interpreter fails if remote we just want to append all of the
    // options, the script path is already appended
    args.emplace_back(local ? trailingCommands : longOpt);
    allOpts = constructSingleStringFromVector(args);
    return;
  }

  // appends the additional options tool name, algorithm name, filters, etc
  makeTomoRecScriptOptions(local, args);

  checkIfToolIsSetupProperly(tool, cmd, args);

  // used for remote submission
  allOpts = constructSingleStringFromVector(args);

  logMsg("Running " + usingTool() + ", with binary: " + runnable +
         ", with parameters: " + allOpts);
=======

  // this is discarded for all tools but the custom command
  std::string trailingCommands;
  if (local) {
    std::string execScriptPath;
    splitCmdLine(longOpt, execScriptPath, trailingCommands);
    args.emplace_back(execScriptPath);
  }

  if (tool == g_customCmdTool) {
    // if it's local we need to append the trailingCommands, as the
    // external interpreter and script path are already appended, the script
    // path has to be in a separate argument member otherwise running the
    // external interpreter fails if remote we just want to append all of the
    // options, the script path is already appended
    args.emplace_back(local ? trailingCommands : longOpt);
    allOpts = constructSingleStringFromVector(args);
    return;
  }

  // appends the additional options tool name, algorithm name, filters, etc
  makeTomoRecScriptOptions(local, args);

  checkIfToolIsSetupProperly(tool, cmd, args);

  // used for remote submission
  allOpts = constructSingleStringFromVector(args);
>>>>>>> 55ca7b80
}

/**
 * Build the command line options string in the way the tomorec
 * scripts (remote and local) expect it.
 *
 * @param local whether to adapt the options for a local run (as
 * opposed to a remote compute resource)
 * @param opts The vector of arguments in which the additional
 * arguments will be inserted
 * @return command options ready for the tomorec script
 */
void TomographyIfaceModel::makeTomoRecScriptOptions(
    const bool local, std::vector<std::string> &opts) const {
  // options with all the info from filters and regions
  // 9 is the current number of arguments being added
  opts.reserve(9);

  const std::string currentTool = usingTool();
  const std::string toolNameArg = prepareToolNameForArgs(currentTool);

  const std::string toolArgument = "--tool=" + toolNameArg;

  opts.emplace_back(toolArgument);

  opts.emplace_back("--algorithm=" + m_currentToolMethod);

  // TODO fix proper iterations reading from the interface
  opts.emplace_back("--num-iter=5");

  filtersCfgToCmdOpts(m_prePostProcSettings, m_imageStackPreParams, local,
                      opts);
}

/** Processes the tool name so that it is appropriate for the command line when
 * executed
 */
std::string TomographyIfaceModel::prepareToolNameForArgs(
    const std::string &toolName) const {

  // the only processing we have for now is converting it to lower case
  std::string outputString = toolName; // copy over the string
  std::transform(toolName.cbegin(), toolName.cend(), outputString.begin(),
                 ::tolower);
  return outputString;
}

std::string TomographyIfaceModel::constructSingleStringFromVector(
    const std::vector<std::string> args) const {
  std::string allOpts;
  for (const auto &arg : args) {
    allOpts += arg + " ";
  }
  return allOpts;
}

void TomographyIfaceModel::doRemoteRunReconstructionJob(
    const std::string &compRes, const std::string &runnable,
    const std::string &allOpts) {
  // with SCARF we use one (pseudo)-transaction for every submission
<<<<<<< HEAD
=======

  logMsg("Running " + usingTool() + ", with binary: " + runnable +
         ", with parameters: " + allOpts);

>>>>>>> 55ca7b80
  auto transAlg = Mantid::API::AlgorithmManager::Instance().createUnmanaged(
      "StartRemoteTransaction");
  transAlg->initialize();
  transAlg->setProperty("ComputeResource", compRes);
  std::string tid;
  try {
    transAlg->execute();
    tid = transAlg->getPropertyValue("TransactionID");
  } catch (std::runtime_error &e) {
    throw std::runtime_error("Error when trying to start a transaction right "
                             "before submitting a reconstruction job: " +
                             std::string(e.what()));
  }

  auto submitAlg = Mantid::API::AlgorithmManager::Instance().createUnmanaged(
      "SubmitRemoteJob");
  submitAlg->initialize();
  submitAlg->setProperty("ComputeResource", compRes);
  submitAlg->setProperty("TaskName", "Mantid tomographic reconstruction job");
  submitAlg->setProperty("TransactionID", tid);
  submitAlg->setProperty("ScriptName", runnable);
  submitAlg->setProperty("ScriptParams", allOpts);
  try {
    submitAlg->execute();
  } catch (std::runtime_error &e) {
    throw std::runtime_error(
        "Error when trying to submit a reconstruction job: " +
        std::string(e.what()));
  }
}

/** Starts the local thread with the external reconstruction process
 * @param runnable Path to a runnable application (script, python module, etc.)
 * @param args A vector that contains all the arguments
 * @param allOpts The concatenated arguments in a single string
 * @param thread This thread will be started after the worker is set up with the
 *    runnable and the arguments
 * @param worker The worker will only be set up with the runnable and arguments
 */
void TomographyIfaceModel::doLocalRunReconstructionJob(
    const std::string &runnable, const std::vector<std::string> &args,
    const std::string &allOpts, TomographyThread &thread,
    TomographyProcess &worker) {

  // Can only run one reconstruction at a time
  // Qt doesn't use exceptions so we can't make sure it ran here
<<<<<<< HEAD
=======

  logMsg("Running " + usingTool() + ", with binary: " + runnable +
         ", with parameters: " + allOpts);

>>>>>>> 55ca7b80
  worker.setup(runnable, args, allOpts);
  thread.start();
}

void TomographyIfaceModel::addJobToStatus(const qint64 pid,
                                          const std::string &runnable,
                                          const std::string &allOpts) {
  Mantid::API::IRemoteJobManager::RemoteJobInfo info;
  info.id = boost::lexical_cast<std::string>(pid);
  info.name = pid > 0 ? "Mantid_Local" : "none";
  info.status = pid > 0 ? "Starting" : "Exit";
  info.cmdLine = runnable + " " + allOpts;
  m_jobsStatusLocal.emplace_back(info);
  doRefreshJobsInfo(g_LocalResourceName);
}

void TomographyIfaceModel::doCancelJobs(const std::string &compRes,
                                        const std::vector<std::string> &ids) {
  for (size_t i = 0; i < ids.size(); i++) {
    const std::string id = ids[i];
    auto algJob = Mantid::API::AlgorithmManager::Instance().createUnmanaged(
        "AbortRemoteJob");
    algJob->initialize();
    algJob->setPropertyValue("ComputeResource", compRes);
    algJob->setPropertyValue("JobID", id);
    try {
      algJob->execute();
    } catch (std::runtime_error &e) {
      throw std::runtime_error(
          "Error when trying to cancel a reconstruction job: " +
          std::string(e.what()));
    }
  }
  // doesn't do StopRemoteTransaction. If there are multiple jobs per
  // transaction there could be others that are still running.
}

void TomographyIfaceModel::doRefreshJobsInfo(const std::string &compRes) {

  if (g_LocalResourceName == compRes) {
    refreshLocalJobsInfo();
    return;
  }

  // get the info from the server into data members. This operation is subject
  // to delays in the connection, etc.
  try {
    getJobStatusInfo(compRes);
  } catch (std::runtime_error &e) {
    g_log.warning() << "There was an issue while trying to retrieve job status "
                       "information from the remote compute resource ("
                    << compRes
                    << "). Stopping periodic (automatic) status update to "
                       "prevent more failures. You can start the automatic "
                       "update mechanism again by logging in, as apparently "
                       "there is some problem with the last session: "
                    << e.what() << '\n';
  }
}

void TomographyIfaceModel::refreshLocalJobsInfo() {
  for (auto &job : m_jobsStatusLocal) {
    if ("Exit" == job.status || "Done" == job.status)
      continue;

    if (processIsRunning(boost::lexical_cast<int>(job.id))) {
      job.status = "Running";
    } else {
      job.status = "Done";
    }
  }
}

void TomographyIfaceModel::updateProcessInJobList(const qint64 pid,
                                                  const int exitCode) {
  // cast to string from qint64 so we can compare
<<<<<<< HEAD
  const std::string processPID = std::to_string(pid);
  for (auto &job : m_jobsStatusLocal) {
    if (job.id == processPID && exitCode == 1) {
      job.status = "Exit";
=======
  const std::string processPID = std::to_string(static_cast<int>(pid));
  for (auto &job : m_jobsStatusLocal) {
    if (job.id == processPID) {
      if (exitCode == 1) {
        job.status = "Exit";
      }
>>>>>>> 55ca7b80
    }
  }
}

void TomographyIfaceModel::getJobStatusInfo(const std::string &compRes) {
  if (m_loggedInUser.empty())
    return;

  std::vector<std::string> ids, names, status, cmds;
  doQueryJobStatus(compRes, ids, names, status, cmds);

  size_t jobMax = ids.size();
  if (ids.size() != names.size() || ids.size() != status.size() ||
      ids.size() != cmds.size()) {
    // this should not really happen
    jobMax = std::min(ids.size(), names.size());
    jobMax = std::min(jobMax, status.size());
    jobMax = std::min(jobMax, cmds.size());
    g_log.warning()
        << "Problem retrieving job status information. "
           "The response from the compute resource did not seem "
           "correct. The table of jobs may not be fully up to date.";
  }

  {
    QMutexLocker lockit(m_statusMutex);
    m_jobsStatus.clear();
    // TODO: udate when we update to remote algorithms v2 and more
    // info might become available from SCARF.
    // As SCARF doesn't provide all the info at the moment, the
    // IRemoteJobManager::RemoteJobInfo struct is for now used only
    // partially (cmds out). So this loop feels both incomplete and an
    // unecessary second step that could be avoided.
    for (size_t i = 0; i < ids.size(); ++i) {
      IRemoteJobManager::RemoteJobInfo ji;
      ji.id = ids[i];
      ji.name = names[i];
      ji.status = status[i];
      ji.cmdLine = cmds[i];
      m_jobsStatus.push_back(ji);
    }
  }
}

/**
 * Make sure that the data paths (sample, dark, open beam) make
 * sense. Otherwise, warn the user and log error.
 *
 * @throw std::runtime_error if the required fields are not set
 * properly
 */
void TomographyIfaceModel::checkDataPathsSet() const {
  if (!m_pathsConfig.validate()) {
    const std::string detail =
        "Please define the paths to your dataset images. "
        "You have not defined some of the following paths: sample, "
        "dark, or open beam images. "
        "They are all required to run reconstruction jobs. Please "
        "define these paths in the settings of the interface. ";
    throw std::runtime_error(
        "Cannot run any reconstruction job without the "
        "paths to the sample, dark and open beam images. " +
        detail);
  }
}

/**
 * Whether a process (identified by pid) is running.
 *
 * This should use Poco::Process, but only more recent Poco versions
 * than what we currently support across platforms have the required
 * Poco::Process::isRunning. Allternatively, it could use QProcess,
 * but that would require Qt 5.
 *
 * @param pid ID of the process
 *
 * @return running status
 */
bool TomographyIfaceModel::processIsRunning(qint64 pid) const {
#ifdef _WIN32
  HANDLE handle = OpenProcess(PROCESS_ALL_ACCESS, FALSE, static_cast<int>(pid));
  DWORD code;
  BOOL rc = GetExitCodeProcess(handle, &code);
  CloseHandle(handle);
  return (rc && code == STILL_ACTIVE);
#else
  // zombie/defunct processes
  while (waitpid(-1, 0, WNOHANG) > 0) {
  }
  return (0 == kill(static_cast<int>(pid), 0));
#endif
  // return Poco::Process::isRunning(pid);
}

/**
 * This can produce a tool-specific warning that can be shown for
 * different tools when they are not fully setup (any required
 * parameter is missing).
 *
 * @param tool Name of the tool this warning applies to
 * @param cmd command/script/executable derived from the settings
 * @param args All the arguments for the run
 */
bool TomographyIfaceModel::checkIfToolIsSetupProperly(
    const std::string &tool, const std::string &cmd,
    const std::vector<std::string> &args) const {
  if (tool.empty() || cmd.empty() || args.empty()) {
    const std::string detail =
        "Please define the settings of this tool. "
        "You have not defined any settings for this tool: " +
        tool +
        ". Before running it you need to define its settings "
        "(method, parameters, etc.). You can do so by clicking on the setup "
        "button.";
    throw std::runtime_error("Cannot run the tool " + tool +
                             " without setting it up." + detail);
  }
  return true;
}

/**
 * Temporary helper to do an operation that shouldn't be needed any longer
 * when the code is reorganized to use the tool settings objects better.
 */
void TomographyIfaceModel::splitCmdLine(const std::string &cmd,
                                        std::string &runnable,
                                        std::string &opts) const {
  if (cmd.empty())
    return;

  const auto pos = cmd.find(" ");
  if (std::string::npos == pos)
    return;

  runnable = cmd.substr(0, pos);
  opts = cmd.substr(pos + 1);
}

/**
* Helper to get a FITS image into a workspace. Uses the LoadFITS
* algorithm. If the algorithm throws, this method shows user (pop-up)
* warning/error messages but does not throw.
*
* This method returns a workspace group which most probably you want
* to delete after using the image to draw it.
*
* @param path Path to a FITS image
*
* @return Group Workspace containing a Matrix workspace with a FITS
* image, one pixel per histogram, as loaded by LoadFITS (can be empty
* if the load goes wrong and the workspace is not available from the
* ADS).
*/
WorkspaceGroup_sptr
TomographyIfaceModel::loadFITSImage(const std::string &path) {
  // get fits file into workspace and retrieve it from the ADS
  auto alg = AlgorithmManager::Instance().createUnmanaged("LoadFITS");
  alg->initialize();
  alg->setPropertyValue("Filename", path);
  std::string wsName = "__fits_ws_tomography_gui";
  alg->setProperty("OutputWorkspace", wsName);
  // this is way faster when loading into a MatrixWorkspace
  alg->setProperty("LoadAsRectImg", true);
  try {
    alg->execute();
  } catch (std::exception &e) {
    throw std::runtime_error(
        "Failed to load image. Could not load this file as a "
        "FITS image: " +
        std::string(e.what()));
  }
  if (!alg->isExecuted()) {
    throw std::runtime_error(
        "Failed to load image correctly. Note that even though "
        "the image file has been loaded it seems to contain errors.");
  }
  WorkspaceGroup_sptr wsg;
  MatrixWorkspace_sptr ws;
  try {
    wsg = AnalysisDataService::Instance().retrieveWS<WorkspaceGroup>(wsName);
    ws = AnalysisDataService::Instance().retrieveWS<MatrixWorkspace>(
        wsg->getNames()[0]);
  } catch (std::exception &e) {
    throw std::runtime_error(
        "Could not load image contents. An unrecoverable error "
        "happened when trying to load the image contents. Cannot "
        "display it. Error details: " +
        std::string(e.what()));
  }

  // draw image from workspace
  if (wsg && ws &&
      Mantid::API::AnalysisDataService::Instance().doesExist(ws->name())) {
    return wsg;
  } else {
    return WorkspaceGroup_sptr();
  }
}

void TomographyIfaceModel::logMsg(const std::string &msg) { g_log.notice(msg); }

void TomographyIfaceModel::logErrMsg(const std::string &msg) {
  g_log.error(msg);
}

/**
 * Produces a comma separated list of coordinates as a string of real values
 *
 * @param coords Coordinates given as point 1 (x,y), point 2 (x,y)
 *
 * @returns A string like "x1, y1, x2, y2"
 */
std::string boxCoordinatesToCSV(const ImageStackPreParams::Box2D &coords) {
  std::string s_left = std::to_string(coords.second.X());
  std::string s_top = std::to_string(coords.first.Y());
  std::string s_right = std::to_string(coords.first.X());
  std::string s_bottom = std::to_string(coords.second.Y());

  return s_left + ", " + s_top + ", " + s_right + ", " + s_bottom;
}

/**
 * Build options string to send them to the tomographic reconstruction
 * scripts command line.
 *
 * @param filters Settings for the pre-post processing steps/filters
 *
 * @param corRegions center and regions selected by the user (region
 * of intererst/analysis area and normalization or air region).
 *
 * @param local whether to adapt the options for a local run (as
 * opposed to a remote compute resource)
 *
 * @param opts array where to add the options (one element will be
 * added for every option).
 *
 * This doesn't belong here and should be moved to more appropriate
 * place when the settings settle.
 */
void TomographyIfaceModel::filtersCfgToCmdOpts(
    const TomoReconFiltersSettings &filters,
    const ImageStackPreParams &corRegions, const bool local,
    std::vector<std::string> &opts) const {

  opts.emplace_back("--input-path=" + adaptInputPathForExecution(
                                          m_pathsConfig.pathSamples(), local));

  const std::string alg = getCurrentToolMethod();

  // check the general enable option and the dataset specific enable
  if (filters.prep.normalizeByFlats && m_pathsConfig.m_pathOpenBeamEnabled) {
    const std::string flat = m_pathsConfig.pathOpenBeam();
    if (!flat.empty())
      opts.emplace_back("--input-path-flat=" +
                        adaptInputPathForExecution(flat, local));
  }

  if (filters.prep.normalizeByDarks && m_pathsConfig.m_pathDarkEnabled) {
    const std::string dark = m_pathsConfig.pathDarks();
    if (!dark.empty())
      opts.emplace_back("--input-path-dark=" +
                        adaptInputPathForExecution(dark, local));
  }

  std::string openList;
  std::string closeList;
  // TODOMODL how to handle this? we still need to know what the resource is,
  // because local is windows and remote is linux
  if (local) {
    openList = "[";
    closeList = "]";
  } else {
    openList = "'[";
    closeList = "]'";
  }
  if ((corRegions.roi.first.X() > 0 || corRegions.roi.second.X() > 0) &&
      (corRegions.roi.first.Y() > 0 || corRegions.roi.second.Y() > 0)) {
    opts.emplace_back("--region-of-interest=" + openList +
                      boxCoordinatesToCSV(corRegions.roi) + closeList);
  }

  if (filters.prep.normalizeByAirRegion) {
    if (0 != corRegions.normalizationRegion.first.X() ||
        0 != corRegions.normalizationRegion.second.X())
      opts.emplace_back("--air-region=" + openList +
                        boxCoordinatesToCSV(corRegions.normalizationRegion) +
                        closeList);
  }

  const std::string outBase =
      buildOutReconstructionDir(m_pathsConfig.pathSamples(), local);

  // append a 'now' string
  auto now = Mantid::Kernel::DateAndTime::getCurrentTime();
  const std::string timeAppendix = now.toFormattedString("%Y%B%d_%H%M%S") +
                                   "_" + std::to_string(now.nanoseconds());

  // one name for this particular reconstruction, like:
  // out_reconstruction_TomoPy_gridrec_
  const std::string reconName =
      "reconstruction_" + m_currentToolName + "_" + alg + "_" + timeAppendix;

  const std::string outOpt = outBase + "/" + reconName;

  if (local) {
    // doesn't go through the shell so it should not have quotes
    opts.emplace_back("--output=" + adaptInputPathForExecution(outOpt, local));
  } else {
    opts.emplace_back("--output=\"" +
                      adaptInputPathForExecution(outOpt, local) + "\"");
  }

  // TODO: will/should use m_systemSettings.m_outputPathCompPreProcessed to
  // set an option like --output-pre_processed. For now the pre_processed
  // files go inside the directory of the reconstructed files.

  opts.emplace_back("--median-filter-size=" +
                    std::to_string(filters.prep.medianFilterWidth));

  // Filters:

  // TODO: (we'd require here IMAT specific headers to become available soon)
  // if (filters.prep.normalizeByProtonCharge)

  double cor = 0;
  cor = corRegions.cor.X();
  opts.emplace_back("--cor=" + std::to_string(cor));

  int rotationIdx = static_cast<int>(corRegions.rotation / 90);
  // filters.prep.rotation
  opts.emplace_back("--rotation=" + std::to_string(rotationIdx));

  // filters.prep.maxAngle
  opts.emplace_back("--max-angle=" + std::to_string(filters.prep.maxAngle));

  // prep.scaleDownFactor
  if (filters.prep.scaleDownFactor > 1)
    opts.emplace_back("--scale-down=" +
                      std::to_string(filters.prep.scaleDownFactor));

  // postp.circMaskRadius
  opts.emplace_back("--circular-mask=" +
                    std::to_string(filters.postp.circMaskRadius));

  // postp.cutOffLevel
  if (filters.postp.cutOffLevel > 0.0)
    opts.emplace_back("--cut-off=" + std::to_string(filters.postp.cutOffLevel));

  // TODO: this should take the several possible alternatives from the user
  // interface
  opts.emplace_back("--out-img-format=png");
}

/**
 * Converts paths to paths that will work for the reconstruction
 * scripts on the local or remote machine.
 *
 * @param path path to a directory (samples/flats/darks)
 * @param local adapt the path to local or remote execution
 *
 * @return path string ready to be used by the reconstruction scripts
 */
std::string
TomographyIfaceModel::adaptInputPathForExecution(const std::string &path,
                                                 const bool local) const {
  if (local)
    return path;

  std::string result;
  // For example, request /media/scarf/data/RB0000/...
  // which needs to be translated into: /work/scarf/data/RB0000/...
  if (std::string::npos !=
      path.find(m_systemSettings.m_local.m_remoteDriveOrMountPoint)) {
    result = path;
    boost::replace_all(result,
                       m_systemSettings.m_local.m_remoteDriveOrMountPoint,
                       m_systemSettings.m_remote.m_basePathTomoData);
    boost::replace_all(result, "\\", "/");
  } else {
    result = path;
    // Remote (to UNIX), assuming SCARF or similar
    boost::replace_all(result, "\\", "/");
    if (result.length() >= 2 && ':' == result[1]) {
      if (2 == result.length())
        result = ""; // don't accept '/'
      else
        result = result.substr(2);
    }
  }

  return result;
}

/**
 * Builds a base path for the output directory and files (which go in
 * a subdirectory usually called 'processed' next to the
 * samples/flats/darks directories).
 *
 * @param samplesDir full path to samples
 *
 * @return path to which an output directory name can be appended, to
 * output the reconstructed volume to.
 */
std::string
TomographyIfaceModel::buildOutReconstructionDir(const std::string &samplesDir,
                                                bool) const {
  // TODO: guessing from sample dir always at the moment.
  // We might want to distinguish local/remote runs at some point
  // (second parameter)
  // Remote runs would ideally use buildOutReconstructionDirFromSystemRoot()
  return buildOutReconstructionDirFromSamplesDir(samplesDir);
}

/**
 * This method enforces the proper
 * path following current IMAT rules, regardless of where the samples
 * path was located.
 *
 * @param samplesDir full path to sample images
 *
 * @param local whether to adapt the path rules options for a local
 * run (as opposed to a remote compute resource)
 *
 * @return path to which an output directory name can be appended, to
 * output the reconstructed volume to.
 */
std::string TomographyIfaceModel::buildOutReconstructionDirFromSystemRoot(
    const std::string &samplesDir, bool local) const {
  // Like /work/imat/data/RB00XYZTUV/sampleA/processed/
  // Split in components like: /work/imat + / + data + / + RB00XYZTUV + / +
  // sampleA + / + processed
  std::string rootBase;
  if (local) {
    rootBase = m_systemSettings.m_local.m_basePathTomoData;
  } else {
    rootBase = m_systemSettings.m_remote.m_basePathTomoData;
  }

  // Guess sample name (example: 'sampleA') from the input data path
  Poco::Path pathToSample(samplesDir);
  pathToSample = pathToSample.parent();
  std::string sampleName = pathToSample.directory(pathToSample.depth() - 1);
  // safe fallback for pathological cases (samples in a root directory, etc.)
  if (sampleName.empty())
    sampleName = "sample";

  const std::string outBase = rootBase + "/" +
                              m_systemSettings.m_pathComponents[0] + "/" +
                              m_experimentRef + "/" + sampleName + "/" +
                              m_systemSettings.m_outputPathCompReconst;

  return outBase;
}

/**
 * Builds a base path for the output directory and files by looking
 * for the parent of the samples directory. This method will work
 * regardless of whether the samples directory location follows the
 * proper IMAT conventions.
 *
 * @param samplesDir full path to samples
 *
 * @return path to which an output directory name can be appended, to
 * output the reconstructed volume to.
 */
std::string TomographyIfaceModel::buildOutReconstructionDirFromSamplesDir(
    const std::string &samplesDir) const {
  // Guess sample name (example 'sampleA') from the input data/sample
  // images path
  Poco::Path path(samplesDir);

  path = path.parent();
  path.append(m_systemSettings.m_outputPathCompReconst);

  return path.toString();
}
} // namespace CustomInterfaces
} // namespace MantidQt<|MERGE_RESOLUTION|>--- conflicted
+++ resolved
@@ -5,10 +5,7 @@
 #include "MantidQtAPI/AlgorithmRunner.h"
 #include "MantidQtCustomInterfaces/Tomography/TomographyIfaceModel.h"
 
-<<<<<<< HEAD
-=======
 #include "MantidQtCustomInterfaces/Tomography/TomographyCommandArguments.h"
->>>>>>> 55ca7b80
 #include "MantidQtCustomInterfaces/Tomography/TomographyIfaceModel.h"
 #include "MantidQtCustomInterfaces/Tomography/TomographyProcess.h"
 #include "MantidQtCustomInterfaces/Tomography/TomographyThread.h"
@@ -348,20 +345,13 @@
 void TomographyIfaceModel::prepareSubmissionArguments(
     const bool local, std::string &runnable, std::vector<std::string> &args,
     std::string &allOpts) {
-<<<<<<< HEAD
-  if (!m_currentToolSettings) {
-    throw std::invalid_argument("Settings for tool not set up");
-  }
-=======
-
->>>>>>> 55ca7b80
+
   const std::string tool = usingTool();
   const std::string cmd = m_currentToolSettings->toCommand();
 
   std::string longOpt;
   // this gets the runnable from the whole string
   splitCmdLine(cmd, runnable, longOpt);
-<<<<<<< HEAD
 
   // this is discarded for all tools but the custom command
   std::string trailingCommands;
@@ -389,38 +379,6 @@
 
   // used for remote submission
   allOpts = constructSingleStringFromVector(args);
-
-  logMsg("Running " + usingTool() + ", with binary: " + runnable +
-         ", with parameters: " + allOpts);
-=======
-
-  // this is discarded for all tools but the custom command
-  std::string trailingCommands;
-  if (local) {
-    std::string execScriptPath;
-    splitCmdLine(longOpt, execScriptPath, trailingCommands);
-    args.emplace_back(execScriptPath);
-  }
-
-  if (tool == g_customCmdTool) {
-    // if it's local we need to append the trailingCommands, as the
-    // external interpreter and script path are already appended, the script
-    // path has to be in a separate argument member otherwise running the
-    // external interpreter fails if remote we just want to append all of the
-    // options, the script path is already appended
-    args.emplace_back(local ? trailingCommands : longOpt);
-    allOpts = constructSingleStringFromVector(args);
-    return;
-  }
-
-  // appends the additional options tool name, algorithm name, filters, etc
-  makeTomoRecScriptOptions(local, args);
-
-  checkIfToolIsSetupProperly(tool, cmd, args);
-
-  // used for remote submission
-  allOpts = constructSingleStringFromVector(args);
->>>>>>> 55ca7b80
 }
 
 /**
@@ -481,13 +439,10 @@
     const std::string &compRes, const std::string &runnable,
     const std::string &allOpts) {
   // with SCARF we use one (pseudo)-transaction for every submission
-<<<<<<< HEAD
-=======
 
   logMsg("Running " + usingTool() + ", with binary: " + runnable +
          ", with parameters: " + allOpts);
 
->>>>>>> 55ca7b80
   auto transAlg = Mantid::API::AlgorithmManager::Instance().createUnmanaged(
       "StartRemoteTransaction");
   transAlg->initialize();
@@ -534,13 +489,10 @@
 
   // Can only run one reconstruction at a time
   // Qt doesn't use exceptions so we can't make sure it ran here
-<<<<<<< HEAD
-=======
 
   logMsg("Running " + usingTool() + ", with binary: " + runnable +
          ", with parameters: " + allOpts);
 
->>>>>>> 55ca7b80
   worker.setup(runnable, args, allOpts);
   thread.start();
 }
@@ -617,19 +569,10 @@
 void TomographyIfaceModel::updateProcessInJobList(const qint64 pid,
                                                   const int exitCode) {
   // cast to string from qint64 so we can compare
-<<<<<<< HEAD
   const std::string processPID = std::to_string(pid);
   for (auto &job : m_jobsStatusLocal) {
     if (job.id == processPID && exitCode == 1) {
       job.status = "Exit";
-=======
-  const std::string processPID = std::to_string(static_cast<int>(pid));
-  for (auto &job : m_jobsStatusLocal) {
-    if (job.id == processPID) {
-      if (exitCode == 1) {
-        job.status = "Exit";
-      }
->>>>>>> 55ca7b80
     }
   }
 }
