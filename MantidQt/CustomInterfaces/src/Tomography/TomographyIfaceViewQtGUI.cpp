--- conflicted
+++ resolved
@@ -175,11 +175,7 @@
 
   // this is a Qt widget, let Qt manage the pointer
   m_tabROIW = new TomographyROIViewQtWidget(m_ui.tabMain);
-<<<<<<< HEAD
   m_ui.tabMain->addTab(m_tabROIW, QString("ROI"));
-=======
-  m_ui.tabMain->addTab(m_tabROIW, QString("ROI etc."));
->>>>>>> 1f61b3ea
 
   QWidget *tabFiltersW = new QWidget();
   m_uiTabFilters.setupUi(tabFiltersW);
@@ -227,7 +223,6 @@
 void TomographyIfaceViewQtGUI::doSetupSectionRoi() {
   // connect the auto CoR button to run an external python process
   connect(m_tabROIW,
-<<<<<<< HEAD
           SIGNAL(findCORClickedSignal(std::string, std::vector<std::string>)),
           this,
           SLOT(runExternalProcess(std::string, std::vector<std::string>)));
@@ -242,12 +237,6 @@
     const std::string &path) {
   m_pathsConfig.updatePathSamples(path);
   m_presenter->notify(ITomographyIfacePresenter::TomoPathsEditedByUser);
-=======
-          SIGNAL(findCORClicked(std::string, std::vector<std::string>)), this,
-          SLOT(runExternalProcess(std::string, std::vector<std::string>)));
-  connect(this, SIGNAL(externalProcessFinished(QString)), m_tabROIW,
-          SLOT(readCoRFromProcessOutput(QString)));
->>>>>>> 1f61b3ea
 }
 
 void TomographyIfaceViewQtGUI::runExternalProcess(
@@ -1254,17 +1243,6 @@
 
 void TomographyIfaceViewQtGUI::flatsPathCheckStatusChanged(int status) {
   bool enable = 0 != status;
-<<<<<<< HEAD
-  // Alternative behavior, whereby disabling would also imply clearing:
-  // TODOVIEW: not totally clear at the moment what users will prefer
-  // if (!enable) {
-  //   m_pathsConfig.updatePathOpenBeam("");
-  // } else {
-  //   m_uiTabRun.lineEdit_path_flats->setText(
-  //       QString::fromStdString(m_pathsConfig));
-  // }
-=======
->>>>>>> 1f61b3ea
 
   // grab new value and enable/disable related widgets
   m_pathsConfig.m_pathOpenBeamEnabled = enable;
@@ -1275,18 +1253,6 @@
 
 void TomographyIfaceViewQtGUI::darksPathCheckStatusChanged(int status) {
   bool enable = 0 != status;
-<<<<<<< HEAD
-  // Alternative behavior, whereby disabling would also imply clearing:
-  // TODOVIEW: not totally clear at the moment what users will prefer
-  // if (!enable) {
-  //   m_pathsConfig.updatePathDarks("");
-  // } else {
-  //   m_uiTabRun.lineEdit_path_darks->setText(
-  //       QString::fromStdString(m_pathsConfig));
-  // }
-=======
-
->>>>>>> 1f61b3ea
   m_pathsConfig.m_pathDarkEnabled = enable;
   m_uiTabRun.lineEdit_path_darks->setEnabled(enable);
   m_uiTabRun.pushButton_darks_dir->setEnabled(enable);
