--- conflicted
+++ resolved
@@ -376,7 +376,7 @@
     return;
   }
 
-<<<<<<< HEAD
+
   // Convert back to original sample units
   if (m_originalSampleUnits != "Wavelength") {
     auto ws = AnalysisDataService::Instance().retrieveWS<MatrixWorkspace>(
@@ -388,12 +388,6 @@
     addConvertUnitsStep(ws, m_originalSampleUnits, "", eMode);
   }
 
-=======
-  // Add save algorithms if required
-  bool save = m_uiForm.ckSave->isChecked();
-  if (save)
-    addSaveWorkspaceToQueue(QString::fromStdString(m_pythonExportWsName));
->>>>>>> efd80ef5
   if (useCan) {
     if (m_uiForm.ckShiftCan->isChecked()) { // If container is shifted
       IAlgorithm_sptr shiftLog =
