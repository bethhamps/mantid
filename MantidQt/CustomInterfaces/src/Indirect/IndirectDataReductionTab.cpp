#include "MantidQtCustomInterfaces/Indirect/IndirectDataReductionTab.h"

#include "MantidAPI/AlgorithmManager.h"
#include "MantidAPI/MatrixWorkspace.h"
#include "MantidGeometry/Instrument.h"
#include "MantidKernel/Logger.h"
#include "MantidQtCustomInterfaces/Indirect/IndirectDataReduction.h"

using namespace Mantid::API;
using namespace Mantid::Geometry;
using namespace Mantid::Kernel;

namespace {
Mantid::Kernel::Logger g_log("IndirectDataReductionTab");
}

namespace MantidQt {
namespace CustomInterfaces {
//----------------------------------------------------------------------------------------------
/** Constructor
 */
IndirectDataReductionTab::IndirectDataReductionTab(IndirectDataReduction *idrUI,
                                                   QObject *parent)
    : IndirectTab(parent), m_idrUI(idrUI), m_tabRunning(false) {
  connect(m_batchAlgoRunner, SIGNAL(batchComplete(bool)), this,
          SLOT(tabExecutionComplete(bool)));
}

//----------------------------------------------------------------------------------------------
/** Destructor
 */
IndirectDataReductionTab::~IndirectDataReductionTab() {}

void IndirectDataReductionTab::runTab() {
  if (validate()) {
    m_tabStartTime = DateAndTime::getCurrentTime();
    m_tabRunning = true;
    emit updateRunButton(false, "Running...", "Running data reduction...");
    run();
  } else {
    g_log.warning("Failed to validate indirect tab input!");
  }
}

/**
 * Slot used to update the run button when an algorithm that was strted by the
 * Run button complete.
 *
 * @param error Unused
 */
void IndirectDataReductionTab::tabExecutionComplete(bool error) {
  UNUSED_ARG(error);
  if (m_tabRunning) {
    m_tabRunning = false;
    emit updateRunButton();
  }
}

/**
 * Loads an empty instrument into a workspace (__empty_INST) unless the
 * workspace already exists.
 *
 * If an analyser and reflection are supplied then the corresponding IPF is also
 * loaded.
 *
 * @param instrumentName Name of the instrument to load
 * @param analyser Analyser being used (optional)
 * @param reflection Relection being used (optional)
 * @returns Pointer to instrument workspace
 */
Mantid::API::MatrixWorkspace_sptr
IndirectDataReductionTab::loadInstrumentIfNotExist(std::string instrumentName,
                                                   std::string analyser,
                                                   std::string reflection) {
  return m_idrUI->loadInstrumentIfNotExist(instrumentName, analyser,
                                           reflection);
}

/**
 * Gets details for the current instrument configuration defined in Convert To
 * Energy tab.
 *
 * @return Map of information ID to value
 */
QMap<QString, QString> IndirectDataReductionTab::getInstrumentDetails() {
  return m_idrUI->getInstrumentDetails();
}

/**
 * Returns a pointer to the instrument configuration widget common to all tabs.
 *
 * @return Instrument config widget
 */
MantidWidgets::IndirectInstrumentConfig *
IndirectDataReductionTab::getInstrumentConfiguration() {
  return m_idrUI->m_uiForm.iicInstrumentConfiguration;
}

<<<<<<< HEAD
  /**
   * Gets default peak and background ranges for an instrument in time of flight.
   *
   * @param instName Name of instrument
   * @param analyser Analyser component
   * @param reflection Reflection used
   *
   * @returns A map of range ID to value
   */
  std::map<std::string, double> IndirectDataReductionTab::getRangesFromInstrument(
      QString instName, QString analyser, QString reflection)
  {
    // Get any unset parameters
    if(instName.isEmpty())
      instName = getInstrumentConfiguration()->getInstrumentName();
    if(analyser.isEmpty())
      analyser = getInstrumentConfiguration()->getAnalyserName();
    if(reflection.isEmpty())
      reflection = getInstrumentConfiguration()->getReflectionName();

    std::map<std::string, double> ranges;

    // Get the instrument
    auto instWs = loadInstrumentIfNotExist(instName.toStdString(), analyser.toStdString(), reflection.toStdString());
    auto inst = instWs->getInstrument();

    // Get the analyser component
    auto comp = inst->getComponentByName(analyser.toStdString());
    if(!comp)
      return ranges;

    // Get the resolution of the analyser
    auto resParams = comp->getNumberParameter("resolution", true);
    if(resParams.size() < 1)
      return ranges;
    double resolution = resParams[0];

    std::vector<double> x;
    x.push_back(-6 * resolution);
    x.push_back(-5 * resolution);
    x.push_back(-2 * resolution);
    x.push_back(0);
    x.push_back(2 * resolution);
    std::vector<double> y;
    y.push_back(1);
    y.push_back(2);
    y.push_back(3);
    y.push_back(4);
    std::vector<double> e(4, 0);

    IAlgorithm_sptr createWsAlg = AlgorithmManager::Instance().create("CreateWorkspace");
    createWsAlg->setChild(true);
    createWsAlg->initialize();
    createWsAlg->setProperty("OutputWorkspace", "__energy");
    createWsAlg->setProperty("DataX", x);
    createWsAlg->setProperty("DataY", y);
    createWsAlg->setProperty("DataE", e);
    createWsAlg->setProperty("Nspec", 1);
    createWsAlg->setProperty("UnitX", "DeltaE");
    createWsAlg->execute();
    MatrixWorkspace_sptr energyWs = createWsAlg->getProperty("OutputWorkspace");

    IAlgorithm_sptr convertHistAlg = AlgorithmManager::Instance().create("ConvertToHistogram");
    convertHistAlg->setChild(true);
    convertHistAlg->initialize();
    convertHistAlg->setProperty("InputWorkspace", energyWs);
    convertHistAlg->setProperty("OutputWorkspace", "__energy");
    convertHistAlg->execute();
    energyWs = convertHistAlg->getProperty("OutputWorkspace");

    IAlgorithm_sptr loadInstAlg = AlgorithmManager::Instance().create("LoadInstrument");
    loadInstAlg->setChild(true);
    loadInstAlg->initialize();
    loadInstAlg->setProperty("Workspace", energyWs);
    loadInstAlg->setProperty("InstrumentName", instName.toStdString());
    loadInstAlg->setProperty("RewriteSpectraMap", OptionalBool(true));
    loadInstAlg->execute();
    energyWs = loadInstAlg->getProperty("Workspace");

    std::string idfDirectory = Mantid::Kernel::ConfigService::Instance().getString("instrumentDefinition.directory");
    QString ipfFilename = QString::fromStdString(idfDirectory) + instName + "_" + analyser + "_" + reflection + "_Parameters.xml";

    IAlgorithm_sptr loadParamAlg = AlgorithmManager::Instance().create("LoadParameterFile");
    loadParamAlg->setChild(true);
    loadParamAlg->initialize();
    loadParamAlg->setProperty("Workspace", energyWs);
    loadParamAlg->setProperty("Filename", ipfFilename.toStdString());
    loadParamAlg->execute();
    energyWs = loadParamAlg->getProperty("Workspace");

    double efixed = getEFixed(energyWs);

    auto &spectrum = energyWs->getSpectrum(0);
    spectrum.setSpectrumNo(3);
    spectrum.clearDetectorIDs();
    spectrum.addDetectorID(3);

    IAlgorithm_sptr convUnitsAlg = AlgorithmManager::Instance().create("ConvertUnits");
    convUnitsAlg->setChild(true);
    convUnitsAlg->initialize();
    convUnitsAlg->setProperty("InputWorkspace", energyWs);
    convUnitsAlg->setProperty("OutputWorkspace", "__tof");
    convUnitsAlg->setProperty("Target", "TOF");
    convUnitsAlg->setProperty("EMode", "Indirect");
    convUnitsAlg->setProperty("EFixed", efixed);
    convUnitsAlg->execute();
    MatrixWorkspace_sptr tofWs = convUnitsAlg->getProperty("OutputWorkspace");

    std::vector<double> tofData = tofWs->readX(0);
    ranges["peak-start-tof"] = tofData[0];
    ranges["peak-end-tof"] = tofData[2];
    ranges["back-start-tof"] = tofData[3];
    ranges["back-end-tof"] = tofData[4];
=======
/**
 * Gets default peak and background ranges for an instrument in time of flight.
 *
 * @param instName Name of instrument
 * @param analyser Analyser component
 * @param reflection Reflection used
 *
 * @returns A map of range ID to value
 */
std::map<std::string, double> IndirectDataReductionTab::getRangesFromInstrument(
    QString instName, QString analyser, QString reflection) {
  // Get any unset parameters
  if (instName.isEmpty())
    instName = getInstrumentConfiguration()->getInstrumentName();
  if (analyser.isEmpty())
    analyser = getInstrumentConfiguration()->getAnalyserName();
  if (reflection.isEmpty())
    reflection = getInstrumentConfiguration()->getReflectionName();

  std::map<std::string, double> ranges;

  // Get the instrument
  auto instWs = loadInstrumentIfNotExist(
      instName.toStdString(), analyser.toStdString(), reflection.toStdString());
  auto inst = instWs->getInstrument();

  // Get the analyser component
  auto comp = inst->getComponentByName(analyser.toStdString());
  if (!comp)
    return ranges;
>>>>>>> cc84f29a

  // Get the resolution of the analyser
  auto resParams = comp->getNumberParameter("resolution", true);
  if (resParams.size() < 1)
    return ranges;
  double resolution = resParams[0];

  std::vector<double> x;
  x.push_back(-6 * resolution);
  x.push_back(-5 * resolution);
  x.push_back(-2 * resolution);
  x.push_back(0);
  x.push_back(2 * resolution);
  std::vector<double> y;
  y.push_back(1);
  y.push_back(2);
  y.push_back(3);
  y.push_back(4);
  std::vector<double> e(4, 0);

  IAlgorithm_sptr createWsAlg =
      AlgorithmManager::Instance().create("CreateWorkspace");
  createWsAlg->setChild(true);
  createWsAlg->initialize();
  createWsAlg->setProperty("OutputWorkspace", "__energy");
  createWsAlg->setProperty("DataX", x);
  createWsAlg->setProperty("DataY", y);
  createWsAlg->setProperty("DataE", e);
  createWsAlg->setProperty("Nspec", 1);
  createWsAlg->setProperty("UnitX", "DeltaE");
  createWsAlg->execute();
  MatrixWorkspace_sptr energyWs = createWsAlg->getProperty("OutputWorkspace");

  IAlgorithm_sptr convertHistAlg =
      AlgorithmManager::Instance().create("ConvertToHistogram");
  convertHistAlg->setChild(true);
  convertHistAlg->initialize();
  convertHistAlg->setProperty("InputWorkspace", energyWs);
  convertHistAlg->setProperty("OutputWorkspace", "__energy");
  convertHistAlg->execute();
  energyWs = convertHistAlg->getProperty("OutputWorkspace");

  IAlgorithm_sptr loadInstAlg =
      AlgorithmManager::Instance().create("LoadInstrument");
  loadInstAlg->setChild(true);
  loadInstAlg->initialize();
  loadInstAlg->setProperty("Workspace", energyWs);
  loadInstAlg->setProperty("InstrumentName", instName.toStdString());
  loadInstAlg->setProperty("RewriteSpectraMap", OptionalBool(true));
  loadInstAlg->execute();
  energyWs = loadInstAlg->getProperty("Workspace");

  std::string idfDirectory =
      Mantid::Kernel::ConfigService::Instance().getString(
          "instrumentDefinition.directory");
  QString ipfFilename = QString::fromStdString(idfDirectory) + instName + "_" +
                        analyser + "_" + reflection + "_Parameters.xml";

  IAlgorithm_sptr loadParamAlg =
      AlgorithmManager::Instance().create("LoadParameterFile");
  loadParamAlg->setChild(true);
  loadParamAlg->initialize();
  loadParamAlg->setProperty("Workspace", energyWs);
  loadParamAlg->setProperty("Filename", ipfFilename.toStdString());
  loadParamAlg->execute();
  energyWs = loadParamAlg->getProperty("Workspace");

  double efixed = getEFixed(energyWs);
  auto spectraMinDbl =
      energyWs->getInstrument()->getNumberParameter("spectra-min")[0];
  Mantid::specnum_t spectraMin =
      boost::lexical_cast<Mantid::specnum_t>(spectraMinDbl);

  auto spectrum = energyWs->getSpectrum(0);
  spectrum->setSpectrumNo(spectraMin);
  spectrum->clearDetectorIDs();
  spectrum->addDetectorID(spectraMin);

  IAlgorithm_sptr convUnitsAlg =
      AlgorithmManager::Instance().create("ConvertUnits");
  convUnitsAlg->setChild(true);
  convUnitsAlg->initialize();
  convUnitsAlg->setProperty("InputWorkspace", energyWs);
  convUnitsAlg->setProperty("OutputWorkspace", "__tof");
  convUnitsAlg->setProperty("Target", "TOF");
  convUnitsAlg->setProperty("EMode", "Indirect");
  convUnitsAlg->setProperty("EFixed", efixed);
  convUnitsAlg->execute();
  MatrixWorkspace_sptr tofWs = convUnitsAlg->getProperty("OutputWorkspace");

  std::vector<double> tofData = tofWs->readX(0);
  ranges["peak-start-tof"] = tofData[0];
  ranges["peak-end-tof"] = tofData[2];
  ranges["back-start-tof"] = tofData[3];
  ranges["back-end-tof"] = tofData[4];

  return ranges;
}

} // namespace CustomInterfaces
} // namespace Mantid<|MERGE_RESOLUTION|>--- conflicted
+++ resolved
@@ -96,121 +96,6 @@
   return m_idrUI->m_uiForm.iicInstrumentConfiguration;
 }
 
-<<<<<<< HEAD
-  /**
-   * Gets default peak and background ranges for an instrument in time of flight.
-   *
-   * @param instName Name of instrument
-   * @param analyser Analyser component
-   * @param reflection Reflection used
-   *
-   * @returns A map of range ID to value
-   */
-  std::map<std::string, double> IndirectDataReductionTab::getRangesFromInstrument(
-      QString instName, QString analyser, QString reflection)
-  {
-    // Get any unset parameters
-    if(instName.isEmpty())
-      instName = getInstrumentConfiguration()->getInstrumentName();
-    if(analyser.isEmpty())
-      analyser = getInstrumentConfiguration()->getAnalyserName();
-    if(reflection.isEmpty())
-      reflection = getInstrumentConfiguration()->getReflectionName();
-
-    std::map<std::string, double> ranges;
-
-    // Get the instrument
-    auto instWs = loadInstrumentIfNotExist(instName.toStdString(), analyser.toStdString(), reflection.toStdString());
-    auto inst = instWs->getInstrument();
-
-    // Get the analyser component
-    auto comp = inst->getComponentByName(analyser.toStdString());
-    if(!comp)
-      return ranges;
-
-    // Get the resolution of the analyser
-    auto resParams = comp->getNumberParameter("resolution", true);
-    if(resParams.size() < 1)
-      return ranges;
-    double resolution = resParams[0];
-
-    std::vector<double> x;
-    x.push_back(-6 * resolution);
-    x.push_back(-5 * resolution);
-    x.push_back(-2 * resolution);
-    x.push_back(0);
-    x.push_back(2 * resolution);
-    std::vector<double> y;
-    y.push_back(1);
-    y.push_back(2);
-    y.push_back(3);
-    y.push_back(4);
-    std::vector<double> e(4, 0);
-
-    IAlgorithm_sptr createWsAlg = AlgorithmManager::Instance().create("CreateWorkspace");
-    createWsAlg->setChild(true);
-    createWsAlg->initialize();
-    createWsAlg->setProperty("OutputWorkspace", "__energy");
-    createWsAlg->setProperty("DataX", x);
-    createWsAlg->setProperty("DataY", y);
-    createWsAlg->setProperty("DataE", e);
-    createWsAlg->setProperty("Nspec", 1);
-    createWsAlg->setProperty("UnitX", "DeltaE");
-    createWsAlg->execute();
-    MatrixWorkspace_sptr energyWs = createWsAlg->getProperty("OutputWorkspace");
-
-    IAlgorithm_sptr convertHistAlg = AlgorithmManager::Instance().create("ConvertToHistogram");
-    convertHistAlg->setChild(true);
-    convertHistAlg->initialize();
-    convertHistAlg->setProperty("InputWorkspace", energyWs);
-    convertHistAlg->setProperty("OutputWorkspace", "__energy");
-    convertHistAlg->execute();
-    energyWs = convertHistAlg->getProperty("OutputWorkspace");
-
-    IAlgorithm_sptr loadInstAlg = AlgorithmManager::Instance().create("LoadInstrument");
-    loadInstAlg->setChild(true);
-    loadInstAlg->initialize();
-    loadInstAlg->setProperty("Workspace", energyWs);
-    loadInstAlg->setProperty("InstrumentName", instName.toStdString());
-    loadInstAlg->setProperty("RewriteSpectraMap", OptionalBool(true));
-    loadInstAlg->execute();
-    energyWs = loadInstAlg->getProperty("Workspace");
-
-    std::string idfDirectory = Mantid::Kernel::ConfigService::Instance().getString("instrumentDefinition.directory");
-    QString ipfFilename = QString::fromStdString(idfDirectory) + instName + "_" + analyser + "_" + reflection + "_Parameters.xml";
-
-    IAlgorithm_sptr loadParamAlg = AlgorithmManager::Instance().create("LoadParameterFile");
-    loadParamAlg->setChild(true);
-    loadParamAlg->initialize();
-    loadParamAlg->setProperty("Workspace", energyWs);
-    loadParamAlg->setProperty("Filename", ipfFilename.toStdString());
-    loadParamAlg->execute();
-    energyWs = loadParamAlg->getProperty("Workspace");
-
-    double efixed = getEFixed(energyWs);
-
-    auto &spectrum = energyWs->getSpectrum(0);
-    spectrum.setSpectrumNo(3);
-    spectrum.clearDetectorIDs();
-    spectrum.addDetectorID(3);
-
-    IAlgorithm_sptr convUnitsAlg = AlgorithmManager::Instance().create("ConvertUnits");
-    convUnitsAlg->setChild(true);
-    convUnitsAlg->initialize();
-    convUnitsAlg->setProperty("InputWorkspace", energyWs);
-    convUnitsAlg->setProperty("OutputWorkspace", "__tof");
-    convUnitsAlg->setProperty("Target", "TOF");
-    convUnitsAlg->setProperty("EMode", "Indirect");
-    convUnitsAlg->setProperty("EFixed", efixed);
-    convUnitsAlg->execute();
-    MatrixWorkspace_sptr tofWs = convUnitsAlg->getProperty("OutputWorkspace");
-
-    std::vector<double> tofData = tofWs->readX(0);
-    ranges["peak-start-tof"] = tofData[0];
-    ranges["peak-end-tof"] = tofData[2];
-    ranges["back-start-tof"] = tofData[3];
-    ranges["back-end-tof"] = tofData[4];
-=======
 /**
  * Gets default peak and background ranges for an instrument in time of flight.
  *
@@ -241,7 +126,6 @@
   auto comp = inst->getComponentByName(analyser.toStdString());
   if (!comp)
     return ranges;
->>>>>>> cc84f29a
 
   // Get the resolution of the analyser
   auto resParams = comp->getNumberParameter("resolution", true);
@@ -315,10 +199,10 @@
   Mantid::specnum_t spectraMin =
       boost::lexical_cast<Mantid::specnum_t>(spectraMinDbl);
 
-  auto spectrum = energyWs->getSpectrum(0);
-  spectrum->setSpectrumNo(spectraMin);
-  spectrum->clearDetectorIDs();
-  spectrum->addDetectorID(spectraMin);
+  auto &spectrum = energyWs->getSpectrum(0);
+  spectrum.setSpectrumNo(spectraMin);
+  spectrum.clearDetectorIDs();
+  spectrum.addDetectorID(spectraMin);
 
   IAlgorithm_sptr convUnitsAlg =
       AlgorithmManager::Instance().create("ConvertUnits");
