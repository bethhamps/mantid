--- conflicted
+++ resolved
@@ -7,11 +7,7 @@
     <x>0</x>
     <y>0</y>
     <width>803</width>
-<<<<<<< HEAD
-    <height>705</height>
-=======
     <height>689</height>
->>>>>>> 58e3069f
    </rect>
   </property>
   <property name="windowTitle">
