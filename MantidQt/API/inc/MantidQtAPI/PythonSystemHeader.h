#ifndef PYTHONSYSTEMHEADER_H_
#define PYTHONSYSTEMHEADER_H_

//  This file serves as a wrapper around <Python.h> which allows it to be
//  compiled with GCC 2.95.2 under Win32 and which disables the default MSVC
//  behavior so that a program may be compiled in debug mode without requiring a
//  special debugging build of the Python library.
#include <boost/python/detail/wrap_python.hpp>

// A few more Python headers
#include <compile.h>
#include <eval.h>
#include <traceback.h>
#include <frameobject.h>

<<<<<<< HEAD
// Macros for 2/3 compatability
#if PY_VERSION_HEX >= 0x03000000
# define IS_PY3K
# define INT_CHECK PyLong_Check
# define TO_LONG PyLong_AsLong
# define STR_CHECK PyUnicode_Check
# define TO_CSTRING _PyUnicode_AsString
# define FROM_CSTRING PyUnicode_FromString
# define CODE_OBJECT(x) x
#else
# define INT_CHECK PyInt_Check
# define TO_LONG PyInt_AsLong
# define STR_CHECK PyString_Check
# define TO_CSTRING PyString_AsString
# define FROM_CSTRING PyString_FromString
# define CODE_OBJECT(x) (PyCodeObject *)x
#endif


#endif //PYTHONSYSTEMHEADER_H_
=======
#endif // PYTHONSYSTEMHEADER_H_
>>>>>>> 29507c26
<|MERGE_RESOLUTION|>--- conflicted
+++ resolved
@@ -13,7 +13,6 @@
 #include <traceback.h>
 #include <frameobject.h>
 
-<<<<<<< HEAD
 // Macros for 2/3 compatability
 #if PY_VERSION_HEX >= 0x03000000
 # define IS_PY3K
@@ -33,7 +32,4 @@
 #endif
 
 
-#endif //PYTHONSYSTEMHEADER_H_
-=======
-#endif // PYTHONSYSTEMHEADER_H_
->>>>>>> 29507c26
+#endif // PYTHONSYSTEMHEADER_H_