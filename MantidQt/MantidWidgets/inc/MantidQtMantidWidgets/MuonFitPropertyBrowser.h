--- conflicted
+++ resolved
@@ -78,17 +78,14 @@
   }
   /// Set multiple fitting mode on or off
   void setMultiFittingMode(bool enabled) override;
-<<<<<<< HEAD
   /// After fit checks done, continue
   void continueAfterChecks(bool sequential) override;
-=======
   /// Remove a plotted guess
   void doRemoveGuess() override { emit removeGuess(); }
   /// Plot a guess function
   void doPlotGuess() override { emit plotGuess(); }
   /// Whether a guess is plotted or not
   bool hasGuess() const override;
->>>>>>> 38e6485a
 
 public slots:
   /// Perform the fit algorithm
