#ifndef MANTID_MANTIDWIDGETS_QDATAPROCESSORTWOLEVELTREEMODELTEST_H
#define MANTID_MANTIDWIDGETS_QDATAPROCESSORTWOLEVELTREEMODELTEST_H

#include "MantidAPI/ITableWorkspace.h"
#include "MantidAPI/TableRow.h"
#include "MantidAPI/WorkspaceFactory.h"
#include "MantidQtMantidWidgets/DataProcessorUI/QDataProcessorTwoLevelTreeModel.h"
#include <cxxtest/TestSuite.h>

using namespace MantidQt::MantidWidgets;
using namespace Mantid::API;

class QDataProcessorTwoLevelTreeModelTest : public CxxTest::TestSuite {

public:
  // Constructor (initializes whitelist)
  QDataProcessorTwoLevelTreeModelTest() {
    m_whitelist.addElement("Column1", "Property1", "Description1");
    m_whitelist.addElement("Column2", "Property2", "Description2");
  }

  ITableWorkspace_sptr oneRowTable() {
    ITableWorkspace_sptr ws = WorkspaceFactory::Instance().createTable();
    ws->addColumn("str", "Group");
    ws->addColumn("str", "Column1");
    ws->addColumn("str", "Column2");

    TableRow row = ws->appendRow();
    row << "group_0"
        << "row_00"
        << "row_01";

    return ws;
  }

  ITableWorkspace_sptr fourRowTable() {
    ITableWorkspace_sptr ws = WorkspaceFactory::Instance().createTable();
    ws->addColumn("str", "Group");
    ws->addColumn("str", "Column1");
    ws->addColumn("str", "Column2");

    TableRow row = ws->appendRow();
    row << "group0"
        << "group0_row0_col0"
        << "group0_row0_col1";
    row = ws->appendRow();
    row << "group0"
        << "group0_row1_col0"
        << "group0_row1_col1";
    row = ws->appendRow();
    row << "group1"
        << "group1_row0_col0"
        << "group1_row0_col1";
    row = ws->appendRow();
    row << "group1"
        << "group1_row1_col0"
        << "group1_row1_col1";
    return ws;
  }

  ITableWorkspace_sptr unsortedFourRowTable() {
    // A table workspace where rows belonging to the same group are
    // non-consecutive
    ITableWorkspace_sptr ws = WorkspaceFactory::Instance().createTable();
    ws->addColumn("str", "Group");
    ws->addColumn("str", "Column1");
    ws->addColumn("str", "Column2");

    TableRow row = ws->appendRow();
    row << "group0"
        << "group0_row0_col0"
        << "group0_row0_col1";
    row = ws->appendRow();
    row << "group1"
        << "group1_row0_col0"
        << "group1_row0_col1";
    row = ws->appendRow();
    row << "group0"
        << "group0_row1_col0"
        << "group0_row1_col1";
    row = ws->appendRow();
    row << "group1"
        << "group1_row1_col0"
        << "group1_row1_col1";
    return ws;
  }

  void testBadTableWorkspace() {
    auto ws = oneRowTable();

    ws->removeColumn("Group");
    TS_ASSERT_THROWS(QDataProcessorTwoLevelTreeModel(ws, m_whitelist),
                     std::invalid_argument);

    ws->addColumn("str", "Group1");
    ws->addColumn("str", "Group2");
    TS_ASSERT_THROWS(QDataProcessorTwoLevelTreeModel(ws, m_whitelist),
                     std::invalid_argument);
  }

  void testConstructorOneRowTable() {
    auto ws = oneRowTable();
    QDataProcessorTwoLevelTreeModel model(ws, m_whitelist);

    // One group
    TS_ASSERT_EQUALS(model.rowCount(), 1);
    // One row
    TS_ASSERT_EQUALS(model.rowCount(model.index(0, 0)), 1);

    // Test data
    // Group name
    TS_ASSERT_EQUALS(model.data(model.index(0, 0)).toString().toStdString(),
                     "group_0");
    // Data in row
    TS_ASSERT_EQUALS(model.data(model.index(0, 0, model.index(0, 0)))
                         .toString()
                         .toStdString(),
                     "row_00");
    TS_ASSERT_EQUALS(model.data(model.index(0, 1, model.index(0, 0)))
                         .toString()
                         .toStdString(),
                     "row_01");

    // Header data
    TS_ASSERT_EQUALS(model.headerData(0, Qt::Horizontal, Qt::DisplayRole),
                     "Column1");
    TS_ASSERT_EQUALS(model.headerData(1, Qt::Horizontal, Qt::DisplayRole),
                     "Column2");
    TS_ASSERT_EQUALS(model.headerData(0, Qt::Horizontal, Qt::WhatsThisRole),
                     "Description1");
    TS_ASSERT_EQUALS(model.headerData(1, Qt::Horizontal, Qt::WhatsThisRole),
                     "Description2");
  }

  void testConstructorFourRowTable() {
    auto ws = fourRowTable();
    QDataProcessorTwoLevelTreeModel model(ws, m_whitelist);

    // TWo groups
    TS_ASSERT_EQUALS(model.rowCount(), 2);
    // Two rows each
    TS_ASSERT_EQUALS(model.rowCount(model.index(0, 0)), 2);
    TS_ASSERT_EQUALS(model.rowCount(model.index(1, 0)), 2);

    // Test data
    // Group names
    TS_ASSERT_EQUALS(model.data(model.index(0, 0)).toString().toStdString(),
                     "group0");
    TS_ASSERT_EQUALS(model.data(model.index(1, 0)).toString().toStdString(),
                     "group1");
    // Data in rows
    TS_ASSERT_EQUALS(model.data(model.index(0, 0, model.index(0, 0)))
                         .toString()
                         .toStdString(),
                     "group0_row0_col0");
    TS_ASSERT_EQUALS(model.data(model.index(0, 1, model.index(0, 0)))
                         .toString()
                         .toStdString(),
                     "group0_row0_col1");
    TS_ASSERT_EQUALS(model.data(model.index(1, 0, model.index(0, 0)))
                         .toString()
                         .toStdString(),
                     "group0_row1_col0");
    TS_ASSERT_EQUALS(model.data(model.index(1, 1, model.index(0, 0)))
                         .toString()
                         .toStdString(),
                     "group0_row1_col1");
    TS_ASSERT_EQUALS(model.data(model.index(0, 0, model.index(1, 0)))
                         .toString()
                         .toStdString(),
                     "group1_row0_col0");
    TS_ASSERT_EQUALS(model.data(model.index(0, 1, model.index(1, 0)))
                         .toString()
                         .toStdString(),
                     "group1_row0_col1");
    TS_ASSERT_EQUALS(model.data(model.index(1, 0, model.index(1, 0)))
                         .toString()
                         .toStdString(),
                     "group1_row1_col0");
    TS_ASSERT_EQUALS(model.data(model.index(1, 1, model.index(1, 0)))
                         .toString()
                         .toStdString(),
                     "group1_row1_col1");
  }

  void testColumnCount() {
    auto ws = oneRowTable();
    QDataProcessorTwoLevelTreeModel model(ws, m_whitelist);
    TS_ASSERT_EQUALS(model.columnCount(), m_whitelist.size());
  }

  void testIndex() {
    auto ws = fourRowTable();
    QDataProcessorTwoLevelTreeModel model(ws, m_whitelist);

    // Group indices
    TS_ASSERT_EQUALS(model.index(0, 0).row(), 0);
    TS_ASSERT_EQUALS(model.index(1, 0).row(), 1);

    // Row indices
    TS_ASSERT_EQUALS(model.index(0, 0, model.index(0, 0)).row(), 0);
    TS_ASSERT_EQUALS(model.index(1, 0, model.index(0, 0)).row(), 1);
    TS_ASSERT_EQUALS(model.index(0, 0, model.index(1, 0)).row(), 0);
    TS_ASSERT_EQUALS(model.index(1, 0, model.index(1, 0)).row(), 1);
  }

  void testParent() {
    auto ws = fourRowTable();
    QDataProcessorTwoLevelTreeModel model(ws, m_whitelist);

    // Group parent
    TS_ASSERT_EQUALS(model.parent(model.index(0, 0)), QModelIndex());
    TS_ASSERT_EQUALS(model.parent(model.index(1, 0)), QModelIndex());

    // Row parent
    TS_ASSERT_EQUALS(model.parent(model.index(0, 0, model.index(0, 0))),
                     model.index(0, 0));
    TS_ASSERT_EQUALS(model.parent(model.index(1, 0, model.index(0, 0))),
                     model.index(0, 0));
    TS_ASSERT_EQUALS(model.parent(model.index(0, 0, model.index(1, 0))),
                     model.index(1, 0));
    TS_ASSERT_EQUALS(model.parent(model.index(1, 0, model.index(1, 0))),
                     model.index(1, 0));
  }

  void testSetData() {
    auto ws = fourRowTable();
    QDataProcessorTwoLevelTreeModel model(ws, m_whitelist);

    // Rename groups
    model.setData(model.index(0, 0), "new_group_0");
    model.setData(model.index(1, 0), "new_group_1");
    TS_ASSERT_EQUALS(model.data(model.index(0, 0)).toString().toStdString(),
                     "new_group_0");
    TS_ASSERT_EQUALS(model.data(model.index(1, 0)).toString().toStdString(),
                     "new_group_1");

    // Update some cells with new data
    model.setData(model.index(0, 0, model.index(0, 0)), "new_value1");
    model.setData(model.index(1, 1, model.index(0, 0)), "new_value2");
    model.setData(model.index(1, 1, model.index(1, 0)), "new_value3");

    // Test all data in model
    // First group
    TS_ASSERT_EQUALS(model.data(model.index(0, 0, model.index(0, 0)))
                         .toString()
                         .toStdString(),
                     "new_value1");
    TS_ASSERT_EQUALS(model.data(model.index(0, 1, model.index(0, 0)))
                         .toString()
                         .toStdString(),
                     "group0_row0_col1");
    TS_ASSERT_EQUALS(model.data(model.index(1, 0, model.index(0, 0)))
                         .toString()
                         .toStdString(),
                     "group0_row1_col0");
    TS_ASSERT_EQUALS(model.data(model.index(1, 1, model.index(0, 0)))
                         .toString()
                         .toStdString(),
                     "new_value2");
    // Second group
    TS_ASSERT_EQUALS(model.data(model.index(0, 0, model.index(1, 0)))
                         .toString()
                         .toStdString(),
                     "group1_row0_col0");
    TS_ASSERT_EQUALS(model.data(model.index(0, 1, model.index(1, 0)))
                         .toString()
                         .toStdString(),
                     "group1_row0_col1");
    TS_ASSERT_EQUALS(model.data(model.index(1, 0, model.index(1, 0)))
                         .toString()
                         .toStdString(),
                     "group1_row1_col0");
    TS_ASSERT_EQUALS(model.data(model.index(1, 1, model.index(1, 0)))
                         .toString()
                         .toStdString(),
                     "new_value3");
  }

  void testInsertRowsOneRowTable() {
    auto ws = oneRowTable();
    QDataProcessorTwoLevelTreeModel model(ws, m_whitelist);

    // Insert rows

    // Invalid position
    TS_ASSERT_EQUALS(model.insertRows(2, 1, model.index(0, 0)), false);
    // Tree dimensions didn't change
    TS_ASSERT_EQUALS(model.rowCount(model.index(0, 0)), 1);

    // Insert after existing row
    TS_ASSERT_EQUALS(model.insertRows(1, 1, model.index(0, 0)), true);
    // There's one extra row
    TS_ASSERT_EQUALS(model.rowCount(model.index(0, 0)), 2);

    // Insert two rows at the beginning of the group
    TS_ASSERT_EQUALS(model.insertRows(0, 2, model.index(0, 0)), true);
    // There are two extra row
    TS_ASSERT_EQUALS(model.rowCount(model.index(0, 0)), 4);
  }

  void testInsertGroupsOneRowTable() {
    auto ws = oneRowTable();
    QDataProcessorTwoLevelTreeModel model(ws, m_whitelist);

    // Insert groups

    // Invalid position
    TS_ASSERT_EQUALS(model.insertRows(20, 1), false);
    // Tree dimensions didn't change
    TS_ASSERT_EQUALS(model.rowCount(), 1);

    // Insert group after existing group
    TS_ASSERT_EQUALS(model.insertRows(1, 1), true);
    // Tree dimensions changed
    // There are two groups
    TS_ASSERT_EQUALS(model.rowCount(), 2);
    // First group didn't change
    TS_ASSERT_EQUALS(model.rowCount(model.index(0, 0)), 1);
    // New group has one row
    TS_ASSERT_EQUALS(model.rowCount(model.index(1, 0)), 1);

    // Insert three groups at the begining
    TS_ASSERT_EQUALS(model.insertRows(0, 3), true);
    // Tree dimensions changed
    // There are two groups
    TS_ASSERT_EQUALS(model.rowCount(), 5);
    // First three groups have one row
    TS_ASSERT_EQUALS(model.rowCount(model.index(0, 0)), 1);
    TS_ASSERT_EQUALS(model.rowCount(model.index(1, 0)), 1);
    TS_ASSERT_EQUALS(model.rowCount(model.index(2, 0)), 1);
    // Fourth group has four rows
    TS_ASSERT_EQUALS(model.rowCount(model.index(3, 0)), 1);
    // Fifth group has one row
    TS_ASSERT_EQUALS(model.rowCount(model.index(4, 0)), 1);
  }

  void testRemoveRowsOneRowTable() {
    auto ws = oneRowTable();
    QDataProcessorTwoLevelTreeModel model(ws, m_whitelist);

    // Remove the only row, this should remove the group
    TS_ASSERT_EQUALS(model.removeRows(0, 1, model.index(0, 0)), true);
    TS_ASSERT_EQUALS(model.rowCount(), 0);

    // We should be able to add new groups back
    TS_ASSERT_EQUALS(model.insertRows(0, 1), true);
    TS_ASSERT_EQUALS(model.rowCount(), 1);
  }

  void testRemoveGroupsFourRowTable() {
    auto ws = fourRowTable();
    QDataProcessorTwoLevelTreeModel model(ws, m_whitelist);

    // Non-existing group
    TS_ASSERT_EQUALS(model.removeRows(10, 1), false);
    TS_ASSERT_EQUALS(model.rowCount(), 2);
    TS_ASSERT_EQUALS(model.rowCount(model.index(0, 0)), 2);
    TS_ASSERT_EQUALS(model.rowCount(model.index(1, 0)), 2);

    // More groups than current number of groups
    TS_ASSERT_EQUALS(model.removeRows(1, 5), false);
    TS_ASSERT_EQUALS(model.rowCount(), 2);
    TS_ASSERT_EQUALS(model.rowCount(model.index(0, 0)), 2);
    TS_ASSERT_EQUALS(model.rowCount(model.index(1, 0)), 2);

    // Remove last group
    TS_ASSERT_EQUALS(model.removeRows(1, 1), true);
    TS_ASSERT_EQUALS(model.rowCount(), 1);
    TS_ASSERT_EQUALS(model.rowCount(model.index(0, 0)), 2);
  }

  void testRemoveRowsFourRowTable() {
    auto ws = fourRowTable();
    QDataProcessorTwoLevelTreeModel model(ws, m_whitelist);

    // Non-existing row in first group
    TS_ASSERT_EQUALS(model.removeRows(10, 1, model.index(0, 1)), false);
    TS_ASSERT_EQUALS(model.removeRows(-1, 1, model.index(0, 1)), false);
    TS_ASSERT_EQUALS(model.rowCount(), 2);
    TS_ASSERT_EQUALS(model.rowCount(model.index(0, 0)), 2);
    TS_ASSERT_EQUALS(model.rowCount(model.index(1, 0)), 2);

    // More rows than current number of rows
    TS_ASSERT_EQUALS(model.removeRows(1, 50, model.index(1, 0)), false);
    TS_ASSERT_EQUALS(model.rowCount(), 2);
    TS_ASSERT_EQUALS(model.rowCount(model.index(0, 0)), 2);
    TS_ASSERT_EQUALS(model.rowCount(model.index(1, 0)), 2);

    // Remove last row in second group
    TS_ASSERT_EQUALS(model.removeRows(1, 1, model.index(1, 0)), true);
    TS_ASSERT_EQUALS(model.rowCount(), 2);
    TS_ASSERT_EQUALS(model.rowCount(model.index(0, 0)), 2);
    TS_ASSERT_EQUALS(model.rowCount(model.index(1, 0)), 1);

    // Test tree data
    // Groups
    TS_ASSERT_EQUALS(model.data(model.index(0, 0)).toString().toStdString(),
                     "group0");
    TS_ASSERT_EQUALS(model.data(model.index(1, 0)).toString().toStdString(),
                     "group1");
    // Rows in first group
    TS_ASSERT_EQUALS(model.data(model.index(0, 0, model.index(0, 0)))
                         .toString()
                         .toStdString(),
                     "group0_row0_col0");
    TS_ASSERT_EQUALS(model.data(model.index(0, 1, model.index(0, 0)))
                         .toString()
                         .toStdString(),
                     "group0_row0_col1");
    TS_ASSERT_EQUALS(model.data(model.index(1, 0, model.index(0, 0)))
                         .toString()
                         .toStdString(),
                     "group0_row1_col0");
    TS_ASSERT_EQUALS(model.data(model.index(1, 1, model.index(0, 0)))
                         .toString()
                         .toStdString(),
                     "group0_row1_col1");
    // Rows in second group
    TS_ASSERT_EQUALS(model.data(model.index(0, 0, model.index(1, 0)))
                         .toString()
                         .toStdString(),
                     "group1_row0_col0");
    TS_ASSERT_EQUALS(model.data(model.index(0, 1, model.index(1, 0)))
                         .toString()
                         .toStdString(),
                     "group1_row0_col1");
  }

  void testRemoveRowsFourRowTableTwoGroups() {

    // Create the table ws
    ITableWorkspace_sptr ws = WorkspaceFactory::Instance().createTable();
    ws->addColumn("str", "Group");
    ws->addColumn("str", "Column1");
    ws->addColumn("str", "Column2");

    TableRow row = ws->appendRow();
    row << "1"
        << "13462"
        << "2.3";
    row = ws->appendRow();
    row << "2"
        << "13470"
        << "2.3";
    row = ws->appendRow();
    row << "3"
        << "13460"
        << "0.7";
    row = ws->appendRow();
    row << "3"
        << "13469"
        << "0.7";

    QDataProcessorTwoLevelTreeModel model(ws, m_whitelist);

    // Delete second row
    TS_ASSERT_EQUALS(model.removeRows(0, 1, model.index(1, 0)), true);

    // Test tree data
    // Groups
    TS_ASSERT_EQUALS(model.rowCount(), 2);
    TS_ASSERT_EQUALS(model.rowCount(model.index(0, 0)), 1);
    TS_ASSERT_EQUALS(model.rowCount(model.index(1, 0)), 2);

    TS_ASSERT_EQUALS(model.data(model.index(0, 0, model.index(0, 0)))
                         .toString()
                         .toStdString(),
                     "13462");
    TS_ASSERT_EQUALS(model.data(model.index(0, 1, model.index(0, 0)))
                         .toString()
                         .toStdString(),
                     "2.3");
    TS_ASSERT_EQUALS(model.data(model.index(0, 0, model.index(1, 0)))
                         .toString()
                         .toStdString(),
                     "13460");
    TS_ASSERT_EQUALS(model.data(model.index(0, 1, model.index(1, 0)))
                         .toString()
                         .toStdString(),
                     "0.7");
    TS_ASSERT_EQUALS(model.data(model.index(1, 0, model.index(1, 0)))
                         .toString()
                         .toStdString(),
                     "13469");
    TS_ASSERT_EQUALS(model.data(model.index(1, 1, model.index(1, 0)))
                         .toString()
                         .toStdString(),
                     "0.7");
  }

  void testRemoveRowUnsortedTable() {
    // Create a table ws
    ITableWorkspace_sptr ws = unsortedFourRowTable();
    QDataProcessorTwoLevelTreeModel model(ws, m_whitelist);

    // Delete second row
    TS_ASSERT_EQUALS(model.removeRows(1, 1, model.index(0, 0)), true);
    TS_ASSERT_THROWS_NOTHING(model.data(model.index(1, 0, model.index(1, 0))));

    // Test remaining values
    TS_ASSERT_EQUALS(model.data(model.index(0, 0)), "group0");
    TS_ASSERT_EQUALS(model.data(model.index(1, 0)), "group1");
    TS_ASSERT_EQUALS(model.data(model.index(0, 0, model.index(0, 0))),
                     "group0_row0_col0");
    TS_ASSERT_EQUALS(model.data(model.index(0, 0, model.index(1, 0))),
                     "group1_row0_col0");
    TS_ASSERT_EQUALS(model.data(model.index(1, 0, model.index(1, 0))),
                     "group1_row1_col0");
  }

  void testRemoveRowsUnsortedTable() {
    // Create a table ws
    ITableWorkspace_sptr ws = unsortedFourRowTable();
    QDataProcessorTwoLevelTreeModel model(ws, m_whitelist);

    // Delete two consecutive rows belonging to second group
    TS_ASSERT_EQUALS(model.removeRows(0, 2, model.index(1, 0)), true);
    TS_ASSERT_THROWS_NOTHING(model.data(model.index(0, 0, model.index(0, 0))));
    TS_ASSERT_THROWS_NOTHING(model.data(model.index(1, 0, model.index(0, 0))));

    // Test remaining values
    TS_ASSERT_EQUALS(model.data(model.index(0, 0)), "group0");
    TS_ASSERT_EQUALS(model.data(model.index(0, 0, model.index(0, 0))),
                     "group0_row0_col0");
    TS_ASSERT_EQUALS(model.data(model.index(1, 0, model.index(0, 0))),
                     "group0_row1_col0");
  }

  void testRemoveGroupUnsortedTable() {
    // Create a table ws
    ITableWorkspace_sptr ws = unsortedFourRowTable();
    QDataProcessorTwoLevelTreeModel model(ws, m_whitelist);

    // Delete second group
    TS_ASSERT_EQUALS(model.removeRows(1, 1), true);
    TS_ASSERT_THROWS_NOTHING(model.data(model.index(1, 0, model.index(0, 0))));

    // Test remaining values
    TS_ASSERT_EQUALS(model.rowCount(), 1);
    TS_ASSERT_EQUALS(model.data(model.index(0, 0)), "group0");
    TS_ASSERT_EQUALS(model.data(model.index(0, 0, model.index(0, 0))),
                     "group0_row0_col0");
    TS_ASSERT_EQUALS(model.data(model.index(1, 0, model.index(0, 0))),
                     "group0_row1_col0");
  }

  void testRemoveGroupsUnsortedTable() {
    // Create a table ws
    ITableWorkspace_sptr ws = unsortedFourRowTable();
    // Add an extra group
    TableRow row = ws->appendRow();
    row << "group2"
        << "group2_row0_col0"
        << "group2_row0_col1";
    row = ws->appendRow();
    row << "group2"
        << "group2_row1_col0"
        << "group2_row1_col1";

    QDataProcessorTwoLevelTreeModel model(ws, m_whitelist);

    // Delete second and third groups
    TS_ASSERT_EQUALS(model.removeRows(1, 2), true);
    TS_ASSERT_THROWS_NOTHING(model.data(model.index(0, 0, model.index(0, 0))));
    TS_ASSERT_THROWS_NOTHING(model.data(model.index(1, 0, model.index(0, 0))));

    // Test remaining values
    TS_ASSERT_EQUALS(model.rowCount(), 1);
    TS_ASSERT_EQUALS(model.data(model.index(0, 0)), "group0");
    TS_ASSERT_EQUALS(model.data(model.index(0, 0, model.index(0, 0))),
                     "group0_row0_col0");
    TS_ASSERT_EQUALS(model.data(model.index(1, 0, model.index(0, 0))),
                     "group0_row1_col0");
  }

  void testUnsortedTableGetsSorted() {

    // Create an unsorted table ws
    ITableWorkspace_sptr ws = WorkspaceFactory::Instance().createTable();
    ws->addColumn("str", "Group");
    ws->addColumn("str", "Column1");
    ws->addColumn("str", "Column2");

    TableRow row = ws->appendRow();
    row << "3"
        << "13462"
        << "2.3";
    row = ws->appendRow();
    row << "2"
        << "13470"
        << "2.3";
    row = ws->appendRow();
    row << "0"
        << "13463"
        << "0.7";
    row = ws->appendRow();
    row << "4"
        << "13469"
        << "0.7";
    row = ws->appendRow();
    row << "0"
        << "13460"
        << "0.7";

    QDataProcessorTwoLevelTreeModel model(ws, m_whitelist);
    ITableWorkspace_sptr ws_model = model.getTableWorkspace();

    TS_ASSERT_EQUALS(ws_model->rowCount(), 5);
    TS_ASSERT_EQUALS(ws_model->String(0, 0), "0");
    TS_ASSERT_EQUALS(ws_model->String(1, 0), "0");
    TS_ASSERT_EQUALS(ws_model->String(2, 0), "2");
    TS_ASSERT_EQUALS(ws_model->String(3, 0), "3");
    TS_ASSERT_EQUALS(ws_model->String(4, 0), "4");
    TS_ASSERT_EQUALS(ws_model->String(0, 1), "13463");
    TS_ASSERT_EQUALS(ws_model->String(1, 1), "13460");
    TS_ASSERT_EQUALS(ws_model->String(2, 1), "13470");
    TS_ASSERT_EQUALS(ws_model->String(3, 1), "13462");
    TS_ASSERT_EQUALS(ws_model->String(4, 1), "13469");
  }

<<<<<<< HEAD
=======
  void testCountRowsOfNonexistentGroup() {

    QDataProcessorTwoLevelTreeModel model(oneRowTable(), m_whitelist);

    TS_ASSERT_THROWS_NOTHING(model.rowCount(model.index(1, 0)));
  }

>>>>>>> d3c062ad
private:
  DataProcessorWhiteList m_whitelist;
};

#endif /* MANTID_MANTIDWIDGETS_QDATAPROCESSORTWOLEVELTREEMODELTEST_H */<|MERGE_RESOLUTION|>--- conflicted
+++ resolved
@@ -619,8 +619,6 @@
     TS_ASSERT_EQUALS(ws_model->String(4, 1), "13469");
   }
 
-<<<<<<< HEAD
-=======
   void testCountRowsOfNonexistentGroup() {
 
     QDataProcessorTwoLevelTreeModel model(oneRowTable(), m_whitelist);
@@ -628,7 +626,6 @@
     TS_ASSERT_THROWS_NOTHING(model.rowCount(model.index(1, 0)));
   }
 
->>>>>>> d3c062ad
 private:
   DataProcessorWhiteList m_whitelist;
 };
